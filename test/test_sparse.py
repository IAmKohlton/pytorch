--- conflicted
+++ resolved
@@ -1438,12 +1438,8 @@
                     if res.is_sparse:
                         res = res.to_dense()
                     return res
-<<<<<<< HEAD
                 gradcheck(fn, (S,), check_sparse_nnz=True, check_forward=True)
 
-=======
-                gradcheck(fn, (S,), check_sparse_nnz=True)
->>>>>>> c6655539
             else:
                 S_sum = torch.sparse.sum(S, td)
                 D_sum = D.sum(td)
