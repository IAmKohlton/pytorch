from functools import reduce, wraps, partial
from itertools import product
from operator import mul
import collections
import operator
import random

import torch
import numpy as np
from torch._six import inf
from torch.autograd import Variable
import collections.abc

from typing import List, Sequence, Tuple, Dict, Any, Union

from torch.testing import \
    (make_non_contiguous, floating_types, floating_types_and, complex_types,
     floating_and_complex_types, floating_and_complex_types_and,
     all_types_and_complex_and, all_types_and, all_types_and_complex,
     integral_types_and, all_types)
from .._core import _dispatch_dtypes
from torch.testing._internal.common_device_type import \
    (skipIf, skipCUDAIfNoMagma, skipCUDAIfNoMagmaAndNoCusolver, skipCUDAIfNoCusolver,
     skipCPUIfNoLapack, skipCPUIfNoMkl, skipCUDAIfRocm, precisionOverride,)
from torch.testing._internal.common_cuda import CUDA11OrLater, SM53OrLater
from torch.testing._internal.common_utils import \
    (is_iterable_of_tensors,
     random_symmetric_matrix, random_symmetric_psd_matrix,
     make_fullrank_matrices_with_distinct_singular_values,
     random_symmetric_pd_matrix, make_symmetric_matrices,
     make_symmetric_pd_matrices,
     random_fullrank_matrix_distinct_singular_value, set_rng_seed, SEED,
     TEST_WITH_ROCM, IS_WINDOWS, IS_MACOS, make_tensor, TEST_SCIPY,
     torch_to_numpy_dtype_dict, slowTest, TEST_WITH_ASAN, _wrap_warn_once,
     GRADCHECK_NONDET_TOL,)

from setuptools import distutils

if TEST_SCIPY:
    import scipy.special


class DecorateInfo(object):
    """Describes which test, or type of tests, should be wrapped in the given
       decorators when testing an operator. Any test that matches all provided
       arguments will be decorated. The decorators will only be applied if the
       active_if argument is True."""

    __slots__ = ['decorators', 'cls_name', 'test_name', 'device_type', 'dtypes', 'active_if']

    def __init__(self, decorators, cls_name=None, test_name=None, *,
                 device_type=None, dtypes=None, active_if=True):
        self.decorators = list(decorators) if isinstance(decorators, collections.abc.Sequence) else [decorators]
        self.cls_name = cls_name
        self.test_name = test_name
        self.device_type = device_type
        self.dtypes = dtypes
        self.active_if = active_if

    def is_active(self, cls_name, test_name, device_type, dtype):
        return (
            self.active_if and
            (self.cls_name is None or self.cls_name == cls_name) and
            (self.test_name is None or self.test_name == test_name) and
            (self.device_type is None or self.device_type == device_type) and
            (self.dtypes is None or dtype in self.dtypes)
        )


class SkipInfo(DecorateInfo):
    """Describes which test, or type of tests, should be skipped when testing
       an operator. Any test that matches all provided arguments will be skipped.
       The skip will only be checked if the active_if argument is True."""

    def __init__(self, cls_name=None, test_name=None, *,
                 device_type=None, dtypes=None, active_if=True):
        super().__init__(decorators=skipIf(True, "Skipped!"), cls_name=cls_name,
                         test_name=test_name, device_type=device_type, dtypes=dtypes,
                         active_if=active_if)

class SampleInput(object):
    """Represents sample inputs to a function."""

    __slots__ = ['input', 'args', 'kwargs', 'output_process_fn_grad', 'broadcasts_input', 'name']

    def __init__(self, input, *, args=tuple(), kwargs=None, output_process_fn_grad=None, broadcasts_input=False, name=""):
        # input is the first input to the op and must be either a Tensor or TensorList (Sequence[Tensor]).
        # This follows the typical pattern where for Tensor inputs op(t, ...) = t.op(...).
        # op with TensorList inputs do not support method or inplace variants.
        assert isinstance(input, torch.Tensor) or is_iterable_of_tensors(input)
        self.input: Union[torch.Tensor, Sequence[torch.Tensor]] = input
        self.args = args
        self.kwargs = kwargs if kwargs is not None else {}
        self.output_process_fn_grad = output_process_fn_grad
        self.name = name

        # Specifies if `self.input` is broadcasted or not,
        # given that the operator supports broadcasting.
        # This field is used to verify the behavior for inplace variant.
        #
        # If a SampleInput is marked with `broadcasts_input=True`,
        # it is verified that we get a `RuntimerError` with this sample,
        # and inplace variant. Also inplace grad{grad} tests are skipped,
        # for such inputs (as they will error out otherwise).
        self.broadcasts_input = broadcasts_input

    def _repr_helper(self, formatter):
        # Helper function to return the details of the SampleInput as `str`
        # It consolidates all the fields of SampleInput and allows,
        # formatting the fields like `input`, `args`, etc with `formatter`
        # callable to customize the representation.
        # Look at `summary` method for example.
        arguments = [
            f'input={formatter(self.input)}',
            f'args={formatter(self.args)}',
            f'kwargs={formatter(self.kwargs)}',
            f'output_process_fn_grad={self.output_process_fn_grad}',
            f'broadcasts_input={self.broadcasts_input}',
            f'name={repr(self.name)}']

        return f'SampleInput({", ".join(a for a in arguments if a is not None)})'

    def __repr__(self):
        return self._repr_helper(lambda x: x)

    def summary(self):
        # Returns the SampleInput details in a more
        # friendly format.
        # It formats `Tensor` and `TensorList`
        # in a more condensed representation.
        def formatter(arg):
            # Format any instance of `Tensor` (standalone, in list, or in dict)
            # by Tensor[TensorShape]
            # Eg. Tensor with shape (3, 4) is formatted as Tensor[3, 4]
            if isinstance(arg, torch.Tensor):
                shape = str(tuple(arg.shape)).replace('(', '').replace(')', '')
                return f"Tensor[{shape}]"
            elif isinstance(arg, dict):
                return {k: formatter(v) for k, v in arg.items()}
            elif is_iterable_of_tensors(arg):
                return "TensorList[" + ", ".join(map(formatter, arg)) + "]"
            elif isinstance(arg, (list, tuple)):  # Handle list, tuple
                return "(" + ",".join(map(formatter, arg)) + ")"

            return repr(arg)

        return self._repr_helper(formatter)


class AliasInfo(object):
    """Class holds alias information. For example, torch.abs ->
    torch.absolute, torch.Tensor.absolute, torch.Tensor.absolute_
    """

    def __init__(self, alias_name):
        self.name = alias_name
        self.op = _getattr_qual(torch, alias_name)
        self.method_variant = getattr(torch.Tensor, alias_name, None)
        self.inplace_variant = getattr(torch.Tensor, alias_name + "_", None)

    def __call__(self, *args, **kwargs):
        return self.op(*args, **kwargs)


_NOTHING = object()  # Unique value to distinguish default from anything else


# Extension of getattr to support qualified names
# e.g. _getattr_qual(torch, 'linalg.norm') -> torch.linalg.norm
def _getattr_qual(obj, name, default=_NOTHING):
    try:
        for path in name.split('.'):
            obj = getattr(obj, path)
        return obj
    except AttributeError:
        if default is not _NOTHING:
            return default
        else:
            raise

# Classes and methods for the operator database
class OpInfo(object):
    """Operator information and helper functions for acquiring it."""

    def __init__(self,
                 name,  # the string name of the function
                 *,
                 op=None,  # the function variant of the operation, populated as torch.<name> if None
                 dtypes=floating_types(),  # dtypes this function is expected to work with
                 dtypesIfCPU=None,  # dtypes this function is expected to work with on CPU
                 dtypesIfCUDA=None,  # dtypes this function is expected to work with on CUDA
                 dtypesIfROCM=None,  # dtypes this function is expected to work with on ROCM
                 backward_dtypes=None,  # backward dtypes this function is expected to work with
                 backward_dtypesIfCPU=None,  # backward dtypes this function is expected to work with on CPU
                 backward_dtypesIfCUDA=None,  # backward dtypes this function is expected to work with on CUDA
                 backward_dtypesIfROCM=None,  # backward dtypes this function is expected to work with on ROCM
                 default_test_dtypes=None,  # dtypes to test with by default. Gets intersected
                                            # with the dtypes support on the tested device
                 assert_autodiffed=False,  # if a op's aten::node is expected to be symbolically autodiffed
                 autodiff_nonfusible_nodes=None,  # a list of strings with node names that are expected to be in a
                                                  # DifferentiableGraph when autodiffed. Ex: ['aten::add', 'aten::mm'],
                                                  # default is populated to be ['aten::(name of Python operator)']
                 autodiff_fusible_nodes=None,  # a list of strings with node names that are expected to be in FusionGroups
                                               # inside of DifferentiableGraphs when this operation is autodiffed.
                                               # Ex: ['aten::add', 'aten::mm'], defaults to an empty list
                                               # Note: currently no ops use fusible nodes
                 supports_out=True,  # whether the op supports the out kwarg
                 skips=tuple(),  # information about which tests to skip
                 decorators=None,  # decorators to apply to generated tests
                 safe_casts_outputs=False,  # whether op allows safe casting when writing to out arguments
                 sample_inputs_func=None,  # function to generate sample inputs
                 aten_name=None,  # name of the corresponding aten:: operator
                 aliases=None,  # iterable of aliases, e.g. ("absolute",) for torch.abs
                 variant_test_name='',  # additional string to include in the test name
                 supports_autograd=True,  # support for autograd
                 supports_gradgrad=True,  # support second order gradients (this value is ignored if supports_autograd=False)
                 supports_inplace_autograd=None,  # whether the operation supports inplace autograd
                                                  # defaults to supports_autograd's value
                 supports_forward_ad=False,  # Whether the operation support forward mode AD
                                             # If the value is True, we check that the gradients are correct
                                             # If the value is False, we test that forward grad is not implemented
                 supports_sparse=False,  # whether the op supports sparse inputs
                 gradcheck_wrapper=lambda op, *args, **kwargs: op(*args, **kwargs),  # wrapper function for gradcheck
                 check_batched_grad=True,  # check batched grad when doing gradcheck
                 check_batched_gradgrad=True,  # check batched grad grad when doing gradgradcheck
                 gradcheck_nondet_tol=0.0,  # tolerance for nondeterminism while performing gradcheck
                 gradcheck_fast_mode=None,  # Whether to use the fast implmentation for gradcheck/gradgradcheck.
                                            # When set to None, defers to the default value provided by the wrapper
                                            # function around gradcheck (testing._internal.common_utils.gradcheck)
                 inplace_variant=_NOTHING,  # explicitly pass the inplace variant of the operator if required
                 method_variant=_NOTHING,  # explicitly pass the method variant of the operator if required
                 ):

        # Validates the dtypes are generated from the dispatch-related functions
        for dtype_list in (dtypes, dtypesIfCPU, dtypesIfCUDA, dtypesIfROCM):
            assert isinstance(dtype_list, (_dispatch_dtypes, type(None)))

        self.name = name
        self.aten_name = aten_name if aten_name is not None else name
        self.variant_test_name = variant_test_name

        self.dtypes = set(dtypes)
        self.dtypesIfCPU = set(dtypesIfCPU) if dtypesIfCPU is not None else self.dtypes
        self.dtypesIfCUDA = set(dtypesIfCUDA) if dtypesIfCUDA is not None else self.dtypes
        self.dtypesIfROCM = set(dtypesIfROCM) if dtypesIfROCM is not None else self.dtypesIfCUDA

        self.backward_dtypes = set(backward_dtypes) if backward_dtypes is not None else self.dtypes
        self.backward_dtypesIfCPU = set(backward_dtypesIfCPU) if backward_dtypesIfCPU is not None else (
            self.dtypesIfCPU if dtypesIfCPU is not None else self.backward_dtypes)
        self.backward_dtypesIfCUDA = set(backward_dtypesIfCUDA) if backward_dtypesIfCUDA is not None else (
            self.dtypesIfCUDA if dtypesIfCUDA is not None else self.backward_dtypes)
        self.backward_dtypesIfROCM = set(backward_dtypesIfROCM) if backward_dtypesIfROCM is not None else (
            self.dtypesIfROCM if dtypesIfROCM is not None else self.backward_dtypesIfCUDA)

        self._default_test_dtypes = set(default_test_dtypes) if default_test_dtypes is not None else None

        # NOTE: if the op is unspecified it is assumed to be under the torch namespace
        self.op = op if op else _getattr_qual(torch, self.name)
        method_variant = getattr(torch.Tensor, name, None) if method_variant is _NOTHING else method_variant
        # attributes like real, imag are not callable
        self.method_variant = method_variant if callable(method_variant) else None
        inplace_name = name + "_"
        self.inplace_variant = getattr(torch.Tensor, inplace_name, None) \
            if inplace_variant is _NOTHING else inplace_variant
        self.operator_variant = getattr(operator, name, None)

        self.supports_out = supports_out
        self.safe_casts_outputs = safe_casts_outputs

        self.skips = skips
        self.decorators = decorators
        self.sample_inputs_func = sample_inputs_func

        self.assert_autodiffed = assert_autodiffed
        self.autodiff_fusible_nodes = autodiff_fusible_nodes if autodiff_fusible_nodes else []
        if autodiff_nonfusible_nodes is None:
            self.autodiff_nonfusible_nodes = ['aten::' + self.name]
        else:
            self.autodiff_nonfusible_nodes = autodiff_nonfusible_nodes

        # autograd support
        self.supports_autograd = supports_autograd
        self.supports_inplace_autograd = supports_inplace_autograd
        if self.supports_inplace_autograd is None:
            self.supports_inplace_autograd = supports_autograd

        self.gradcheck_wrapper = gradcheck_wrapper
        self.supports_gradgrad = supports_gradgrad
        self.supports_forward_ad = supports_forward_ad
        self.check_batched_grad = check_batched_grad
        self.check_batched_gradgrad = check_batched_gradgrad
        self.gradcheck_nondet_tol = gradcheck_nondet_tol
        self.gradcheck_fast_mode = gradcheck_fast_mode

        self.supports_sparse = supports_sparse

        self.aliases = ()
        if aliases is not None:
            self.aliases = tuple(AliasInfo(a) for a in aliases)  # type: ignore[assignment]

    def __call__(self, *args, **kwargs):
        """Calls the function variant of the operator."""
        return self.op(*args, **kwargs)

    def get_op(self):
        """Returns the function variant of the operator, torch.<op_name>."""
        return self.op

    def get_method(self):
        """Returns the method variant of the operator, torch.Tensor.<op_name>.
        Returns None if the operator has no method variant.
        """
        return self.method_variant

    def get_inplace(self):
        """Returns the inplace variant of the operator, torch.Tensor.<op_name>_.
        Returns None if the operator has no inplace variant.
        """
        return self.inplace_variant

    def get_operator_variant(self):
        """Returns operator variant of the operator, e.g. operator.neg
        Returns None if the operator has no operator variant.
        """
        return self.operator_variant

    def sample_inputs(self, device, dtype, requires_grad=False, **kwargs):
        """Returns an iterable of SampleInputs.

        These samples should be sufficient to test the function works correctly
        with autograd, TorchScript, etc.
        """

        # TODO: Remove the try/except once all operators have sample_inputs_func with
        #       **kwargs in their signature.
        try:
            samples = self.sample_inputs_func(self, device, dtype, requires_grad, **kwargs)
        except TypeError:
            samples = self.sample_inputs_func(self, device, dtype, requires_grad)
        return samples

    # Returns True if the test should be skipped and False otherwise
    def should_skip(self, cls_name, test_name, device_type, dtype):
        return any(si.is_active(cls_name, test_name, device_type, dtype)
                   for si in self.skips)

    def supported_dtypes(self, device_type):
        if device_type == 'cpu':
            return self.dtypesIfCPU
        if device_type == 'cuda':
            return self.dtypesIfROCM if TEST_WITH_ROCM else self.dtypesIfCUDA
        else:
            return self.dtypes

    def supported_backward_dtypes(self, device_type):
        if device_type == 'cpu':
            return self.backward_dtypesIfCPU
        if device_type == 'cuda':
            return self.backward_dtypesIfROCM if TEST_WITH_ROCM else self.backward_dtypesIfCUDA
        else:
            return self.backward_dtypes

    def supports_complex_autograd(self, device_type):
        if device_type == 'cpu':
            return any(dtype.is_complex for dtype in self.backward_dtypesIfCPU)
        if device_type == 'cuda':
            if TEST_WITH_ROCM:
                return any(dtype.is_complex for dtype in self.backward_dtypesIfROCM)
            else:
                return any(dtype.is_complex for dtype in self.backward_dtypesIfCUDA)
        else:
            return any(dtype.is_complex for dtype in self.backward_dtypes)

    def supports_dtype(self, dtype, device_type):
        return dtype in self.supported_dtypes(device_type)

    def default_test_dtypes(self, device_type):
        """Returns the default dtypes used to test this operator on the device.

        Equal to the operator's default_test_dtypes filtered to remove dtypes
        not supported by the device.
        """
        supported = self.supported_dtypes(device_type)
        return (supported if self._default_test_dtypes is None
                else supported.intersection(self._default_test_dtypes))


L = 20
M = 10
S = 5


def sample_inputs_unary(op_info, device, dtype, requires_grad, **kwargs):
    low, high = op_info.domain
    low = low if low is None else low + op_info._domain_eps
    high = high if high is None else high - op_info._domain_eps

    return (SampleInput(make_tensor((L,), device=device, dtype=dtype,
                                    low=low, high=high,
                                    requires_grad=requires_grad)),
            SampleInput(make_tensor((), device=device, dtype=dtype,
                                    low=low, high=high,
                                    requires_grad=requires_grad)))

# Metadata class for unary "universal functions (ufuncs)" that accept a single
# tensor and have common properties like:
class UnaryUfuncInfo(OpInfo):
    """Operator information for 'universal unary functions (unary ufuncs).'
    These are functions of a single tensor with common properties like:
      - they are elementwise functions
      - the input shape is the output shape
      - they typically have method and inplace variants
      - they typically support the out kwarg
      - they typically have NumPy or SciPy references
    See NumPy's universal function documentation
    (https://numpy.org/doc/1.18/reference/ufuncs.html) for more details
    about the concept of ufuncs.
    """

    def __init__(self,
                 name,  # the string name of the function
                 *,
                 ref,  # a reference function
                 dtypes=floating_types(),
                 dtypesIfCPU=None,
                 dtypesIfCUDA=None,
                 dtypesIfROCM=None,
                 default_test_dtypes=(
                     torch.uint8, torch.long, torch.half, torch.bfloat16,
                     torch.float32, torch.cfloat),  # dtypes which tests check by default
                 domain=(None, None),  # the [low, high) domain of the function
                 handles_large_floats=True,  # whether the op correctly handles large float values (like 1e20)
                 handles_extremals=True,  # whether the op correctly handles extremal values (like inf)
                 handles_complex_extremals=True,  # whether the op correct handles complex extremals (like inf -infj)
                 supports_complex_to_float=False,  # op supports casting from complex input to real output safely eg. angle
                 sample_inputs_func=sample_inputs_unary,
                 sample_kwargs=lambda device, dtype, input: ({}, {}),
                 supports_sparse=False,
                 **kwargs):
        super(UnaryUfuncInfo, self).__init__(name,
                                             dtypes=dtypes,
                                             dtypesIfCPU=dtypesIfCPU,
                                             dtypesIfCUDA=dtypesIfCUDA,
                                             dtypesIfROCM=dtypesIfROCM,
                                             default_test_dtypes=default_test_dtypes,
                                             sample_inputs_func=sample_inputs_func,
                                             supports_sparse=supports_sparse,
                                             **kwargs)
        self.ref = ref
        self.domain = domain
        self.handles_large_floats = handles_large_floats
        self.handles_extremals = handles_extremals
        self.handles_complex_extremals = handles_complex_extremals
        self.supports_complex_to_float = supports_complex_to_float

        # test_unary_ufuncs.py generates its own inputs to test the consistency
        # of the operator on sliced tensors, non-contig tensors, etc.
        # `sample_kwargs` is a utility function to provide kwargs
        # along with those inputs if required (eg. clamp).
        # It should return two dictionaries, first holding kwarg for
        # torch operator and second one for reference NumPy operator.
        self.sample_kwargs = sample_kwargs

        # Epsilon to ensure grad and gradgrad checks don't test values
        #   outside a function's domain.
        self._domain_eps = 1e-5

def sample_inputs_tensor_split(op_info, device, dtype, requires_grad, **kwargs):
    make_input = partial(make_tensor, device=device, dtype=dtype,
                         low=None, high=None, requires_grad=requires_grad)

    args_cases = (
        # Cases with tensor indices.
        (torch.tensor([1, 2, 3]),),
        (torch.tensor(1),),
        (torch.tensor([1, 2, 3]), 1),
        # Cases with list of indices.
        ((2, 4),),
        ((2, 4), 1),
        ((2, 4), -1),
        # Cases with integer section.
        (3,),
        (3, 1),
        (3, -1),
    )

    def generator():
        for args in args_cases:
            yield SampleInput(make_input((S, S, S)), args=args)

    return list(generator())


def sample_inputs_linalg_det(op_info, device, dtype, requires_grad):
    kw = dict(device=device, dtype=dtype)
    inputs = [
        make_tensor((S, S), **kw),
        make_tensor((1, 1), **kw),  # 1x1
        random_symmetric_matrix(S, **kw),  # symmetric
        random_symmetric_psd_matrix(S, **kw),  # symmetric_psd
        random_symmetric_pd_matrix(S, **kw),  # symmetric_pd

        # dim2_null, rank1 and rank2 are disabled because of
        # https://github.com/pytorch/pytorch/issues/53364
        # we should re-enable them once the issue is solved
        # random_square_matrix_of_rank(S, S - 2, **kw),  # dim2_null
        # random_square_matrix_of_rank(S, 1, **kw),  # rank1
        # random_square_matrix_of_rank(S, 2, **kw),  # rank2

        random_fullrank_matrix_distinct_singular_value(S, **kw),  # distinct_singular_value
        make_tensor((3, 3, S, S), **kw),  # batched
        make_tensor((3, 3, 1, 1), **kw),  # batched_1x1
        random_symmetric_matrix(S, 3, **kw),  # batched_symmetric
        random_symmetric_psd_matrix(S, 3, **kw),  # batched_symmetric_psd
        random_symmetric_pd_matrix(S, 3, **kw),  # batched_symmetric_pd
        random_fullrank_matrix_distinct_singular_value(S, 3, 3, **kw),  # batched_distinct_singular_values
        make_tensor((0, 0), **kw),
        make_tensor((0, S, S), **kw),
    ]
    for t in inputs:
        t.requires_grad = requires_grad
    return [SampleInput(t) for t in inputs]

def sample_inputs_linalg_matrix_power(op_info, device, dtype, requires_grad):
    # (<matrix_size>, (<batch_sizes, ...>))
    test_sizes = [
        (1, ()),
        (2, (0,)),
        (2, (2,)),
    ]

    inputs = []
    for matrix_size, batch_sizes in test_sizes:
        size = batch_sizes + (matrix_size, matrix_size)
        for n in (0, 3, 5):
            t = make_tensor(size, device, dtype, requires_grad=requires_grad)
            inputs.append(SampleInput(t, args=(n,)))
        for n in [-4, -2, -1]:
            t = random_fullrank_matrix_distinct_singular_value(matrix_size, *batch_sizes, device=device, dtype=dtype)
            t.requires_grad = requires_grad
            inputs.append(SampleInput(t, args=(n,)))

    return inputs

def sample_inputs_hsplit(op_info, device, dtype, requires_grad):
    return (SampleInput(make_tensor((6,), device, dtype,
                                    low=None, high=None,
                                    requires_grad=requires_grad),
                        args=(2,),),
            SampleInput(make_tensor((S, S, S), device, dtype,
                                    low=None, high=None,
                                    requires_grad=requires_grad),
                        args=([1, 2, 3],),),)

def sample_inputs_vsplit(op_info, device, dtype, requires_grad):
    return (SampleInput(make_tensor((6, S), device, dtype,
                                    low=None, high=None,
                                    requires_grad=requires_grad),
                        args=(2,),),
            SampleInput(make_tensor((S, S, S), device, dtype,
                                    low=None, high=None,
                                    requires_grad=requires_grad),
                        args=([1, 2, 3],),),)

def sample_inputs_dsplit(op_info, device, dtype, requires_grad):
    return (SampleInput(make_tensor((S, S, S), device, dtype,
                                    low=None, high=None,
                                    requires_grad=requires_grad),
                        args=([1, 2, 3],),),
            SampleInput(make_tensor((S, S, 6), device, dtype,
                                    low=None, high=None,
                                    requires_grad=requires_grad),
                        args=(2,),),)

def sample_inputs_linalg_multi_dot(op_info, device, dtype, requires_grad):
    # Each test case consists of the sizes in the chain of multiplications
    # e.g. [2, 3, 4, 5] generates matrices (2, 3) @ (3, 4) @ (4, 5)
    test_cases = [
        [1, 2, 1],
        [2, 0, 2],
        [0, 2, 2],
        [2, 2, 2, 2],
        [2, 3, 4, 5],
        [5, 4, 0, 2],
        [2, 4, 3, 5, 3, 2]
    ]

    result = []
    for sizes in test_cases:
        tensors = []
        for size in zip(sizes[:-1], sizes[1:]):
            t = make_tensor(size, device, dtype, requires_grad=requires_grad)
            tensors.append(t)
        result.append(SampleInput(tensors))

    return result

def sample_inputs_linalg_matrix_norm(op_info, device, dtype, requires_grad, **kwargs):
    sizes = ((2, 2), (2, 3, 2))
    ords = ('fro', 'nuc', inf, -inf, 1, -1, 2, -2)
    dims = ((-2, -1), (-1, 0))

    inputs: List[SampleInput] = []
    for size, ord, dim, keepdim in product(sizes, ords, dims, [True, False]):
        t = make_tensor(size, device, dtype, requires_grad=requires_grad)
        inputs.append(SampleInput(t, args=(ord, dim, keepdim)))

    return inputs

def sample_inputs_linalg_norm(op_info, device, dtype, requires_grad):
    test_sizes = [
        (S,),
        (0,),
        (S, S),
        (0, 0),
        (S, 0),
        (0, S),
        (S, S, S),
        (0, S, S),
        (S, 0, S),
        (0, 0, 0),
    ]

    vector_ords = (None, 0, 0.5, 1, 2, 3.5, inf, -0.5, -1, -2, -3.5, -inf)
    matrix_ords = (None, 'fro', 'nuc', 1, 2, inf, -1, -2, -inf)

    inputs = []

    for test_size in test_sizes:
        is_vector_norm = len(test_size) == 1
        is_matrix_norm = len(test_size) == 2

        for keepdim in [False, True]:
            inputs.append(SampleInput(
                make_tensor(
                    test_size, device, dtype, low=None, high=None,
                    requires_grad=requires_grad),
                kwargs=dict(
                    keepdim=keepdim)))

            if not (is_vector_norm or is_matrix_norm):
                continue

            ords = vector_ords if is_vector_norm else matrix_ords

            for ord in ords:

                inputs.append(SampleInput(
                    make_tensor(
                        test_size, device, dtype,
                        low=None, high=None,
                        requires_grad=requires_grad),
                    args=(ord,),
                    kwargs=dict(
                        keepdim=keepdim)))

                if ord in ['nuc', 'fro']:
                    inputs.append(SampleInput(
                        make_tensor(
                            test_size, device, dtype,
                            low=None, high=None,
                            requires_grad=requires_grad),
                        kwargs=dict(
                            ord=ord,
                            keepdim=keepdim,
                            dim=(0, 1))))
        return inputs

def sample_inputs_linalg_vector_norm(op_info, device, dtype, requires_grad, **kwargs):
    size_1D = (S,)
    size_2D = (2, 2)

    test_cases = [
        # input size, ord, dim args
        (size_1D, 2, None),
        (size_1D, 2, (0,)),
        (size_1D, 0, None),
        (size_1D, 0, (0,)),
        (size_1D, 0.9, None),
        (size_1D, 0.9, (0,)),
        (size_1D, 1, None),
        (size_1D, 1, (0,)),
        (size_1D, -2.1, None),
        (size_1D, -2.1, (0,)),
        (size_1D, inf, None),
        (size_1D, inf, (0,)),
        (size_1D, -inf, None),
        (size_1D, -inf, (0,)),

        (size_2D, 2, None),
        (size_2D, 2, (0,)),
        (size_2D, 2, (-1, 0)),
        (size_2D, 0, None),
        (size_2D, 0, (0,)),
        (size_2D, 0, (-1, 0)),
        (size_2D, 0.9, None),
        (size_2D, 0.9, (0,)),
        (size_2D, 0.9, (-1, 0)),
        (size_2D, 1, None),
        (size_2D, 1, (0,)),
        (size_2D, 1, (-1, 0)),
        (size_2D, -2.1, None),
        (size_2D, -2.1, (0,)),
        (size_2D, -2.1, (-1, 0)),
        (size_2D, inf, None),
        (size_2D, inf, (0,)),
        (size_2D, inf, (-1, 0)),
        (size_2D, -inf, None),
        (size_2D, -inf, (0,)),
        (size_2D, -inf, (-1, 0)),
    ]
    inputs = []

    for test_size, ord, dim in test_cases:
        for keepdim in [False, True]:
            inputs.append(SampleInput(
                make_tensor(
                    test_size, device, dtype,
                    low=None, high=None,
                    requires_grad=requires_grad),
                args=(ord,),
                kwargs=dict(
                    keepdim=keepdim,
                    dim=dim)))

    return inputs

# In order to use the kwarg alpha, partials should be used in an OpInfo's sample_inputs_func
# eg. sample_inputs_func=partial(sample_inputs_binary_pwise, alpha=2)
# Then one sample input would also be generated corresponding to the value of alpha provided.
# In the future, kwargs 'alpha_floating', 'alpha_integral' & 'alpha_complex' can be used to
# specify scalars of floating, integral & complex types as values for "alpha".
# Keyword argument `rhs_exclude_zero` is used to exclude zero values from rhs tensor argument
# This is necessary for operations like `true_divide`, where divide by zero throws an exception.
def sample_inputs_binary_pwise(op_info, device, dtype, requires_grad, extra_kwargs=None, **kwargs):
    if extra_kwargs is None:
        extra_kwargs = {}

    scalar = 3.14 + 3.14j if dtype.is_complex else (3.14 if dtype.is_floating_point else 3)
    scalar = 1 if dtype is torch.bool else scalar
    tests_list = [
        ((S, S, S), (S, S, S), False),
        ((S, S, S), (S, S), False),
        ((), (), False),
        ((S, S, S), (), False),
        ((S, S, S), scalar, False),
        ((), scalar, False)
    ]
    tests_with_lhs_broadcasting = [
        ((S, S), (S, S, S), True),
        ((), (S, S, S), True),
        ((S, 1, S), (M, S), True),
    ]
    test_cases = tests_list + tests_with_lhs_broadcasting  # type: ignore[operator]
    samples = []
    for first_shape, shape_or_scalar, broadcasts_input in test_cases:
        arg = shape_or_scalar

        if isinstance(shape_or_scalar, tuple):
            exclude_zero = kwargs.get('rhs_exclude_zero', False)
            arg = make_tensor(shape_or_scalar, device=device, dtype=dtype,
                              requires_grad=requires_grad, exclude_zero=exclude_zero)
        samples.append(SampleInput(make_tensor(first_shape, device=device, dtype=dtype,
                                               requires_grad=requires_grad),
                                   args=(arg,), kwargs=extra_kwargs,
                                   broadcasts_input=broadcasts_input))
    # Adds an extra sample using "alpha" if it's passed in kwargs
    if 'alpha' in kwargs:
        a = make_tensor((S, S, S), device=device, dtype=dtype, requires_grad=requires_grad)
        b = make_tensor((S, S, S), device=device, dtype=dtype, requires_grad=requires_grad)
        extra_kwargs['alpha'] = kwargs['alpha']
        sample = SampleInput(a, args=(b,), kwargs=extra_kwargs)
        samples.append(sample)
    return tuple(samples)

def sample_inputs_mm(op_info, device, dtype, requires_grad, **kwargs):
    args_list = (
        ((S, M), (M, S)),
    )
    inputs = tuple(SampleInput(make_tensor(first_shape, device, dtype,
                                           requires_grad=requires_grad),
                               args=(make_tensor(second_shape, device, dtype,
                                     requires_grad=requires_grad),))
                   for first_shape, second_shape in args_list)
    return inputs

def sample_inputs_addmm(op_info, device, dtype, requires_grad, **kwargs):
    alpha_val = kwargs.get('alpha', 2 + 3j if dtype.is_complex else 0.6)
    beta_val = kwargs.get('beta', 1 + 2j if dtype.is_complex else 0.2)
    tests_list = [
        ((2, 3), (2, 2), (2, 3), False)
    ]
    tests_with_lhs_broadcasting = [
        ((1,), (2, 2), (2, 3), True),
        ((), (2, 2), (2, 3), True)
    ]
    test_cases = tests_list + tests_with_lhs_broadcasting  # type: ignore[operator]
    inputs = tuple(SampleInput(make_tensor(shape_a, device, dtype, requires_grad=requires_grad),
                               args=(make_tensor(shape_b, device, dtype,
                                                 requires_grad=requires_grad),
                                     make_tensor(shape_c, device, dtype,
                                                 requires_grad=requires_grad)),
                               kwargs={'alpha': alpha_val, 'beta': beta_val},
                               broadcasts_input=broadcasts_input)
                   for shape_a, shape_b, shape_c, broadcasts_input in test_cases)
    return inputs

def sample_inputs_mv(self, device, dtype, requires_grad, **kwargs):
    return (
        SampleInput(
            make_tensor((S, M, ), device, dtype, low=None, high=None, requires_grad=requires_grad),
            args=(
                make_tensor((M, ), device, dtype, low=None, high=None, requires_grad=requires_grad),
            )
        ),
    )

def sample_inputs_bmm(self, device, dtype, requires_grad, **kwargs):
    return (
        SampleInput(
            make_tensor((M, S, M, ), device, dtype, low=None, high=None, requires_grad=requires_grad),
            args=(
                make_tensor((M, M, S, ), device, dtype, low=None, high=None, requires_grad=requires_grad),
            )
        ),
    )

def sample_inputs_dot_vdot(self, device, dtype, requires_grad, **kwargs):
    return (
        SampleInput(
            make_tensor((S, ), device, dtype, low=None, high=None, requires_grad=requires_grad),
            args=(
                make_tensor((S, ), device, dtype, low=None, high=None, requires_grad=requires_grad),
            )
        ),
    )

def sample_inputs_addmv(op_info, device, dtype, requires_grad, **kwargs):
    test_cases = (((S,), (S, M), (M,), 1, 1, False),
                  ((S,), (S, M), (M,), 0.2, 0.6, False),
                  )

    test_cases_with_broadcast = (((1,), (S, M), (M,), 1, 1, True),
                                 ((1,), (S, M), (M,), 0.2, 0.6, True),
                                 ((), (S, M), (M,), 1, 1, True),
                                 ((), (S, M), (M,), 0.2, 0.6, True),
                                 )

    cases = test_cases + test_cases_with_broadcast
    sample_inputs = []
    for input_args in cases:
        args = (make_tensor(input_args[0], device, dtype,
                            low=None, high=None,
                            requires_grad=requires_grad),
                make_tensor(input_args[1], device, dtype,
                            low=None, high=None,
                            requires_grad=requires_grad),
                make_tensor(input_args[2], device, dtype,
                            low=None, high=None,
                            requires_grad=requires_grad))
        alpha, beta = input_args[3], input_args[4]
        broadcasts_input = input_args[5]
        sample_inputs.append(SampleInput(args[0], args=(args[1], args[2]), kwargs=dict(beta=beta, alpha=alpha),
                                         broadcasts_input=broadcasts_input))
    return tuple(sample_inputs)

def sample_inputs_addbmm(op_info, device, dtype, requires_grad, **kwargs):
    test_cases = [((S, M), (S, S, S), (S, S, M), 1, 1),
                  ((1,), (S, S, S), (S, S, M), 1, 1),
                  ((S, M), (S, S, S), (S, S, M), 0.6, 0.2),
                  ((1,), (S, S, S), (S, S, M), 0.6, 0.2),
                  ((), (S, S, S), (S, S, M), 1, 1),
                  ((), (S, S, S), (S, S, M), 0.6, 0.2),
                  ]
    sample_inputs = []
    for input_args in test_cases:
        args = (make_tensor(input_args[0], device, dtype,
                            low=None, high=None,
                            requires_grad=requires_grad),
                make_tensor(input_args[1], device, dtype,
                            low=None, high=None,
                            requires_grad=requires_grad),
                make_tensor(input_args[2], device, dtype,
                            low=None, high=None,
                            requires_grad=requires_grad))
        alpha, beta = input_args[3], input_args[4]
        sample_inputs.append(SampleInput(args[0], args=(args[1], args[2]), kwargs=dict(beta=beta, alpha=alpha)))
        if dtype.is_complex:
            sample_inputs.append(SampleInput(args[0], args=(args[1], args[2]),
                                             kwargs=dict(beta=beta * (1 + 2j), alpha=alpha * (2 + 3j))))

    return tuple(sample_inputs)

def sample_inputs_addcmul_addcdiv(op_info, device, dtype, requires_grad, **kwargs):
    test_cases = [((S, S), (S, S), (S, S)),
                  ((S, S), (S, 1), (1, S)),
                  ((1,), (S, S, 1), (1, S)),
                  ((), (), ()),
                  ((S, S), (), ()),
                  ((), (S, S, 1), (1, S)),
                  ]

    sample_inputs = []
    for input_args in test_cases:
        args = tuple(make_tensor(arg, device, dtype, requires_grad=requires_grad) if isinstance(arg, tuple) else arg
                     for arg in input_args)
        sample_inputs.append(SampleInput(args[0], args=args[1:]))

        sample_inputs.append(SampleInput(args[0], args=args[1:], kwargs=dict(value=3.14)))

    return tuple(sample_inputs)

def sample_inputs_baddbmm(op_info, device, dtype, requires_grad, **kwargs):
    test_cases = [((S, S, M), (S, S, S), (S, S, M), 1, 1, False),
                  ((1,), (S, S, S), (S, S, M), 1, 1, True),
                  ((S, S, M), (S, S, S), (S, S, M), 0.6, 0.2, False),
                  ((1,), (S, S, S), (S, S, M), 0.6, 0.2, True),
                  ((), (S, S, S), (S, S, M), 1, 1, True),
                  ((), (S, S, S), (S, S, M), 0.6, 0.2, True),
                  ]
    sample_inputs = []
    for (input_shape, batch1_shape, batch2_shape, alpha, beta, broadcasts_input) in test_cases:
        args = (make_tensor(input_shape, device, dtype,
                            low=None, high=None,
                            requires_grad=requires_grad),
                make_tensor(batch1_shape, device, dtype,
                            low=None, high=None,
                            requires_grad=requires_grad),
                make_tensor(batch2_shape, device, dtype,
                            low=None, high=None,
                            requires_grad=requires_grad))
        sample_inputs.append(SampleInput(args[0], args=(args[1], args[2]),
                             kwargs=dict(beta=beta, alpha=alpha), broadcasts_input=broadcasts_input))
        if dtype.is_complex:
            sample_inputs.append(SampleInput(args[0], args=(args[1], args[2]),
                                             kwargs=dict(beta=beta * (1 + 2j), alpha=alpha * (2 + 3j)),
                                             broadcasts_input=broadcasts_input))
    return tuple(sample_inputs)

def sample_inputs_addr(op_info, device, dtype, requires_grad, **kwargs):
    input1 = SampleInput(
        make_tensor((S, M), device, dtype, low=None, high=None, requires_grad=requires_grad),
        args=(
            make_tensor((S, ), device, dtype, low=None, high=None, requires_grad=requires_grad),
            make_tensor((M, ), device, dtype, low=None, high=None, requires_grad=requires_grad)))

    input2 = SampleInput(
        make_tensor((), device, dtype, low=None, high=None, requires_grad=requires_grad),
        args=(
            make_tensor((S, ), device, dtype, low=None, high=None, requires_grad=requires_grad),
            make_tensor((M, ), device, dtype, low=None, high=None, requires_grad=requires_grad)))

    if dtype.is_complex:
        alpha, beta = 0.1 + 0.3j, 0.4 + 0.6j
    elif dtype.is_floating_point:
        alpha, beta = 0.2, 0.6
    else:
        alpha, beta = 2, 3

    input3 = SampleInput(
        make_tensor((S, M), device, dtype, low=None, high=None, requires_grad=requires_grad),
        args=(
            make_tensor((S, ), device, dtype, low=None, high=None, requires_grad=requires_grad),
            make_tensor((M, ), device, dtype, low=None, high=None, requires_grad=requires_grad)),
        kwargs=dict(beta=beta, alpha=alpha))

    input4 = SampleInput(
        make_tensor((), device, dtype, low=None, high=None, requires_grad=requires_grad),
        args=(
            make_tensor((S, ), device, dtype, low=None, high=None, requires_grad=requires_grad),
            make_tensor((M, ), device, dtype, low=None, high=None, requires_grad=requires_grad)),
        kwargs=dict(beta=beta, alpha=alpha))

    return (input1, input2, input3, input4)

def sample_inputs_xlogy(self, device, dtype, requires_grad, **kwargs):
    return (
        SampleInput(
            make_tensor((S, S), device, dtype, low=None, high=None, requires_grad=requires_grad),
            args=(
                make_tensor((S, S), device, dtype, low=0, high=None, requires_grad=requires_grad),
            )
        ),
    )


def sample_inputs_xlog1py(self, device, dtype, requires_grad):
    make_arg = partial(make_tensor, device=device, dtype=dtype, requires_grad=requires_grad)

    def generator():
        # same shape
        yield SampleInput(make_arg((S, S)), args=(make_arg((S, S), low=-1),))
        # rhs broadcast
        yield SampleInput(make_arg((S, S)), args=(make_arg((S,), low=-1),))
        # all zero `x`
        with torch.no_grad():
            x = make_arg((S, S))
            x.fill_(0)
        yield SampleInput(x, args=(make_arg((S, S), low=-1),))

        # randomly zero-masked `x`
        x = make_arg((S, S))
        y = make_arg((S, S), low=-1)
        with torch.no_grad():
            x[torch.rand(x.shape) > 0.5] = 0
        yield SampleInput(x, args=(y,))

        # Scalar x
        # `input` has to be a tensor
        # yield SampleInput(0, args=(make_arg((S, S), low=-1),))
        # yield SampleInput(2.1, args=(make_arg((S, S), low=-1),))

        # Scalar y
        yield SampleInput(make_arg((S, S)), args=(-0.5,))
        yield SampleInput(make_arg((S, S)), args=(1.2,))

    return list(generator())

def sample_inputs_zero_(op_info, device, dtype, requires_grad, **kwargs):
    make_arg = partial(make_tensor, device=device, dtype=dtype, requires_grad=requires_grad)

    cases = ((), (S, S, S), (S,))

    def generator():
        for shape in cases:
            yield(SampleInput(make_arg(shape)))

    return list(generator())

def sample_inputs_logsumexp(self, device, dtype, requires_grad):
    inputs = (
        ((), (0,), True),
        ((S, S), (1,), True),
        ((S, S), (1,), False)
    )
    samples = []

    for shape, dim, keepdim in inputs:
        t = make_tensor(shape, device, dtype,
                        low=None, high=None,
                        requires_grad=requires_grad)
        samples.append(SampleInput(t, args=(dim, keepdim)))

    return tuple(samples)

def sample_inputs_logcumsumexp(self, device, dtype, requires_grad):
    inputs = (
        ((S, S, S), 0),
        ((S, S, S), 1),
        ((), 0),
    )
    samples = []

    for shape, dim in inputs:
        t = make_tensor(shape, device, dtype,
                        low=None, high=None,
                        requires_grad=requires_grad)
        samples.append(SampleInput(t, args=(dim,)))

    return tuple(samples)

def sample_inputs_trace(self, device, dtype, requires_grad, **kwargs):
    return (SampleInput((make_tensor((S, S), device, dtype,
                                     low=None, high=None,
                                     requires_grad=requires_grad))),)


def sample_inputs_renorm(self, device, dtype, requires_grad, **kwargs):
    make_arg = partial(make_tensor, dtype=dtype, device=device, requires_grad=requires_grad)
    cases = (((S, S, S), (2, 1, 0.5)),
             ((S, S, S), (2, -1, 0.5)),
             ((S, S, S), (1, 2, 3)),
             ((S, S, S), (float('inf'), 2, 0.5)),
             )

    def generator():
        for shape, args in cases:
            yield SampleInput(make_arg(shape), args=args)

    return list(generator())


def sample_inputs_transpose_swapdims(self, device, dtype, requires_grad, **kwargs):
    make_arg = partial(make_tensor, dtype=dtype, device=device, requires_grad=requires_grad)

    cases = (((1, 2, 3), (-1, -2)),
             ((1, 2, 3), (-1, 2)),
             ((1, 2, 3), (1, -2)),
             ((1, 2, 3), (1, 2)),
             ((), (0, 0)),
             ((1, ), (0, 0)),
             ((M, M), (0, 1)),
             ((S, S, S), (2, 0)), )

    def generator():
        for shape, args in cases:
            yield SampleInput(make_arg(shape), args=args)

    return list(generator())


def sample_inputs_linalg_invertible(op_info, device, dtype, requires_grad=False, **kwargs):
    """
    This function generates always invertible input for linear algebra ops using
    random_fullrank_matrix_distinct_singular_value.
    The input is generated as the itertools.product of 'batches' and 'ns'.
    In total this function generates 8 SampleInputs
    'batches' cases include:
        () - single input,
        (0,) - zero batched dimension,
        (2,) - batch of two matrices,
        (1, 1) - 1x1 batch of matrices
    'ns' gives 0x0 and 5x5 matrices.
    Zeros in dimensions are edge cases in the implementation and important to test for in order to avoid unexpected crashes.
    """
    from torch.testing._internal.common_utils import random_fullrank_matrix_distinct_singular_value

    batches = [(), (0, ), (2, ), (1, 1)]
    ns = [5, 0]
    out = []
    for batch, n in product(batches, ns):
        a = random_fullrank_matrix_distinct_singular_value(n, *batch, dtype=dtype, device=device)
        a.requires_grad = requires_grad
        out.append(SampleInput(a))
    return out

def sample_inputs_linalg_cond(op_info, device, dtype, requires_grad=False, **kwargs):
    make_arg = partial(make_tensor, dtype=dtype, device=device, requires_grad=requires_grad)

    # autograd is not supported for inputs with zero number of elements
    shapes = ((S, S),
              (2, S, S),
              (2, 1, S, S), )

    def generator():
        for shape in shapes:
            yield SampleInput(make_arg(shape))

    return list(generator())

def np_sinc_with_fp16_as_fp32(x):
    # Wraps numpy's sinc function so that fp16 values are promoted to fp32
    # before sinc is invoked. Context: numpy's sinc returns NaN when evaluated
    # at 0 for fp16.
    if x.dtype == np.float16:
        return np.sinc(x.astype(np.float32))
    else:
        return np.sinc(x)

def sample_inputs_broadcast_to(op_info, device, dtype, requires_grad, **kwargs):
    test_cases = (
        ((S, 1, 1), (S, S, S)),
        ((S, 1, S), (S, S, S)),
        ((S, 1), (S, S, S)),
        ((1,), (S, S, S)),
        ((1, S), (1, 1, S)),
        ((), ()),
        ((), (1, 3, 2)),
    )

    return tuple(
        SampleInput(
            make_tensor(size, device, dtype, low=None, high=None, requires_grad=requires_grad),
            args=(shape,)) for size, shape in test_cases)

def sample_inputs_cdist(op_info, device, dtype, requires_grad, **kwargs):
    small_S = 2
    test_cases = (
        ((S, S, 2), (S, S + 1, 2)),
        ((S, S), (S, S)),
        ((S, S, S), (S, S, S)),
        ((3, 5), (3, 5)),
        ((2, 3, 5), (2, 3, 5)),
        ((1, 2, 3), (1, 2, 3)),
        ((1, 1), (S, 1)),
        ((0, 5), (4, 5)),
        ((4, 5), (0, 5)),
        ((0, 4, 5), (3, 5)),
        ((4, 5), (0, 3, 5)),
        ((0, 4, 5), (1, 3, 5)),
        ((1, 4, 5), (0, 3, 5)),
        # Using S here would make this one test take 9s
        ((small_S, small_S, small_S + 1, 2), (small_S, small_S, small_S + 2, 2)),
        ((small_S, 1, 1, small_S), (1, small_S, small_S)),
        ((1, 1, small_S), (small_S, 1, small_S, small_S)),
    )

    samples = []
    for cm in ['use_mm_for_euclid_dist', 'donot_use_mm_for_euclid_dist']:
        # FIXME add an override for JIT and revert 0. back to 0
        # since it's accepted by eager
        for p in [0., 1., 2., 3., 0.5, 1.5, 2.5, float("inf")]:
            for t1_size, t2_size in test_cases:
                # The args should never be non-contiguous as this is not supported in the backward
                samples.append(SampleInput(
                    make_tensor(t1_size, device, dtype, requires_grad=requires_grad, noncontiguous=False),
                    args=(make_tensor(t2_size, device, dtype, requires_grad=requires_grad, noncontiguous=False), p, cm)))

    return samples


def sample_inputs_fill_(op_info, device, dtype, requires_grad, **kwargs):
    make_arg = partial(make_tensor, device=device, dtype=dtype,
                       low=None, high=None, requires_grad=requires_grad)

    cases = (((S, S, S), (1,)),
             ((), (1,)),
             # For requires_grad=False below,
             # check https://github.com/pytorch/pytorch/issues/59137
             ((S, S, S), (make_arg((), requires_grad=False),)))

    def generator():
        for shape, args in cases:
            yield SampleInput(make_arg(shape), args=args)

    return list(generator())


def sample_inputs_comparison_ops(self, device, dtype, requires_grad, **kwargs):
    test_cases = (
        ((S, S, S), (S, S, S), False),
        ((S, S, S), (), False),
        ((S, S, S), (1,), False),
        ((S,), (1,), False),
        ((), (), False),
    )
    test_cases_lhs_broadcasting = (
        ((S, 1, S), (S, S, S), True),
        ((1,), (S, S, S), True),
        ((1, S), (1, 1, S), True),
        ((), (0,), True),
        ((), (S, S, S), True),
    )
    cases = test_cases + test_cases_lhs_broadcasting
    sample_inputs = list(SampleInput(make_tensor(first_shape, device, dtype,
                                                 requires_grad=requires_grad),
                                     args=(make_tensor(second_shape, device, dtype,
                                                       requires_grad=requires_grad),),
                                     broadcasts_input=broadcasts_input)
                         for first_shape, second_shape, broadcasts_input in cases)
    equal_tensors_non_bool = (
        ([[[-8, 6], [9, 0]], [[0, 5], [5, 7]]]),
        ([[[6, 5]], [[1, -5]]]),
        ([[2], [-1]]),
        ([0, -6]),
        ([3],),
    )
    equal_tensors_bool = (
        ([[[1, 0], [0, 0]], [[0, 1], [1, 0]]]),
        ([[[1, 1]], [[1, 0]]]),
        ([[1], [0]]),
        ([0, 1]),
        ([1],),
    )
    more_cases = equal_tensors_bool if dtype is torch.bool else equal_tensors_non_bool
    more_inputs = list(SampleInput(torch.tensor(elements, device=device, dtype=dtype,
                                                requires_grad=requires_grad),
                                   args=(torch.tensor(elements, device=device, dtype=dtype,
                                                      requires_grad=requires_grad),))
                       for elements in more_cases)
    sample_inputs = [*sample_inputs, *more_inputs]
    return tuple(sample_inputs)


def sample_inputs_stack(op_info, device, dtype, requires_grad, **kwargs):
    tensors = [
        make_tensor((S, S), device, dtype, requires_grad=requires_grad),
        make_tensor((S, S), device, dtype, requires_grad=requires_grad),
        make_tensor((S, S), device, dtype, requires_grad=requires_grad),
    ]

    return (SampleInput(tensors, args=(0,)),)

def sample_inputs_hstack_dstack_vstack(op_info, device, dtype, requires_grad, **kwargs):
    tensors = [
        make_tensor((S, S), device, dtype, requires_grad=requires_grad),
        make_tensor((S, S), device, dtype, requires_grad=requires_grad),
        make_tensor((S, S), device, dtype, requires_grad=requires_grad),
    ]

    return (SampleInput(tensors),)

def sample_inputs_hypot(op_info, device, dtype, requires_grad):
    input = make_tensor((S, S), device, dtype, requires_grad=requires_grad)
    args = make_tensor((S, S), device, dtype, requires_grad=requires_grad)

    return (
        SampleInput(input, args=(args,)),
    )

def sample_inputs_gather(op_info, device, dtype, requires_grad, **kwargs):
    return (
        SampleInput(
            make_tensor((M, S), device, dtype, low=None, high=None, requires_grad=requires_grad),
            args=(0, gather_variable((S, S), 1, M, True, device=device))),
        SampleInput(
            make_tensor((M, S), device, dtype, low=None, high=None, requires_grad=requires_grad),
            args=(1, gather_variable((M, S // 2), 0, S, True, device=device))),
        SampleInput(
            make_tensor((), device, dtype, low=None, high=None, requires_grad=requires_grad),
            args=(0, torch.tensor([0], dtype=torch.int64, device=device))),
        SampleInput(
            make_tensor((S,), device, dtype, low=None, high=None, requires_grad=requires_grad),
            args=(0, torch.tensor(0, dtype=torch.int64, device=device))),
        SampleInput(
            make_tensor((), device, dtype, low=None, high=None, requires_grad=requires_grad),
            args=(0, torch.tensor(0, dtype=torch.int64, device=device))),
    )


def sample_inputs_take_along_dim(op_info, device, dtype, requires_grad, **kwargs):
    return (SampleInput(make_tensor((S, S), device, dtype,
                                    low=None, high=None,
                                    requires_grad=requires_grad),
                        args=(gather_variable((S, S), 1, S, True, device=device), 0)),

            # `indices` broadcast
            SampleInput(make_tensor((S, S), device, dtype,
                                    low=None, high=None,
                                    requires_grad=requires_grad),
                        args=(gather_variable((1, S // 2), 0, S, True, device=device), 1)),

            # `self` broadcast
            SampleInput(make_tensor((1, S), device, dtype,
                                    low=None, high=None,
                                    requires_grad=requires_grad),
                        args=(gather_variable((S, S // 2), 0, S, True, device=device), 1)),

            # without `dim` arg
            SampleInput(make_tensor((S, S), device, dtype,
                                    low=None, high=None,
                                    requires_grad=requires_grad),
                        args=(gather_variable((S, S // 2), 0, S, True, device=device), )),
            SampleInput(make_tensor((S, S), device, dtype,
                                    low=None, high=None,
                                    requires_grad=requires_grad),
                        args=(gather_variable((S, S // 2), 0, S, True, device=device),)),
            )

def sample_inputs_amax_amin(op_info, device, dtype, requires_grad, **kwargs):
    test_cases = (
        ((S, S, S), ()),
        ((S, S, S), (1,)),
        ((S, S, S), ((1, 2,),)),
        ((S, S, S), (1, True,)),
        ((), (0,)),
        ((), ()),
        ((), (0, True,)),
    )
    return tuple(SampleInput((make_tensor(size, device, dtype,
                                          low=None, high=None,
                                          requires_grad=requires_grad)),
                             args=args)
                 for size, args in test_cases)

def sample_inputs_argmax_argmin(op_info, device, dtype, requires_grad, **kwargs):
    test_cases = (
        ((2, 2, 2), ()),
        ((2, 2, 2), (0,)),
        ((2, 2, 2), (1,)),
        ((2, 2, 2), (2,)),
        ((2, 2, 2), (2, True,)),
        ((2, 2, 2), (None,)),
        ((), (0,)),
        ((), ()),
        ((), (None, True,)),
        ((1,), ()),
        ((1,), (0,)),
        ((1,), (0, True)),
        ((2,), ()),
        ((2,), (0,)),
        ((2,), (0, True)),
        ((2, 2, 3), ()),
        ((2, 2, 3), (0,)),
        ((2, 2, 3), (1,)),
        ((2, 2, 3), (None, True)),
    )
    return tuple(SampleInput((make_tensor(size, device, dtype,
                                          requires_grad=requires_grad)),
                             args=args)
                 for size, args in test_cases)

def sample_inputs_diff(op_info, device, dtype, requires_grad, **kwargs):
    test_cases = (
        ((1,), 0, None, None),
        ((S,), 0, None, None),
        ((S, 1), 0, None, None),
        ((S, 1), 1, None, None),
        ((S, S), 0, None, None),
        ((S, S), 1, None, None),
        ((S, S), 0, (1, S), (2, S)),
        ((S, S), 0, None, (2, S)),
        ((S, S, S), 1, None, None),
        ((S, S, S), 1, (S, 1, S), (S, 1, S)),)

    sample_inputs = []
    for size, dim, size_prepend, size_append in test_cases:
        args = (make_tensor(size, device, dtype,
                            low=None, high=None,
                            requires_grad=requires_grad), 1, dim,
                make_tensor(size_prepend, device, dtype,
                            low=None, high=None,
                            requires_grad=requires_grad) if size_prepend else None,
                make_tensor(size_append, device, dtype,
                            low=None, high=None,
                            requires_grad=requires_grad) if size_append else None)
        sample_inputs.append(SampleInput(args[0], args=(args[1], args[2])))

    return tuple(sample_inputs)

def sample_inputs_gradient(op_info, device, dtype, requires_grad):
    sample_inputs = []
    test_cases_float = (
        ((S,), None, None),
        ((S,), 2., None),
        ((S, S), None, None),
        ((S, S), [2.0, 2.1], None),
        ((S, S), [2.0, 2.1], (0, 1)),
        ((4, 4, 4), [2., 1.], (0, 1)),
    )
    for size, spacing, dim in test_cases_float:
        t = make_tensor(size, device, dtype, low=None, high=None, requires_grad=requires_grad)
        sample_inputs.append(SampleInput(t, kwargs=dict(dim=dim, spacing=spacing)))

    test_cases_tensor = (
        ((3, 3, 3), ((1.1, 2.0, 3.5), (4.0, 2, 6.0)), (0, -1)),
        ((3, 3, 3), ((1.0, 3.0, 2.0), (8.0, 6.0, 1.0)), (0, 1)),
    )
    for size, coordinates, dim in test_cases_tensor:
        t = make_tensor(size, device, dtype, low=None, high=None, requires_grad=requires_grad)
        coordinates_tensor_list = []
        for coords in coordinates:
            a = torch.tensor(coords, dtype=dtype, device=device)
            coordinates_tensor_list.append(a)
        sample_inputs.append(SampleInput(t, kwargs=dict(dim=dim, spacing=coordinates_tensor_list)))

    return tuple(sample_inputs)

def sample_inputs_index_select(op_info, device, dtype, requires_grad):
    return (
        SampleInput(
            make_tensor((S, S, S), device, dtype, low=None, high=None, requires_grad=requires_grad),
            args=(0, index_variable(2, S, device=device))),
        SampleInput(
            make_tensor((), device, dtype, low=None, high=None, requires_grad=requires_grad),
            args=(0, torch.tensor([0], dtype=torch.int64, device=device))),
        SampleInput(
            make_tensor((), device, dtype, low=None, high=None, requires_grad=requires_grad),
            args=(0, torch.tensor(0, dtype=torch.int64, device=device))),
    )

def sample_inputs_getitem(op_info, device, dtype, requires_grad, **kwargs):
    test_args = [
        (dont_convert([1, 2]),),
        (slice(0, 3),),
        (dont_convert([slice(0, 3), 1]),),
        (dont_convert([[0, 2, 3], [1, 3, 3], [0, 0, 2]]),),
        (dont_convert([[0, 0, 3], [1, 1, 3], [0, 0, 2]]),),
        (dont_convert([slice(None), slice(None), [0, 3]]),),
        (dont_convert([slice(None), [0, 3], slice(None)]),),
        (dont_convert([[0, 3], slice(None), slice(None)]),),
        (dont_convert([[0, 3], [1, 2], slice(None)]),),
        (dont_convert([[0, 3], ]),),
        (dont_convert([[0, 3], slice(None)]),),
        (dont_convert([[0, 3], Ellipsis]),),
        (dont_convert([[0, 2, 3], [1, 3, 3], torch.LongTensor([0, 0, 2])]),),
        (index_variable(2, S, device=device),),
        (mask_not_all_zeros((S,)),),
    ]

    return tuple(SampleInput(
        make_tensor((S, S, S), device, dtype, low=None, high=None, requires_grad=requires_grad),
        args=args)
        for args in test_args)

def sample_inputs_index_put(op_info, device, dtype, requires_grad, **kwargs):
    inputs = []
    for accumulate in [False, True]:
        # Test with indices arg
        inputs.append(SampleInput(
            make_tensor((S, S,), device, dtype, low=None, high=None, requires_grad=requires_grad),
            args=(
                (index_variable(2, S, device=device), ),
                make_tensor((2, S), device, dtype, low=None, high=None)),
            kwargs=dict(accumulate=accumulate)))

        # Test with mask arg
        mask = torch.zeros(S, dtype=torch.bool) if accumulate else mask_not_all_zeros((S,))
        inputs.append(SampleInput(
            make_tensor((S, S), device, dtype, low=None, high=None, requires_grad=requires_grad),
            args=(
                (mask, ),
                make_tensor((S,), device, dtype, low=None, high=None),),
            kwargs=dict(accumulate=accumulate)))

    return inputs

# Missing to test the nondeterminism of the operation
# https://github.com/pytorch/pytorch/issues/53352
def sample_inputs_index_add(op_info, device, dtype, requires_grad, **kwargs):
    # These testa are pretty much the same as those from index_copy.
    # Perhaps merge?
    make_arg = partial(make_tensor, dtype=dtype, device=device, requires_grad=requires_grad)

    t = make_arg((S, S))
    s = make_arg((S, S))
    # non-contiguous target
    t_nonctg = t.transpose(0, 1)
    # non-contiguous source
    s_nonctg = s.transpose(0, 1)

    idx = make_arg((S,), dtype=torch.int64, low=0, high=S)
    idx_nonctg = make_arg((S,), dtype=torch.int64, low=0, high=S, noncontiguous=True)
    samples = [SampleInput(tensor, args=(1, idx, source))
               for tensor, idx, source in product([t, t_nonctg], [idx, idx_nonctg], [s, s_nonctg])]
    samples.extend(SampleInput(tensor, args=(1, idx, source), kwargs=dict(alpha=a))
                   for tensor, idx, source, a in product([t, t_nonctg], [idx, idx_nonctg], [s, s_nonctg], [-1, 0, 2]))

    # Add scalar cases
    scalar_sizes = [(), (1,)]
    ts = (make_arg(size) for size in scalar_sizes)
    idxs = (make_arg(size, dtype=torch.int64, low=0, high=1) for size in scalar_sizes)
    ss = (make_arg(size) for size in scalar_sizes)

    samples.extend(SampleInput(t, args=(0, idx, s)) for t, idx, s in product(ts, idxs, ss))
    samples.extend(SampleInput(t, args=(0, idx, s), kwargs=dict(alpha=a)) for t, idx, s, a in product(ts, idxs, ss, [-1, 0, 2]))
    return samples

def sample_inputs_sort(op_info, device, dtype, requires_grad, **kwargs):
    def apply_grad(t):
        if dtype in floating_types_and(torch.float16, torch.bfloat16):
            t.requires_grad_(requires_grad)

    def small_3d_unique(dtype, device):
        res = torch.randperm(S * S * S, dtype=torch.int64, device=device).view(S, S, S)
        res = res.to(dtype)
        apply_grad(res)
        return res

    def large_1d_unique(dtype, device):
        res = torch.randperm(L * L * L, dtype=torch.int64, device=device)
        res = res.to(dtype)
        apply_grad(res)
        return res

    samples = []
    # Test case for large tensor.
    largesample = SampleInput(large_1d_unique(dtype, device))
    samples.append(largesample)

    # Test cases for small 3d tensors.
    # Imitates legacy tests from test/test_torch.py
    t = small_3d_unique(dtype, device)
    dims = range(-3, 3)
    flag = [True, False]
    for dim, descending, stable in product(dims, flag, flag):
        # default schema without stable sort
        samples.append(SampleInput(t, args=(dim, descending)))
        # schema with stable sort, no CUDA support yet
        if torch.device(device).type == 'cpu':
            samples.append(
                SampleInput(t, kwargs=dict(dim=dim, descending=descending, stable=stable))
            )

    # Test cases for scalar tensor
    scalar = torch.tensor(1, dtype=dtype, device=device)
    apply_grad(scalar)
    samples.append(SampleInput(scalar))
    samples.append(SampleInput(scalar, args=(0,)))
    samples.append(SampleInput(scalar, args=(0, True)))
    # no CUDA support for stable sort yet
    if not device.startswith('cuda'):
        samples.append(SampleInput(scalar, kwargs=dict(stable=True)))
        samples.append(SampleInput(scalar, kwargs=dict(dim=0, stable=True)))
        samples.append(SampleInput(scalar, kwargs=dict(dim=0, descending=True, stable=True)))
    return samples

def sample_inputs_index_fill(op_info, device, dtype, requires_grad, **kwargs):
    samples = []
    t = make_tensor((S, S, S), device, dtype,
                    low=None, high=None,
                    requires_grad=requires_grad)
    fill_val = torch.tensor(-1 + 1j if t.is_complex() else -1)
    # non-contiguous input
    t01 = t.transpose(0, 1)
    t02 = t.transpose(0, 2)
    t12 = t.transpose(1, 2)
    idx = index_variable(1, S, device=device)
    # non-contiguous index
    idx_nonctg = torch.empty_strided((S,), (2,), device=device, dtype=torch.int64)
    idx_nonctg.copy_(idx)
    for d in range(t.dim()):
        for tensor in [t, t01, t02, t12]:
            samples.append(SampleInput(tensor, args=(d, idx, fill_val)))
            samples.append(SampleInput(tensor, args=(d, -idx - 1, fill_val)))
            samples.append(SampleInput(tensor, args=(d, idx_nonctg, fill_val)))

    make_arg = partial(make_tensor, device=device, dtype=dtype, requires_grad=requires_grad)
    index_tensor = partial(torch.tensor, device=device, dtype=torch.long)

    def unique_idx(numel, max_idx):
        # Generate unique random indices vector of `numel`
        # elements in range [0, max_idx).
        indices = random.sample(range(max_idx), numel)
        return index_tensor(indices)

    samples.append(SampleInput(make_arg((S, S)), args=(0, unique_idx(2, S), 2)))
    samples.append(SampleInput(make_arg((S, S)), args=(0, unique_idx(2, S), make_arg(()))))
    samples.append(SampleInput(make_arg((S, S)), args=(0, index_tensor(0), 2)))
    samples.append(SampleInput(make_arg(()), args=(0, index_tensor([0]), 2)))
    samples.append(SampleInput(make_arg(()), args=(0, index_tensor(0), 2)))

    # Duplicate indices
    samples.append(SampleInput(make_arg((S, S)), args=(0, index_tensor([0, 0]), 2)))
    samples.append(SampleInput(make_arg((S, S)), args=(0, index_tensor([0, 0, 2]), make_arg(()))))

    return samples

def sample_inputs_max_min_binary(op_info, device, dtype, requires_grad, **kwargs):
    inputs = []
    args_for_binary_op = (
        ((S, S, S), (S, S, S),),
        ((S, S, S), (S,),),
        ((S,), (S, S, S),),
        ((S, 1, S), (S, S),),
        ((S, S), (S, S),),
        ((), (),),
        ((S, S, S), (),),
        ((), (S, S, S),),
    )
    inputs = list((SampleInput(make_tensor(input_tensor, device, dtype,
                                           low=None, high=None,
                                           requires_grad=requires_grad),
                               args=(make_tensor(other_tensor, device, dtype,
                                                 low=None, high=None,
                                                 requires_grad=requires_grad),),))
                  for input_tensor, other_tensor in args_for_binary_op)
    return inputs

def sample_inputs_hardswish(self, device, dtype, requires_grad):
    N = 5
    # make sure we are testing -3 -> 3 range. default is -10 -> 10 so maybe unnecessary ?
    tensors = [SampleInput(make_tensor((N * 2, N * 2), device=device, dtype=dtype,
               requires_grad=requires_grad, low=-5, high=5)) for _ in range(1, N)]
    return tensors

def sample_inputs_gelu(self, device, dtype, requires_grad):
    N = 5
    tensors = [SampleInput(make_tensor((N * 2, N * 2), device=device, dtype=dtype,
               requires_grad=requires_grad, low=-3, high=3)) for _ in range(1, N)]
    return tensors

def sample_inputs_max_min_reduction_with_dim(op_info, device, dtype, requires_grad, **kwargs):
    inputs = []
    args_for_reduction_with_dim = (
        ((S, S, S), (1,),),
        ((S, S, S), (1, True, ),),
        ((), (0,),),
        ((), (0, True,),),
    )
    inputs = list((SampleInput(make_tensor(input_tensor, device, dtype,
                                           low=None, high=None,
                                           requires_grad=requires_grad),
                               args=args,))
                  for input_tensor, args in args_for_reduction_with_dim)
    return inputs

def sample_inputs_max_min_reduction_no_dim(op_info, device, dtype, requires_grad, **kwargs):
    inputs = []
    inputs.append(SampleInput(make_tensor((S, S, S), device, dtype,
                                          low=None, high=None,
                                          requires_grad=requires_grad),))
    inputs.append(SampleInput(make_tensor((), device, dtype,
                                          low=None, high=None,
                                          requires_grad=requires_grad),))
    return inputs

# Generates input tensors for testing reduction ops
def _generate_reduction_inputs(device, dtype, requires_grad):
    yield make_tensor((), device, dtype, requires_grad=requires_grad)
    yield make_tensor((2,), device, dtype, requires_grad=requires_grad)
    yield make_tensor((2, 3), device, dtype, requires_grad=requires_grad, noncontiguous=True)
    yield make_tensor((3, 2, 1, 2, 2), device, dtype, requires_grad=requires_grad)

# Generates a subset of possible dim and keepdim kwargs for a tensor
# with ndim dims appropriate for testing. If supports_multiple_dims
# is True (default) then dim kwarg can be a list of dims.
def _generate_reduction_kwargs(ndim, supports_multiple_dims=True):
    for keepdim in [True, False]:
        # Always test reducing inner and outer most dimensions
        yield {'dim': 0, 'keepdim': keepdim}
        yield {'dim': -1, 'keepdim': keepdim}

        # Also reduce middle dimension
        if ndim > 2:
            yield {'dim': ndim // 2, 'keepdim': keepdim}

        if supports_multiple_dims:
            # Always test reducing all dims
            yield {'dim': tuple(range(ndim)), 'keepdim': keepdim}

            # Test reducing both first and last dimensions
            if ndim > 1:
                yield {'dim': (0, ndim - 1), 'keepdim': keepdim}

            # Test reducing every other dimension starting with the second
            if ndim > 3:
                yield {'dim': tuple(range(1, ndim, 2)), 'keepdim': keepdim}

# Wraps sample_inputs_reduction function to provide the additional supports_multiple_dims args
def sample_inputs_reduction_wrapper(supports_multiple_dims):
    # Generates sample inputs for reduction ops that contain the input tensor
    # and dim and keepdim kwargs. If a reduction op needs to test additional
    # args/kwargs then create a separate sample_inputs function
    def fn(op_info, device, dtype, requires_grad):
        inputs = []

        for t in _generate_reduction_inputs(device, dtype, requires_grad):
            # Add case without dim and keepdim kwargs
            inputs.append(SampleInput(t))
            for kwargs in _generate_reduction_kwargs(t.ndim, supports_multiple_dims):
                inputs.append(SampleInput(t, kwargs=kwargs))

        return inputs

    return fn

def sample_inputs_reduction_quantile(op_info, device, dtype, requires_grad):
    test_quantiles = (0.5, make_tensor((2,), device, dtype, low=0, high=1))
    test_interpolations = ['linear', 'midpoint']

    inputs = []
    for quantiles in test_quantiles:
        for t in _generate_reduction_inputs(device, dtype, requires_grad):
            # Add case without dim and keepdim kwargs
            inputs.append(SampleInput(t, args=(quantiles,)))
            for kwargs in _generate_reduction_kwargs(t.ndim, supports_multiple_dims=False):
                # Interpolation kwarg for now is only supported when providing both dim and keepdim
                for interpolation in test_interpolations:
                    kwargs['interpolation'] = interpolation
                    inputs.append(SampleInput(t, args=(quantiles,), kwargs=kwargs))

    return inputs

def sample_inputs_leaky_relu(op_info, device, dtype, requires_grad):
    N = 10
    tensors = [SampleInput(make_tensor((N, N), device=device, dtype=dtype,
               requires_grad=requires_grad)) for _ in range(1, N)]
    return tensors

def sample_inputs_topk(op_info, device, dtype, requires_grad, **kwargs):
    def get_tensor_input(size):
        return make_tensor(size, device, dtype, requires_grad=requires_grad)

    inputs = []
    inputs.append(SampleInput(get_tensor_input((S, M, S)), args=(3,)))
    inputs.append(SampleInput(get_tensor_input((S, M, S)), args=(3, 1)))
    inputs.append(SampleInput(get_tensor_input((S, M, S)), args=(3, -2)))
    inputs.append(SampleInput(get_tensor_input((S, M, S)), args=(3, 1, True)))
    inputs.append(SampleInput(get_tensor_input((S, M, S)), args=(3, -2, True)))
    inputs.append(SampleInput(get_tensor_input((S, M, S)), args=(3, 1, True, True)))
    inputs.append(SampleInput(get_tensor_input((S, M, S)), args=(3, -2, True, True)))

    inputs.append(SampleInput(get_tensor_input(()), args=(1,)))
    inputs.append(SampleInput(get_tensor_input(()), args=(1, 0)))
    inputs.append(SampleInput(get_tensor_input(()), args=(1, -1)))
    inputs.append(SampleInput(get_tensor_input(()), args=(1, 0, True)))
    inputs.append(SampleInput(get_tensor_input(()), args=(1, -1, True)))
    inputs.append(SampleInput(get_tensor_input(()), args=(1, 0, True, True)))
    inputs.append(SampleInput(get_tensor_input(()), args=(1, -1, True, True)))

    return inputs

def sample_inputs_outer(op_info, device, dtype, requires_grad, **kwargs):
    inputs = []
    arg_a = make_tensor((S,), device, dtype, requires_grad=requires_grad)
    arg_b = make_tensor((M,), device, dtype, requires_grad=requires_grad)
    inputs.append(SampleInput(arg_a, args=(arg_b,)))
    return inputs

def sample_inputs_dist(op_info, device, dtype, requires_grad):
    make_arg = partial(make_tensor, device=device, dtype=dtype, requires_grad=requires_grad)
    sizes = ((S, S, S), (S,), (S, 1, S), (), (S, S))
    ps = (2, 4)

    def generate_samples():
        for size_x, size_y, p in product(sizes, sizes, ps):
            yield SampleInput(make_arg(size_x), args=(make_arg(size_y), p))

    return list(generate_samples())

# Missing to test the nondeterminism of the operation
# https://github.com/pytorch/pytorch/issues/53352
def sample_inputs_index_copy(op_info, device, dtype, requires_grad, **kwargs):
    def make_arg(shape, low=None, high=None, dtype=dtype):
        return make_tensor(shape, device=device, dtype=dtype,
                           low=low, high=high,
                           requires_grad=requires_grad)

    t = make_arg((S, S))
    s = make_arg((S, S))
    # non-contiguous input
    t01 = t.transpose(0, 1)
    # non-contiguous input
    s01 = s.transpose(0, 1)

    # idx is a permutation of 0...S-1 for this function to be deterministic
    idx = torch.randperm(S, device=device, dtype=torch.int64)
    # non-contiguous index
    idx_nonctg = torch.repeat_interleave(idx, 2, dim=-1)[::2]
    # index_copy_ does not support negative indices
    # idx_neg = -idx - 1
    samples = [SampleInput(tensor, args=(1, idx, source))
               for tensor, idx, source in product([t, t01], [idx, idx_nonctg], [s, s01])]

    # Add scalar cases
    scalar_sizes = [(), (1,)]
    ts = (make_arg(size) for size in scalar_sizes)
    idxs = (make_arg(size, dtype=torch.int64, low=0, high=1) for size in scalar_sizes)
    ss = (make_arg(size) for size in scalar_sizes)

    samples.extend(SampleInput(t, args=(0, idx, s)) for t, idx, s in product(ts, idxs, ss))
    return samples

def sample_inputs_mode(op_info, device, dtype, requires_grad):
    inputs = []
    args = (
        ((S, S, S), (),),
        ((S, S, S), (1, ),),
        ((S, S, S), (1, True, ),),
        ((), (),),
        ((), (0,),),
        ((), (0, True,),),
    )
    inputs = list((SampleInput(make_tensor(input_tensor, device, dtype,
                                           low=None, high=None,
                                           requires_grad=requires_grad),
                               args=args,))
                  for input_tensor, args in args)
    return inputs

# Missing to test the nondeterminism of the operation
# https://github.com/pytorch/pytorch/issues/53352
def sample_inputs_put(op_info, device, dtype, requires_grad):
    make_arg = partial(make_tensor, dtype=dtype, device=device, requires_grad=requires_grad)
    make_idx = partial(make_tensor, low=0, dtype=torch.int64, device=device, requires_grad=False)

    S = 3

    def gen_inputs():
        # Generic inputs
        tgt_gen = (make_arg((S, S), noncontiguous=not ctg) for ctg in (True, False))
        src_gen = (make_arg((S,), noncontiguous=not ctg) for ctg in (True, False))
        idx = torch.randperm(S * S, device=device, dtype=torch.int64)[:S]
        idx_nonctg = torch.repeat_interleave(idx, 2, dim=-1)[::2]
        idx_neg = -idx - 1
        idx_list = [idx, idx_nonctg, idx_neg]
        for tgt, idx, src, acc in product(tgt_gen, idx_list, src_gen, (True, False)):
            yield SampleInput(input=tgt, args=(idx, src, acc))

        # Scalar cases
        scalar_sizes = [(), (1,)]
        tgt_gen = (make_arg(size) for size in scalar_sizes)
        idx_gen = (make_idx(size, high=1) for size in scalar_sizes)
        src_gen = (make_arg(size) for size in scalar_sizes)
        for tgt, idx, src, acc in product(tgt_gen, idx_gen, src_gen, (True, False)):
            yield SampleInput(input=tgt, args=(idx, src, acc))

        # Empty cases
        tgt_sizes = [(0,), (), (1,), (3, 2)]
        tgt_gen = (make_arg(size) for size in tgt_sizes)
        idx = make_idx((0,), high=1)
        src = make_arg((0,))
        for tgt, acc in product(tgt, (True, False)):
            yield SampleInput(input=tgt, args=(idx, src, acc))

    return list(gen_inputs())

def sample_inputs_take(op_info, device, dtype, requires_grad):
    make_arg = partial(make_tensor, dtype=dtype, device=device, requires_grad=requires_grad)
    make_idx = partial(make_tensor, low=0, dtype=torch.int64, device=device, requires_grad=False)

    S = 3

    def gen_inputs():
        # Generic inputs: take S elements out of S * S
        src_gen = (make_arg((S, S), noncontiguous=not ctg) for ctg in (True, False))
        idx = make_idx((S,), high=S * S)
        idx_nonctg = make_idx((S,), high=S * S, noncontiguous=True)
        idx_neg = -idx - 1
        idx_list = [idx, idx_nonctg, idx_neg]
        for src, idx in product(src_gen, idx_list):
            yield SampleInput(input=src, args=(idx,))

        # Scalar cases
        scalar_sizes = [(), (1,)]
        src_gen = (make_arg(size) for size in scalar_sizes)
        idx_gen = (make_idx(size, high=1) for size in scalar_sizes)
        for src, idx in product(src_gen, idx_gen):
            yield SampleInput(input=src, args=(idx,))

        # Empty cases
        src_sizes = [(0,), (), (1,), (3, 2)]
        src_gen = (make_arg(size) for size in src_sizes)
        idx = make_idx((0,), high=1)
        for src in src_gen:
            yield SampleInput(input=src, args=(idx,))

    return list(gen_inputs())

def sample_movedim_moveaxis(op_info, device, dtype, requires_grad):
    return (
        SampleInput(
            make_tensor((4, 3, 2, 1), device, dtype, low=None, high=None, requires_grad=requires_grad),
            args=((0, 1, 2, 3), (3, 2, 1, 0))),
        SampleInput(
            make_tensor((4, 3, 2, 1), device, dtype, low=None, high=None, requires_grad=requires_grad),
            args=((0, -1, -2, -3), (-3, -2, -1, -0)))
    )


def sample_repeat_tile(op_info, device, dtype, requires_grad, **kwargs):
    rep_dims = ((), (0, ), (1, ), (0, 2), (1, 1), (2, 3), (2, 3, 2), (0, 2, 3), (2, 1, 1, 1),)
    shapes = ((), (0,), (2,), (3, 0), (3, 2), (3, 0, 1))

    if requires_grad:
        # Tests for variant_consistency_jit, grad, gradgrad
        # are slower. Use smaller bags of `rep_dims` and `shapes`
        # in this case.
        rep_dims = ((), (0, ), (0, 2), (1, 1), (2, 3), (1, 3, 2), (3, 1, 1))  # type: ignore[assignment]
        shapes = ((), (0,), (2,), (3, 2))  # type: ignore[assignment]

    tensors = [make_tensor(shape, device, dtype,
                           low=None, high=None,
                           requires_grad=requires_grad) for shape in shapes]

    samples = []
    for rep_dim, tensor in product(rep_dims, tensors):
        for t in (tensor, tensor.T):
            if op_info.name == 'repeat' and len(rep_dim) >= t.dim():
                # `torch.repeat` errors for `len(rep_dims) < t.dim()`,
                # so we filter such combinations.
                samples.append(SampleInput(t, args=(rep_dim,),))
            elif op_info.name == 'tile':
                samples.append(SampleInput(t, args=(rep_dim,),))

    return samples


def sample_inputs_narrow(op_info, device, dtype, requires_grad, **kwargs):
    shapes_and_args = (
        ((S, S, S), (1, 2, 2)),
        ((S, S, S), (-1, 2, 2)),
        ((S, S, S), (1, 0, 0)),
        ((S, S, S), (-1, 0, 0)),
    )

    def generator():
        for shape, args in shapes_and_args:
            tensor = make_tensor(shape, device, dtype, low=None, high=None,
                                 requires_grad=requires_grad)
            yield SampleInput(tensor, args=args)

    return list(generator())


def sample_unsqueeze(op_info, device, dtype, requires_grad, **kwargs):
    shapes_and_axes = [
        ((3, 4, 5), 0),
        ((3, 4, 5), 1),
        ((3, 4, 5), 3),
        ((3, 4, 5), -1),
        ((3, 4, 5), -3),
        ((), 0)
    ]

    samples = []
    for shape, axis in shapes_and_axes:
        tensor = make_tensor(shape, device, dtype, low=None, high=None,
                             requires_grad=requires_grad)
        samples.append(SampleInput(tensor, args=(axis,),))

    return samples


def sample_inputs_squeeze(op_info, device, dtype, requires_grad, **kwargs):
    shapes_and_args = (
        ((S, 1, S, 1), ()),
        ((1, 1, 1, 1), ()),
        ((S, 1, S, 1), (1,)),
        ((S, 1, S, 1), (-1,)),
        ((S, 1, S, 1), (2,)),
        ((S, 1, S, 1), (-2,)),
        ((), (0, )),
    )

    def generator():
        for shape, args in shapes_and_args:
            tensor = make_tensor(shape, device, dtype, low=None, high=None,
                                 requires_grad=requires_grad)

            yield SampleInput(tensor, args=args)

    return list(generator())


# TODO: reconcile with torch.linalg.det and torch.linalg.slogdet
# Creates matrices with a positive nonzero determinant
def sample_inputs_logdet(op_info, device, dtype, requires_grad, **kwargs):
    def make_nonzero_det(A, *, sign=1, min_singular_value=0.1, **kwargs):
        u, s, vh = torch.linalg.svd(A, full_matrices=False)
        s.clamp_(min=min_singular_value)
        A = (u * s.unsqueeze(-2)) @ vh
        det = A.det()
        if sign is not None:
            if A.dim() == 2:
                if (det < 0) ^ (sign < 0):
                    A[0, :].neg_()
            else:
                cond = ((det < 0) ^ (sign < 0)).nonzero()
                if cond.size(0) > 0:
                    for i in range(cond.size(0)):
                        A[list(cond[i])][0, :].neg_()
        return A

    samples = []

    # cases constructed using make_tensor()
    tensor_shapes = (
        (S, S),
        (1, 1),
        (3, 3, S, S),
        (3, 3, 1, 1)
    )

    for shape in tensor_shapes:
        t = make_tensor(shape, device=device, dtype=dtype)
        d = make_nonzero_det(t).requires_grad_(requires_grad)
        samples.append(SampleInput(d))

    # cases constructed using:
    #  1) make_symmetric_matrices
    #  2) make_symmetric_pd_matrices
    #  3) make_fullrank_matrices_with_distinct_singular_values
    symmetric_shapes = (
        (S, S),
        (3, S, S),
    )


    def _helper(constructor, *shape, **kwargs):
        t = constructor(*shape, device=device, dtype=dtype)
        d = make_nonzero_det(t, **kwargs).requires_grad_(requires_grad)
        samples.append(SampleInput(d))

    for shape in symmetric_shapes:
        _helper(make_symmetric_matrices, *shape)
        _helper(make_symmetric_pd_matrices, *shape)
        _helper(make_fullrank_matrices_with_distinct_singular_values, *shape, min_singular_value=0)

    return tuple(samples)

def np_unary_ufunc_integer_promotion_wrapper(fn):
    # Wrapper that passes PyTorch's default scalar
    #   type as an argument to the wrapped NumPy
    #   unary ufunc when given an integer input.
    #   This mimicks PyTorch's integer->floating point
    #   type promotion.
    #
    # This is necessary when NumPy promotes
    #   integer types to double, since PyTorch promotes
    #   integer types to the default scalar type.

    # Helper to determine if promotion is needed
    def is_integral(dtype):
        return dtype in [np.bool_, bool, np.uint8, np.int8, np.int16, np.int32, np.int64]

    @wraps(fn)
    def wrapped_fn(x):
        # As the default dtype can change, acquire it when function is called.
        # NOTE: Promotion in PyTorch is from integer types to the default dtype
        np_dtype = torch_to_numpy_dtype_dict[torch.get_default_dtype()]

        if is_integral(x.dtype):
            return fn(x.astype(np_dtype))
        return fn(x)

    return wrapped_fn


# Metadata class for Fast Fourier Transforms in torch.fft.
class SpectralFuncInfo(OpInfo):
    """Operator information for torch.fft transforms. """

    def __init__(self,
                 name,  # the string name of the function
                 *,
                 ref=None,  # Reference implementation (probably in np.fft namespace)
                 dtypes=floating_and_complex_types(),
                 ndimensional: bool,  # Whether dim argument can be a tuple
                 decorators=None,
                 **kwargs):
        decorators = list(decorators) if decorators is not None else []
        decorators += [
            skipCPUIfNoMkl,
            skipCUDAIfRocm,
            # gradgrad is quite slow
            DecorateInfo(slowTest, 'TestGradients', 'test_fn_gradgrad'),
        ]

        super().__init__(name=name,
                         dtypes=dtypes,
                         decorators=decorators,
                         **kwargs)
        self.ref = ref if ref is not None else _getattr_qual(np, name)
        self.ndimensional = ndimensional


    def sample_inputs(self, device, dtype, requires_grad=False, **kwargs):
        nd_tensor = make_tensor((S, S + 1, S + 2), device, dtype, low=None, high=None,
                                requires_grad=requires_grad)
        tensor = make_tensor((31,), device, dtype, low=None, high=None,
                             requires_grad=requires_grad)

        if self.ndimensional:
            return [
                SampleInput(nd_tensor, kwargs=dict(s=(3, 10), dim=(1, 2), norm='ortho')),
                SampleInput(nd_tensor, kwargs=dict(norm='ortho')),
                SampleInput(nd_tensor, kwargs=dict(s=(8,))),
                SampleInput(tensor),

                *(SampleInput(nd_tensor, kwargs=dict(dim=dim))
                  for dim in [-1, -2, -3, (0, -1)]),
            ]
        else:
            return [
                SampleInput(nd_tensor, kwargs=dict(n=10, dim=1, norm='ortho')),
                SampleInput(nd_tensor, kwargs=dict(norm='ortho')),
                SampleInput(nd_tensor, kwargs=dict(n=7)),
                SampleInput(tensor),

                *(SampleInput(nd_tensor, kwargs=dict(dim=dim))
                  for dim in [-1, -2, -3]),
            ]


class ShapeFuncInfo(OpInfo):
    """Early version of a specialized OpInfo for Shape manipulating operations like tile and roll"""
    def __init__(self,
                 name,  # the string name of the function
                 *,
                 ref,  # a reference function
                 dtypes=floating_types(),
                 dtypesIfCPU=None,
                 dtypesIfCUDA=None,
                 dtypesIfROCM=None,
                 sample_inputs_func=None,
                 **kwargs):
        super(ShapeFuncInfo, self).__init__(name,
                                            dtypes=dtypes,
                                            dtypesIfCPU=dtypesIfCPU,
                                            dtypesIfCUDA=dtypesIfCUDA,
                                            dtypesIfROCM=dtypesIfROCM,
                                            sample_inputs_func=sample_inputs_func,
                                            **kwargs)
        self.ref = ref

def sample_inputs_foreach(self, device, dtype, N):
    tensors = [make_tensor((N, N), device, dtype) for _ in range(N)]
    return tensors


def get_foreach_method_names(name):
    # get torch inplace reference function
    method_name = "_foreach_" + name
    method_name_inplace = "_foreach_" + name + "_"

    method = getattr(torch, method_name, None)
    method_inplace = getattr(torch, method_name_inplace, None)

    ref = getattr(torch.Tensor, name, None)

    return method, method_inplace, ref

class ForeachUnaryFuncInfo(OpInfo):
    """Early version of a specialized OpInfo for foreach unary functions"""
    def __init__(self,
                 name,
                 dtypes=floating_and_complex_types(),
                 dtypesIfCPU=all_types_and_complex(),
                 dtypesIfCUDA=floating_and_complex_types_and(torch.half),
                 dtypesIfROCM=None,
                 safe_casts_outputs=True,
                 sample_inputs_func=sample_inputs_foreach,
                 **kwargs):
        super(ForeachUnaryFuncInfo, self).__init__("_foreach_" + name,
                                                   dtypes=dtypes,
                                                   dtypesIfCPU=dtypesIfCPU,
                                                   dtypesIfCUDA=dtypesIfCUDA,
                                                   dtypesIfROCM=dtypesIfROCM,
                                                   safe_casts_outputs=safe_casts_outputs,
                                                   sample_inputs_func=sample_inputs_func,
                                                   **kwargs)

        foreach_method, foreach_method_inplace, torch_ref_method = get_foreach_method_names(name)
        self.method_variant = foreach_method
        self.inplace_variant = foreach_method_inplace
        self.ref = torch_ref_method


def sample_inputs_linalg_cholesky_inverse(op_info, device, dtype, requires_grad=False):
    # Generate Cholesky factors of positive-definite (non-singular) Hermitian (symmetric) matrices
    from torch.testing._internal.common_utils import random_hermitian_pd_matrix
    inputs = (
        torch.zeros(0, 0, dtype=dtype, device=device),  # 0x0 matrix
        torch.zeros(0, 2, 2, dtype=dtype, device=device),  # zero batch of matrices
        random_hermitian_pd_matrix(S, dtype=dtype, device=device),  # single matrix
        random_hermitian_pd_matrix(S, 2, dtype=dtype, device=device),  # batch of matrices
    )
    test_cases = (torch.linalg.cholesky(a) for a in inputs)
    out = []
    for a in test_cases:
        a.requires_grad = requires_grad
        out.append(SampleInput(a))
        out.append(SampleInput(a, kwargs=dict(upper=True)))
    return out

def sample_inputs_linalg_lstsq(op_info, device, dtype, requires_grad=False, **kwargs):
    from torch.testing._internal.common_utils import random_well_conditioned_matrix
    out = []
    for batch in ((), (3,), (3, 3)):
        shape = batch + (3, 3)
        # NOTE: inputs are not marked with `requires_grad` since
        # linalg_lstsq is not differentiable
        a = random_well_conditioned_matrix(*shape, dtype=dtype, device=device)
        b = make_tensor(shape, device, dtype, low=None, high=None)
        out.append(SampleInput(a, args=(b,)))
    return out

def sample_inputs_householder_product(op_info, device, dtype, requires_grad, **kwargs):
    """
    This function generates input for torch.linalg.householder_product (torch.orgqr).
    The first argument should be a square matrix or batch of square matrices, the second argument is a vector or batch of vectors.
    Empty, square, rectangular, batched square and batched rectangular input is generated.
    """
    # Each column of the matrix is getting multiplied many times leading to very large values for
    # the Jacobian matrix entries and making the finite-difference result of grad check less accurate.
    # That's why gradcheck with the default range [-9, 9] fails and [-2, 2] is used here.
    samples = (
        SampleInput(make_tensor((S, S), device, dtype, low=-2, high=2, requires_grad=requires_grad),
                    args=(make_tensor((S,), device, dtype, low=-2, high=2, requires_grad=requires_grad),)),

        SampleInput(make_tensor((S + 1, S), device, dtype, low=-2, high=2, requires_grad=requires_grad),
                    args=(make_tensor((S,), device, dtype, low=-2, high=2, requires_grad=requires_grad),)),

        SampleInput(make_tensor((2, 1, S, S), device, dtype, low=-2, high=2, requires_grad=requires_grad),
                    args=(make_tensor((2, 1, S,), device, dtype, low=-2, high=2, requires_grad=requires_grad),)),

        SampleInput(make_tensor((2, 1, S + 1, S), device, dtype, low=-2, high=2, requires_grad=requires_grad),
                    args=(make_tensor((2, 1, S,), device, dtype, low=-2, high=2, requires_grad=requires_grad),)),

        SampleInput(make_tensor((0, 0), device, dtype, low=None, high=None, requires_grad=requires_grad),
                    args=(make_tensor((0,), device, dtype, low=None, high=None, requires_grad=requires_grad),)),

        SampleInput(make_tensor((S, S), device, dtype, low=-2, high=2, requires_grad=requires_grad),
                    args=(make_tensor((0,), device, dtype, low=None, high=None, requires_grad=requires_grad),)),
    )

    return samples

def sample_inputs_ormqr(op_info, device, dtype, requires_grad):
    # create a helper function wrapping `make_tensor`
    make_input = partial(make_tensor, dtype=dtype, device=device, requires_grad=requires_grad)

    def gen_inputs():
        batches = [(), (0, ), (2, ), (2, 1)]
        ns = [5, 2, 0]
        tf = [True, False]
        for batch, (m, n), left, transpose in product(batches, product(ns, ns), tf, tf):
            reflectors = make_input((*batch, m, n))
            tau = make_input((*batch, min(m, n)))
            other_matrix_shape = (m, n) if left else (n, m)
            other = make_input((*batch, *other_matrix_shape))
            kwargs = {"left": left, "transpose": transpose}
            yield SampleInput(reflectors, args=(tau, other,), kwargs=kwargs)

    return tuple(gen_inputs())

def sample_inputs_linalg_cholesky(op_info, device, dtype, requires_grad=False, **kwargs):
    """
    This function generates always positive-definite input for torch.linalg.cholesky using
    random_hermitian_pd_matrix.
    The input is generated as the itertools.product of 'batches' and 'ns'.
    In total this function generates 8 SampleInputs
    'batches' cases include:
        () - single input,
        (0,) - zero batched dimension,
        (2,) - batch of two matrices,
        (1, 1) - 1x1 batch of matrices
    'ns' gives 0x0 and 5x5 matrices.
    Zeros in dimensions are edge cases in the implementation and important to test for in order to avoid unexpected crashes.
    """
    from torch.testing._internal.common_utils import random_hermitian_pd_matrix

    batches = [(), (0, ), (2, ), (1, 1)]
    ns = [5, 0]
    out = []
    for batch, n in product(batches, ns):
        a = random_hermitian_pd_matrix(n, *batch, dtype=dtype, device=device)
        a.requires_grad = requires_grad
        out.append(SampleInput(a))
    return out

def sample_inputs_symeig(op_info, device, dtype, requires_grad=False):
    out = sample_inputs_linalg_invertible(op_info, device, dtype, requires_grad)

    for o in out:
        o.kwargs = {"upper": bool(np.random.choice([True, False])),
                    "eigenvectors": True}
        # A gauge-invariant function
        o.output_process_fn_grad = lambda output: (output[0], abs(output[1]))
    return out

def sample_inputs_linalg_eig(op_info, device, dtype, requires_grad=False):
    """
    This function generates input for torch.linalg.eigh with UPLO="U" or "L" keyword argument.
    """
    def out_fn(output):
        return output[0], abs(output[1])

    samples = sample_inputs_linalg_invertible(op_info, device, dtype, requires_grad)
    for sample in samples:
        sample.output_process_fn_grad = out_fn

    return samples

def sample_inputs_linalg_eigh(op_info, device, dtype, requires_grad=False, **kwargs):
    """
    This function generates input for torch.linalg.eigh/eigvalsh with UPLO="U" or "L" keyword argument.
    """
    def out_fn(output):
        if isinstance(output, tuple):
            # eigh function
            return output[0], abs(output[1])
        else:
            # eigvalsh function
            return output

    samples = sample_inputs_linalg_invertible(op_info, device, dtype, requires_grad)
    for sample in samples:
        sample.kwargs = {"UPLO": np.random.choice(["L", "U"])}
        sample.output_process_fn_grad = out_fn

    return samples


def sample_inputs_linalg_slogdet(op_info, device, dtype, requires_grad=False):
    def out_fn(output):
        return output[1]

    samples = sample_inputs_linalg_invertible(op_info, device, dtype, requires_grad)
    for sample in samples:
        sample.output_process_fn_grad = out_fn

    return samples


def sample_inputs_linalg_pinv_hermitian(op_info, device, dtype, requires_grad=False, **kwargs):
    """
    This function generates input for torch.linalg.pinv with hermitian=True keyword argument.
    """
    out = sample_inputs_linalg_invertible(op_info, device, dtype, requires_grad, **kwargs)
    for o in out:
        o.kwargs = {"hermitian": True}
    return out

def sample_inputs_linalg_solve(op_info, device, dtype, requires_grad=False, vector_rhs_allowed=True, **kwargs):
    """
    This function generates always solvable input for torch.linalg.solve
    Using random_fullrank_matrix_distinct_singular_value gives a non-singular (=invertible, =solvable) matrices 'a'.
    The first input to torch.linalg.solve is generated as the itertools.product of 'batches' and 'ns'.
    The second input is generated as the product of 'batches', 'ns' and 'nrhs'.
    In total this function generates 18 SampleInputs
    'batches' cases include:
        () - single input,
        (0,) - zero batched dimension,
        (2,) - batch of two matrices.
    'ns' gives 0x0 and 5x5 matrices.
    and 'nrhs' controls the number of vectors to solve for:
        () - using 1 as the number of vectors implicitly
        (1,) - same as () but explicit
        (3,) - solve for 3 vectors.
    Zeros in dimensions are edge cases in the implementation and important to test for in order to avoid unexpected crashes.
    'vector_rhs_allowed' controls whether to include nrhs = () to the list of SampleInputs.
    torch.solve / triangular_solve / cholesky_solve (opposed to torch.linalg.solve) do not allow
    1D tensors (vectors) as the right-hand-side.
    Once torch.solve / triangular_solve / cholesky_solve and its testing are removed,
    'vector_rhs_allowed' may be removed here as well.
    """
    from torch.testing._internal.common_utils import random_fullrank_matrix_distinct_singular_value

    batches = [(), (0, ), (2, )]
    ns = [5, 0]
    if vector_rhs_allowed:
        nrhs = [(), (1,), (3,)]
    else:
        nrhs = [(1,), (3,)]
    out = []
    for n, batch, rhs in product(ns, batches, nrhs):
        a = random_fullrank_matrix_distinct_singular_value(n, *batch, dtype=dtype, device=device)
        a.requires_grad = requires_grad
        b = torch.randn(*batch, n, *rhs, dtype=dtype, device=device)
        b.requires_grad = requires_grad
        out.append(SampleInput(a, args=(b,)))
    return out


def sample_inputs_legacy_solve(op_info, device, dtype, requires_grad=False, **kwargs):
    """
    This function generates always solvable input for legacy solve functions
    (the ones that are not in torch.linalg module).
    The difference from sample_inputs_linalg_solve is that here the right-hand-side of A x = b equation
    should have b.ndim >= 2, vectors are not allowed.
    Also the arguments order is swapped.
    """
    out = sample_inputs_linalg_solve(
        op_info, device, dtype, requires_grad=requires_grad, vector_rhs_allowed=False
    )

    # Reverses tensor order
    for sample in out:
        sample.input, sample.args = sample.args[0], (sample.input,)

    return out


def sample_inputs_lu(op_info, device, dtype, requires_grad=False, **kwargs):
    # not needed once OpInfo tests support Iterables
    def generate_samples():
        batch_shapes = ((), (3,), (3, 3))
        for batch_shape, get_infos in product(batch_shapes, (True, False)):
            shape = batch_shape + (S, S)
            input = make_tensor(shape, device, dtype, requires_grad=requires_grad, low=None, high=None)
            yield SampleInput(input, args=(True, get_infos))

    return list(generate_samples())


def sample_inputs_lu_unpack(op_info, device, dtype, requires_grad=False, **kwargs):
    # not needed once OpInfo tests support Iterables
    def generate_samples():
        for lu_sample in sample_inputs_lu(op_info, device, dtype, requires_grad, **kwargs):
            lu_data, pivots = lu_sample.input.lu()
            yield SampleInput(lu_data, args=(pivots,))

            # generate rectangular inputs
            lu_data_shape = lu_data.shape
            batch_shape = lu_data_shape[:-2]
            n = lu_data_shape[-2]

            for shape_inc in ((1, 0), (0, 1)):
                lu_data, pivots = make_tensor(
                    batch_shape + (n + shape_inc[0], n + shape_inc[1]),
                    device, dtype,
                    requires_grad=False,
                    low=None, high=None
                ).lu()
                lu_data.requires_grad_(requires_grad)
                yield SampleInput(lu_data, args=(pivots,))

    return list(generate_samples())


def sample_inputs_roll(op_info, device, dtype, requires_grad=False, **kwargs):
    make_arg = partial(make_tensor, device=device, dtype=dtype, requires_grad=requires_grad)

    args = ((0, 0), (1, 2), (0, 2), (2, 0), (-1, 0), (10000, 1), (2,), ((1, 2, -1), (0, 1, 2)))

    def generator():
        for arg in args:
            yield SampleInput(make_arg((S, S, S)), args=arg)

    return list(generator())


def sample_inputs_rot90(op_info, device, dtype, requires_grad=False, **kwargs):
    make_arg = partial(make_tensor, device=device, dtype=dtype, requires_grad=requires_grad)

    args = ((1, (0, 1),),
            (1, (1, 2),),
            (1, (1, -1),),
            ())

    def generator():
        for arg in args:
            yield SampleInput(make_arg((S, S, S)), args=arg)

    return list(generator())


def sample_inputs_std_var(op_info, device, dtype, requires_grad, **kwargs):
    tensor_nd = make_tensor((S, S, S), device=device, dtype=dtype,
                            low=None, high=None, requires_grad=requires_grad)
    tensor_1d = make_tensor((S,), device=device, dtype=dtype,
                            low=None, high=None, requires_grad=requires_grad)

    return [
        SampleInput(tensor_nd),
        SampleInput(tensor_nd, kwargs=dict(dim=1)),
        SampleInput(tensor_nd, kwargs=dict(dim=1, unbiased=True, keepdim=True)),
        SampleInput(tensor_1d, kwargs=dict(dim=0, unbiased=True, keepdim=True)),
        SampleInput(tensor_1d, kwargs=dict(dim=0, unbiased=False, keepdim=False)),

        SampleInput(tensor_nd, kwargs=dict(dim=(1,), correction=S // 2)),
        SampleInput(tensor_nd, kwargs=dict(dim=None, correction=0, keepdim=True)),
    ]


def _sample_inputs_svd(op_info, device, dtype, requires_grad=False, is_linalg_svd=False):
    """
    This function generates input for torch.svd with distinct singular values so that autograd is always stable.
    Matrices of different size:
        square matrix - S x S size
        tall marix - S x (S-2)
        wide matrix - (S-2) x S
    and batched variants of above are generated.
    Each SampleInput has a function 'output_process_fn_grad' attached to it that is applied on the output of torch.svd
    It is needed for autograd checks, because backward of svd doesn't work for an arbitrary loss function.
    """
    from torch.testing._internal.common_utils import random_fullrank_matrix_distinct_singular_value

    # svd and linalg.svd returns V and V.conj().T, respectively. So we need to slice
    # along different dimensions when needed (this is used by
    # test_cases2:wide_all and wide_all_batched below)
    if is_linalg_svd:
        def slice_V(v):
            return v[..., :(S - 2), :]

        def uv_loss(usv):
            u00 = usv[0][0, 0]
            v00_conj = usv[2][0, 0]
            return u00 * v00_conj
    else:
        def slice_V(v):
            return v[..., :, :(S - 2)]

        def uv_loss(usv):
            u00 = usv[0][0, 0]
            v00_conj = usv[2][0, 0].conj()
            return u00 * v00_conj

    test_cases1 = (  # some=True (default)
        # loss functions for complex-valued svd have to be "gauge invariant",
        # i.e. loss functions shouldn't change when sigh of the singular vectors change.
        # the simplest choice to satisfy this requirement is to apply 'abs'.
        (random_fullrank_matrix_distinct_singular_value(S, dtype=dtype).to(device),
            lambda usv: usv[1]),  # 'check_grad_s'
        (random_fullrank_matrix_distinct_singular_value(S, dtype=dtype).to(device),
            lambda usv: abs(usv[0])),  # 'check_grad_u'
        (random_fullrank_matrix_distinct_singular_value(S, dtype=dtype).to(device),
            lambda usv: abs(usv[2])),  # 'check_grad_v'
        # this test is important as it checks the additional term that is non-zero only for complex-valued inputs
        # and when the loss function depends both on 'u' and 'v'
        (random_fullrank_matrix_distinct_singular_value(S, dtype=dtype).to(device),
            uv_loss),  # 'check_grad_uv'
        (random_fullrank_matrix_distinct_singular_value(S, dtype=dtype).to(device)[:(S - 2)],
            lambda usv: (abs(usv[0]), usv[1], abs(usv[2][..., :, :(S - 2)]))),  # 'wide'
        (random_fullrank_matrix_distinct_singular_value(S, dtype=dtype).to(device)[:, :(S - 2)],
            lambda usv: (abs(usv[0]), usv[1], abs(usv[2]))),  # 'tall'
        (random_fullrank_matrix_distinct_singular_value(S, 2, dtype=dtype).to(device),
            lambda usv: (abs(usv[0]), usv[1], abs(usv[2]))),  # 'batched'
        (random_fullrank_matrix_distinct_singular_value(S, 2, dtype=dtype).to(device)[..., :(S - 2), :],
            lambda usv: (abs(usv[0]), usv[1], abs(usv[2]))),  # 'wide_batched'
        (random_fullrank_matrix_distinct_singular_value(S, 2, dtype=dtype).to(device)[..., :, :(S - 2)],
            lambda usv: (abs(usv[0]), usv[1], abs(usv[2]))),  # 'tall_batched'
    )
    test_cases2 = (  # some=False
        (random_fullrank_matrix_distinct_singular_value(S, dtype=dtype).to(device)[:(S - 2)],
            lambda usv: (abs(usv[0]), usv[1], abs(slice_V(usv[2])))),  # 'wide_all'
        (random_fullrank_matrix_distinct_singular_value(S, dtype=dtype).to(device)[:, :(S - 2)],
            lambda usv: (abs(usv[0][:, :(S - 2)]), usv[1], abs(usv[2]))),  # 'tall_all'
        (random_fullrank_matrix_distinct_singular_value(S, 2, dtype=dtype).to(device)[..., :(S - 2), :],
            lambda usv: (abs(usv[0]), usv[1], abs(slice_V(usv[2])))),  # 'wide_all_batched'
        (random_fullrank_matrix_distinct_singular_value(S, 2, dtype=dtype).to(device)[..., :, :(S - 2)],
            lambda usv: (abs(usv[0][..., :, :(S - 2)]), usv[1], abs(usv[2]))),  # 'tall_all_batched'
    )

    out = []
    for a, out_fn in test_cases1:
        a.requires_grad = requires_grad
        if is_linalg_svd:
            kwargs = {'full_matrices': False}
        else:
            kwargs = {'some': True}
        out.append(SampleInput(a, kwargs=kwargs, output_process_fn_grad=out_fn))

    for a, out_fn in test_cases2:
        a.requires_grad = requires_grad
        if is_linalg_svd:
            kwargs = {'full_matrices': True}
        else:
            kwargs = {'some': False}
        out.append(SampleInput(a, kwargs=kwargs, output_process_fn_grad=out_fn))

    return out


def sample_inputs_permute(op_info, device, dtype, requires_grad, **kwargs):
    make_arg = partial(make_tensor, device=device, dtype=dtype, requires_grad=requires_grad)

    cases = [((1, 2, 3, 4), (0, 2, 3, 1)),
             ((1, 2, 3, 4), (0, -2, -1, 1)),
             ((), ()),
             ((1, 2, 3, 4), (2, 1, 3, 0))]

    def generator():
        for shape, args in cases:
            yield SampleInput(make_arg(shape), args=(args,))

    return list(generator())


# Based on erstwhile method_tests tests & some tensor_op_tests for pow
def sample_inputs_pow(op_info, device, dtype, requires_grad, **kwargs):
    samples = []

    if dtype in [torch.float16, torch.bfloat16, torch.float32, torch.float64]:
        test_cases = (
            ((2, 2), 0, 5, 1e-3, requires_grad, (2, 2), 0, 1, 0.1, requires_grad, False),
            ((2, 2), 0, 5, 1e-3, requires_grad, (1,), 0, 1, 0.1, requires_grad, False),
            ((), 1e-3, 1e-3 + 1, 0, True, (), 0.1, 1.1, 0, False, False),
            ((2, 2), 0, 5, 1e-3, requires_grad, (), 0.1, 1.1, 1, False, False),
        )
        tests_require_resizing = (
            ((1,), 0, 5, 1e-3, requires_grad, (2, 2), 0, 1, 0.1, requires_grad, True),
            ((2, 1, 2), 0, 5, 1e-3, requires_grad, (1, 2, 1), 0, 1, 0.1, requires_grad, True),
            ((), 1e-3, 1e-3 + 1, 0, True, (1, S, 1), 0, 1, 0.1, requires_grad, True),
        )
        cases = test_cases + tests_require_resizing
        samples = list(SampleInput(make_tensor(shape_b, low=low_b, high=high_b,
                                               requires_grad=b_grad, device=device,
                                               dtype=dtype) + additive_b,
                                   args=(make_tensor(shape_e, low=low_e, high=high_e,
                                                     requires_grad=e_grad, device=device,
                                                     dtype=dtype) + additive_e,),
                                   broadcasts_input=broadcasts_input)
                       for shape_b, low_b, high_b, additive_b, b_grad, shape_e, low_e,
                       high_e, additive_e, e_grad, broadcasts_input in cases)
        tensor_scalar_inputs = (
            ((2, 2), 0, 5, 1e-3, requires_grad, (3.14,)),
            ((), 1e-3, 1e-3 + 1, 0, True, (3.14,))
        )
        more_samples = list(SampleInput(make_tensor(shape, dtype=dtype, device=device,
                                                    high=high, low=low,
                                                    requires_grad=b_grad) + additive,
                                        args=exp)
                            for shape, low, high, additive, b_grad, exp in tensor_scalar_inputs)
        samples = [*samples, *more_samples]
    elif dtype in [torch.complex64, torch.complex128]:
        args_tuple = (
            ((2, 2), 0, 5, requires_grad, (3.14,)),
            ((), 0, 1, True, (3.14,)),
            ((), 0, 1, True, (3.14j,))
        )
        samples = list(SampleInput(make_tensor(shape, dtype=dtype, device=device,
                                               high=high, low=low,
                                               requires_grad=b_grad) + 1e-3 * (1 + 1j),
                                   args=arg)
                       for shape, low, high, b_grad, arg in args_tuple)
    elif dtype == torch.bool:
        arg_tuple = (0, 1, 1., 2.3)
        samples = list(SampleInput(make_tensor((2, 2), device=device, dtype=dtype,
                                               requires_grad=requires_grad),
                                   args=(arg,))
                       for arg in arg_tuple)
        dtypes_list = [torch.float64, torch.float32, torch.int64, torch.int32]
        more_samples = list(SampleInput(make_tensor((2, 2), device, dtype=torch.bool,
                                                    requires_grad=requires_grad),
                                        args=(make_tensor((2, 2), device, dtype=dtype,
                                                          requires_grad=requires_grad),))
                            for dtype in dtypes_list)
        samples = [*samples, *more_samples]
        samples.append(SampleInput(make_tensor((2, 2, 2), device, dtype=torch.bool,
                                               requires_grad=requires_grad),
                                   args=(make_tensor((2, 1), device, dtype=torch.float64,
                                                     requires_grad=requires_grad),)))
    else:
        exp_tuple = (1, 2, 3)
        samples = list(SampleInput(make_tensor((2, 2), device, dtype,
                                               requires_grad=requires_grad),
                                   args=(arg,))
                       for arg in exp_tuple)
        samples.append(SampleInput(make_tensor((2, 2), device, dtype,
                                               requires_grad=requires_grad),
                                   args=(make_tensor((2, 2), device, dtype,
                                                     requires_grad=requires_grad),)))
    return tuple(samples)

def sample_inputs_svd(op_info, device, dtype, requires_grad=False, **kwargs):
    return _sample_inputs_svd(op_info, device, dtype, requires_grad, is_linalg_svd=False)

def sample_inputs_linalg_svd(op_info, device, dtype, requires_grad=False, **kwargs):
    return _sample_inputs_svd(op_info, device, dtype, requires_grad, is_linalg_svd=True)

def sample_inputs_linalg_svdvals(op_info, device, dtype, requires_grad=False, **kwargs):
    batches = [(), (0, ), (2, ), (1, 1)]
    ns = [5, 2, 0]
    samples = []
    for batch, (m, n) in product(batches, product(ns, ns)):
        a = make_tensor((*batch, m, n), device, dtype, low=None, high=None, requires_grad=requires_grad)
        samples.append(SampleInput(a))
    return samples

def sample_inputs_hardshrink_hardtanh(op_info, device, dtype, requires_grad=False, **kwargs):
    N = 10
    tensors = [SampleInput(make_tensor((N, N), device=device, dtype=dtype,
               requires_grad=requires_grad)) for _ in range(1, N)]
    return tensors

def sample_inputs_eig(op_info, device, dtype, requires_grad=False, **kwargs):
    eigvecs = make_tensor((S, S), device=device, dtype=dtype,
                          low=None, high=None)
    eigvals = make_tensor((S,), device=device, dtype=dtype,
                          low=None, high=None)
    # we produce only diagonazible inputs which do not have
    # complex eigenvalues for real inputs, as there is no
    # backward implementation for real inputs with complex
    # eigenvalues yet.
    input = (eigvecs * eigvals.unsqueeze(-2)) @ eigvecs.inverse()
    input.requires_grad_(requires_grad)

    def process_output(eigpair):
        eigvals, eigvecs = eigpair
        if dtype.is_complex:
            # eig produces eigenvectors which are normalized to 1 norm.
            # Note that if v is an eigenvector, so is v * e^{i \phi},
            # and |v| = |v * e^{i \phi}| = 1.
            # This, however, makes the eigenvector backward computation process
            # rather unstable unless the objective function is gauge-invariant,
            # that is if f(z) == f(|z|), for example.
            # Hence for complex inputs we ignore the phases and return only
            # the absolute values.
            return eigvals, eigvecs.abs()
        else:
            return eigvals, eigvecs

    return [
        SampleInput(
            input,
            kwargs=dict(eigenvectors=True),
            output_process_fn_grad=process_output
        ),
    ]


def sample_inputs_einsum(op_info, device, dtype, requires_grad=False, **kwargs):
    x = make_tensor((3,), device, dtype, requires_grad=requires_grad)
    y = make_tensor((4,), device, dtype, requires_grad=requires_grad)
    A = make_tensor((2, 3,), device, dtype, requires_grad=requires_grad, noncontiguous=True)
    B = make_tensor((1, 3,), device, dtype, requires_grad=requires_grad)
    C = make_tensor((1, 2, 3,), device, dtype, requires_grad=requires_grad)
    D = make_tensor((1, 3, 4,), device, dtype, requires_grad=requires_grad, noncontiguous=True)
    E = make_tensor((4, 4,), device, dtype, requires_grad=requires_grad)
    H = make_tensor((3, 3,), device, dtype, requires_grad=requires_grad, noncontiguous=True)
    I = make_tensor((1, 3, 1,), device, dtype, requires_grad=requires_grad)

    inputs = []

    # Vector operations
    inputs.append(SampleInput([x], args=('i->',)))                      # sum
    inputs.append(SampleInput([x, y], args=('i,j->ij',)))               # outer

    # Matrix operations
    inputs.append(SampleInput([A], args=("ij->i",)))                    # col sum
    inputs.append(SampleInput([A, B], args=("ij,kj->ik",)))             # matmul
    inputs.append(SampleInput([A, E], args=("ij,Ab->ijAb",)))           # matrix outer product

    # Tensor operations
    inputs.append(SampleInput([C, D], args=("aij,ajk->aik",)))          # batch matmul
    inputs.append(SampleInput([D, E], args=("aij,jk->aik",)))           # tensor matrix contraction
    inputs.append(SampleInput([C, B], args=("ijk,ik->j",)))             # non contiguous

    # Test diagonals
    inputs.append(SampleInput([I], args=('iji->j',)))                   # non-contiguous trace

    # Test ellipsis
    inputs.append(SampleInput([H], args=("i...->...",)))
    inputs.append(SampleInput([C, x], args=('...ik, ...j -> ij',)))

    return inputs


def sample_inputs_linalg_qr(op_info, device, dtype, requires_grad=False, **kwargs):
    """
    This function generates input for torch.linalg.qr
    The input is generated as the itertools.product of 'batches' and 'ns'.
    """
    batches = [(), (0,), (2, ), (1, 1)]
    ns = [5, 2, 0]
    out = []
    for batch, (m, n) in product(batches, product(ns, ns)):
        a = torch.randn(*batch, m, n, dtype=dtype, device=device, requires_grad=requires_grad)
        out.append(SampleInput(a))
    return out

def sample_inputs_geqrf(op_info, device, dtype, requires_grad=False):
    batches = [(), (0, ), (2, ), (1, 1)]
    ns = [5, 2, 0]
    samples = []
    for batch, (m, n) in product(batches, product(ns, ns)):
        # TODO: CUDA path doesn't work with batched or empty inputs
        if torch.device(device).type == 'cuda' and (batch != () or m == 0 or n == 0):
            continue
        a = make_tensor((*batch, m, n), device, dtype, low=None, high=None, requires_grad=requires_grad)
        samples.append(SampleInput(a))
    return samples

def sample_inputs_flip(op_info, device, dtype, requires_grad, **kwargs):
    tensors = (
        make_tensor((S, M, S), device, dtype, low=None, high=None, requires_grad=requires_grad),
        make_tensor((S, 0, M), device, dtype, low=None, high=None, requires_grad=requires_grad)
    )

    dims = ((0, 1, 2), (0,), (0, 2), (-1,), ())

    samples = [SampleInput(tensor, kwargs={'dims': dim}) for tensor, dim in product(tensors, dims)]

    return samples

def sample_inputs_fliplr_flipud(op_info, device, dtype, requires_grad, **kwargs):
    tensors = (
        make_tensor((S, M, S), device, dtype, low=None, high=None, requires_grad=requires_grad),
        make_tensor((S, 0, M), device, dtype, low=None, high=None, requires_grad=requires_grad)
    )
    return [SampleInput(tensor) for tensor in tensors]

def sample_inputs_fmod_remainder(op_info, device, dtype, requires_grad, *, autodiffed=False, **kwargs):
    make_arg = partial(make_tensor, dtype=dtype, device=device, requires_grad=requires_grad)

    if autodiffed:
        samples = (  # type: ignore[assignment]
            ((S, S, S), 1.5, False),
            ((), 1.5, False),
        )
    else:
        cases = (  # type: ignore[assignment]
            ((S, S, S), (), False),
            ((S, S, S), (S, S, S), False),
            ((S, S, S), (S,), False),
        )

        # Sample inputs with scalars as torch tensors
        cases_with_tensor_scalar = (  # type: ignore[assignment]
            ((), torch.tensor(1, dtype=dtype, device=device, requires_grad=False), False),
        )

        # Sample inputs with broadcasting
        cases_with_broadcasting = (  # type: ignore[assignment]
            ((S,), (S, S, S), True),
            ((S, 1, S), (S, S, S), True),
            ((), (S, S, S), True),
        )

        samples = cases + cases_with_tensor_scalar + cases_with_broadcasting  # type: ignore[assignment]

    def generator():
        for shape, arg_other, broadcasts_input in samples:
            if isinstance(arg_other, tuple):
                arg = make_arg(arg_other, requires_grad=False, exclude_zero=True)
            else:
                # shape_other is scalar or torch.tensor
                arg = arg_other
            yield(SampleInput(make_arg(shape), args=(arg,), broadcasts_input=broadcasts_input))

    return list(generator())

# TODO: clamp shares tensors among its sample inputs --- we should prohibit this!
def sample_inputs_clamp(op_info, device, dtype, requires_grad, **kwargs):
    x = make_tensor((S, M, S), device, dtype, low=None, high=None, requires_grad=requires_grad)
    lb = make_tensor((S, M, S), device, dtype, low=None, high=None, requires_grad=requires_grad)
    ub = make_tensor((S, M, S), device, dtype, low=None, high=None, requires_grad=requires_grad)

    def detach(tensor):
        return tensor.clone().detach_().requires_grad_(requires_grad)

    return [
        SampleInput(detach(x), args=(lb, ub)),
        SampleInput(detach(x), args=(detach(lb[0]), detach(ub[0]))),
        SampleInput(detach(x), args=(detach(lb[:, :1]),)),
    ]

def sample_inputs_clamp_scalar(op_info, device, dtype, requires_grad):
    tensors = (
        make_tensor((2, 3, 2), device, dtype, low=None, high=None, requires_grad=requires_grad),
        make_tensor((2, 0, 3), device, dtype, low=None, high=None, requires_grad=requires_grad),
    )
    if dtype is torch.uint8:
        min_max_vals = ((2, 5), (3, 7))
    else:
        min_max_vals = ((0, 1), (-1, 1))
    output = [SampleInput(tensor, args=vals) for tensor, vals in product(tensors, min_max_vals)]
    output += [SampleInput(tensors[0], args=(0.5, None)), SampleInput(tensors[0], args=(None, 0.5))]
    empty_tensor = make_tensor((), device=device, dtype=dtype, low=None, high=None, requires_grad=requires_grad)
    output += [SampleInput(empty_tensor, args=(0.0, 1.0)), ]
    return output

def sample_kwargs_clamp_scalar(device, dtype, input):
    if dtype is torch.uint8:
        min_val, max_val = (random.randint(1, 3), random.randint(4, 8))
    elif dtype.is_floating_point:
        min_val, max_val = (random.uniform(-8, 0), random.uniform(1, 8))  # type: ignore[assignment]
    else:
        min_val, max_val = (random.randint(-8, 0), random.randint(1, 8))
    return {'min': min_val, 'max': max_val}, {'a_min': min_val, 'a_max': max_val}

def sample_inputs_cumprod(op_info, device, dtype, requires_grad, **kwargs):
    def make_arg(shape):
        # shrink values to be in the interval [-1, +1] for better precision in gradgradcheck
        return make_tensor(shape, device, dtype, low=-1, high=+1, requires_grad=requires_grad)

    def prod_zeros(dim_select):
        assert len(dim_select) == 2
        result = make_arg(3 * (S,))
        with torch.no_grad():
            result.narrow(dim_select[0], 0, 1).narrow(dim_select[1], 1, 1).zero_()
            result.narrow(dim_select[0], 2, 1).narrow(dim_select[1], 3, 1).zero_()
            result.narrow(dim_select[0], 4, 1).narrow(dim_select[1], 3, 1).zero_()
        return result

    # will not be needed once OpInfo tests suport Iterables
    def sample_generator():
        for dim in range(3):
            yield SampleInput(make_arg((S, S, S)), args=(dim,))
        # Scalar tensors and empty tensor
        for size in [(), (1,), (0,)]:
            yield SampleInput(make_arg(size), args=(0,))

        yield SampleInput(prod_zeros([0, 1]), args=(1,))
        yield SampleInput(prod_zeros([0, 2]), args=(1,))
        yield SampleInput(prod_zeros([1, 2]), args=(1,))

        # test dtype kwarg
        yield SampleInput(prod_zeros([1, 2]), args=(1,), kwargs={'dtype': dtype})

    return list(sample_generator())

def sample_inputs_view_as_complex(op_info, device, dtype, requires_grad, **kwargs):
    return [SampleInput(make_tensor((S, 2), device, dtype, requires_grad=requires_grad),)]

def sample_inputs_view_as_real(op_info, device, dtype, requires_grad, **kwargs):
    tensors = (
        make_tensor((S, S), device, dtype, requires_grad=requires_grad),
        make_tensor((), device, dtype, requires_grad=requires_grad)
    )
    return [SampleInput(tensor) for tensor in tensors]

def sample_inputs_copysign(op_info, device, dtype, requires_grad, **kwargs):
    def _make_tensor(*shape, low=None, high=None):
        return make_tensor(shape, device, dtype, low=low, high=high, requires_grad=requires_grad)

    cases = [
        # no broadcast
        ((S, S, S), (S, S, S), False),
        # broadcast rhs
        ((S, S, S), (S, S), False),

        # scalar
        ((S, S), 3.14, False),
        # scalar positive zero
        ((S, S), 0.0, False),
        # scalar negative zero
        ((S, S), -0.0, False),
    ]

    # broadcast lhs
    cases.append(((S, S), (S, S, S), True))
    # broadcast all
    cases.append(((S, 1, S), (M, S), True))

    def generator():
        for input_shape, arg_val, broadcasts_input in cases:
            if isinstance(arg_val, tuple):
                arg = _make_tensor(*arg_val)
            else:
                # arg_val is scalar
                arg = arg_val

            yield SampleInput(_make_tensor(*input_shape), args=(arg, ), broadcasts_input=broadcasts_input)

    return list(generator())

def sample_inputs_prod(op_info, device, dtype, requires_grad):
    def make_arg(shape):
        # shrink values to be in the interval [-1, +1] for better precision in gradgradcheck
        return make_tensor(shape, device, dtype, low=-1, high=+1, requires_grad=requires_grad)

    def prod_single_zero():
        result = make_arg(2 * (S,))
        with torch.no_grad():
            result[0, 1] = 0
        return result

    # will not be needed once OpInfo tests support Iterables
    def sample_generator():
        for sample in sample_inputs_cumprod(op_info, device, dtype, requires_grad):
            yield SampleInput(sample.input)  # only Tensor, ignore other inputs
            yield sample
            sample.kwargs['keepdim'] = True
            yield sample
        yield SampleInput(prod_single_zero())
        yield SampleInput(make_arg((3, 3, 3)), args=(1,))
        yield SampleInput(make_arg((3, 3, 3)), args=(1,), kwargs={'keepdim': True})

        # test zero scalar tensor
        zero = make_arg(())
        with torch.no_grad():
            zero.zero_()
        yield SampleInput(zero)
        yield SampleInput(zero, args=(0,))
        yield SampleInput(zero, args=(0,), kwargs={'keepdim': True})

    return list(sample_generator())

def sample_inputs_diag(op_info, device, dtype, requires_grad, **kwargs):
    vec_sample = SampleInput(make_tensor((M, ), device, dtype, low=None, high=None, requires_grad=requires_grad))

    tensors = (
        make_tensor((M, M), device, dtype, low=None, high=None, requires_grad=requires_grad),
        make_tensor((3, 5), device, dtype, low=None, high=None, requires_grad=requires_grad),
        make_tensor((5, 3), device, dtype, low=None, high=None, requires_grad=requires_grad),
    )

    args = ((), (2,), (-2,), (1,), (2,))

    samples = []
    for tensor, arg in product(tensors, args):
        samples.append(SampleInput(tensor, args=arg))

    return samples + [vec_sample]

def sample_inputs_logit(op_info, device, dtype, requires_grad, **kwargs):
    low, high = op_info.domain

    # Note: Operator is very sensitive at points near the
    # start and end of domain and leads to NaN for float16
    # if domain_eps is 1e-5.
    domain_eps = op_info._domain_eps if dtype != torch.float16 else 3e-2

    low = low + domain_eps
    high = high - domain_eps

    samples = (
        SampleInput(make_tensor((S, S, S), device, dtype, low=low, high=high, requires_grad=requires_grad)),
        SampleInput(make_tensor((S, S, S), device, dtype, low=low,
                                high=high, requires_grad=requires_grad), args=(0.2,)),
        SampleInput(make_tensor((), device, dtype, low=low, high=high, requires_grad=requires_grad)),
        SampleInput(make_tensor((), device, dtype, low=low,
                                high=high, requires_grad=requires_grad), args=(0.2,)),
    )

    return samples

def sample_inputs_floor_divide(op_info, device, dtype, requires_grad, **kwargs):
    lhs = make_tensor((S, S, S), device, dtype, low=None, high=None, requires_grad=requires_grad)
    rhs = make_tensor((S, S, S), device, dtype, low=None, high=None, requires_grad=requires_grad)
    # Avoid integer divide by 0
    if not (dtype.is_floating_point or dtype.is_complex):
        rhs[rhs == 0] = 1

    return [
        SampleInput(lhs, args=(rhs,)),
        SampleInput(lhs, args=(rhs[0],)),
        SampleInput(lhs, args=(3.14,)),
    ]


def sample_inputs_masked_scatter(op_info, device, dtype, requires_grad, **kwargs):
    make_arg = partial(make_tensor, device=device, dtype=dtype, requires_grad=requires_grad)

    def samples_generator():
        yield SampleInput(make_arg((S, S)), args=(torch.randn(S, S, device=device) > 0, make_arg((S, S))))
        yield SampleInput(make_arg((S, S)), args=(torch.randn((S,), device=device) > 0, make_arg((S, S))))
        yield SampleInput(make_arg((S, S)), args=(bernoulli_scalar().to(device), make_arg((S, S))))
        yield SampleInput(make_arg((S,)),
                          args=(torch.randn(S, S, device=device) > 0, make_arg((S, S))),
                          broadcasts_input=True)

    samples = tuple(samples_generator())
    return samples


def sample_inputs_masked_fill(op_info, device, dtype, requires_grad, **kwargs):
    make_arg = partial(make_tensor, device=device, dtype=dtype, requires_grad=requires_grad)

    def sample_generator():
        yield SampleInput(make_arg((S, S)), args=(torch.randn(S, S, device=device) > 0, 10))
        yield SampleInput(make_arg((S, S)), args=(torch.randn(S, S, device=device) > 0, make_arg(())))
        yield SampleInput(make_arg((S, S)), args=(torch.randn(S, device=device) > 0, 10))
        yield SampleInput(make_arg(()), args=(torch.randn((), device=device) > 0, 10))
        yield SampleInput(make_arg(()), args=(torch.randn((), device=device) > 0, make_arg(())))
        yield SampleInput(make_arg((S, S)), args=(torch.randn((), device=device) > 0, 10))

        yield SampleInput(make_arg((S,)),
                          args=(torch.randn(S, S, device=device) > 0, make_arg(())),
                          broadcasts_input=True)
        yield SampleInput(make_arg((S,)),
                          args=(torch.randn(S, S, device=device) > 0, 10),
                          broadcasts_input=True)

    samples = tuple(sample_generator())
    return samples

def sample_inputs_masked_select(op_info, device, dtype, requires_grad, **kwargs):
    samples = (
        SampleInput(make_tensor((M, M), device, dtype, low=None, high=None, requires_grad=requires_grad),
                    args=(torch.randn(M, M, device=device) > 0,)),

        SampleInput(make_tensor((M, M), device, dtype, low=None, high=None, requires_grad=requires_grad),
                    args=(torch.randn((M,), device=device) > 0,)),

        SampleInput(make_tensor((M,), device, dtype, low=None, high=None, requires_grad=requires_grad),
                    args=(torch.randn((M, M), device=device) > 0,)),

        SampleInput(make_tensor((M, 1, M), device, dtype, low=None, high=None, requires_grad=requires_grad),
                    args=(torch.randn((M, M), device=device) > 0,)),

        SampleInput(make_tensor((), device, dtype, low=None, high=None, requires_grad=requires_grad),
                    args=(torch.tensor(1, device=device, dtype=torch.bool),)),

        SampleInput(make_tensor((M, M), device, dtype, low=None, high=None, requires_grad=requires_grad),
                    args=(torch.tensor(1, device=device, dtype=torch.bool),)),

        SampleInput(make_tensor((), device, dtype, low=None, high=None, requires_grad=requires_grad),
                    args=(torch.randn((M, M), device=device) > 0,)),
    )

    return samples

def sample_inputs_matrix_exp(op_info, device, dtype, requires_grad, **kwargs):
    samples = (
        SampleInput(make_tensor((S, S), device, dtype, requires_grad=requires_grad)),
        SampleInput(make_tensor((S, S, S), device, dtype, requires_grad=requires_grad)),
    )

    return samples

def sample_inputs_matmul(op_info, device, dtype, requires_grad):
    test_cases = (((L,), (L,)),
                  ((S, M), (M,)),
                  ((M,), (M, S)),
                  ((S, M), (M, S)),
                  ((S, S, M), (M,)),
                  ((S, S, M), (M, S)),
                  ((M,), (S, M, S)),
                  ((S, M), (S, M, S)),
                  ((S, S, M, M), (S, S, M, S)),
                  ((S, S, M, M), (M,)),
                  ((M,), (S, S, M, S)))
    sample_inputs = []
    for lhs_shape, rhs_shape in test_cases:
        lhs = make_tensor(lhs_shape, device, dtype, low=None, high=None, requires_grad=requires_grad)
        rhs = make_tensor(rhs_shape, device, dtype, low=None, high=None, requires_grad=requires_grad)
        sample_inputs.append(SampleInput(lhs, args=(rhs,)))
    return tuple(sample_inputs)


def sample_inputs_polar(op_info, device, dtype, requires_grad, **kwargs):
    def _make_tensor_helper(shape, low=None, high=None):
        return make_tensor(shape, device, dtype, low=low, high=high, requires_grad=requires_grad)

    samples = (
        SampleInput(_make_tensor_helper((S, S), low=0), args=(_make_tensor_helper((S, S)),)),
        SampleInput(_make_tensor_helper((), low=0), args=(_make_tensor_helper(()),)),
    )

    return samples

def sample_inputs_complex(op_info, device, dtype, requires_grad, **kwargs):
    def _make_tensor_helper(shape):
        return make_tensor(shape, device, dtype, requires_grad=requires_grad)

    samples = (
        SampleInput(_make_tensor_helper((S, S)), args=(_make_tensor_helper((S, S)),)),
        SampleInput(_make_tensor_helper(()), args=(_make_tensor_helper(()),)),
    )

    return samples


def sample_inputs_polygamma(op_info, device, dtype, requires_grad, **kwargs):
    make_arg = partial(make_tensor, device=device, dtype=dtype, requires_grad=requires_grad)
    tensor_shapes = ((S, S), ())
    ns = (1, 2, 3, 4, 5)

    def generator():
        for shape, n in product(tensor_shapes, ns):
            yield SampleInput(make_arg(shape), args=(n,))

    return list(generator())


def sample_inputs_mvlgamma(op_info, device, dtype, requires_grad, **kwargs):
    make_arg = partial(make_tensor, device=device, dtype=dtype, requires_grad=requires_grad)
    tensor_shapes = ((S, S), ())
    ns = (1, 2, 3, 4, 5)

    # Since the accepted lower bound for input
    # to mvlgamma depends on `p` argument,
    # the following function computes the lower bound
    # which we pass to `make_tensor`.
    def compute_min_val(p):
        return (p - 1.) / 2

    def generator():
        for shape, n in product(tensor_shapes, ns):
            min_val = compute_min_val(n)
            yield SampleInput(make_arg(shape, low=min_val), args=(n,))

    return list(generator())


# Since `mvlgamma` has multiple entries,
# there are multiple common skips for the additional
# entries. Following function is a helper to that end.
def skips_mvlgamma(skip_redundant=False):
    skips = (
        # outside domain values are hard error for mvlgamma op.
        SkipInfo('TestUnaryUfuncs', 'test_float_domains'),
    )
    if not skip_redundant:
        # Redundant tests
        skips = skips + (  # type: ignore[assignment]
            SkipInfo('TestGradients'),
            SkipInfo('TestOpInfo'),
            SkipInfo('TestCommon'),
        )
    return skips


# To test reference numerics against multiple values of argument `p`,
# we make multiple OpInfo entries with each entry corresponding to different value of p.
# We run the op tests from test_ops.py only for `p=1` to avoid redundancy in testing.
# Class `MvlGammaInfo` already contains the basic information related to the operator,
# it only takes arguments like `domain`, `skips` and `sample_kwargs`, which
# differ between the entries.
class MvlGammaInfo(UnaryUfuncInfo):
    def __init__(self, variant_test_name, domain, skips, sample_kwargs):
        super(MvlGammaInfo, self).__init__(
            'mvlgamma',
            ref=reference_mvlgamma if TEST_SCIPY else _NOTHING,
            variant_test_name=variant_test_name,
            domain=domain,
            decorators=(precisionOverride({torch.float16: 5e-2}),),
            dtypes=floating_types(),
            dtypesIfCUDA=floating_types_and(torch.half),
            sample_inputs_func=sample_inputs_mvlgamma,
            supports_out=False,
            skips=skips,
            sample_kwargs=sample_kwargs)


def sample_inputs_entr(op_info, device, dtype, requires_grad, **kwargs):
    low, _ = op_info.domain

    if requires_grad:
        low = 0 + op_info._domain_eps

    return (SampleInput(make_tensor((L,), device, dtype,
                                    low=low,
                                    requires_grad=requires_grad)),
            SampleInput(make_tensor((), device, dtype,
                                    low=low,
                                    requires_grad=requires_grad)))

# TODO: Consolidate `i0e` with sample_inputs_unary when `make_tensor`,
#       supports `exclude` argument.
#       For more context: https://github.com/pytorch/pytorch/pull/56352#discussion_r633277617
def sample_inputs_i0_i1(op_info, device, dtype, requires_grad, **kwargs):

    samples = (SampleInput(make_tensor((S,), device, dtype,
                                       requires_grad=requires_grad)),
               SampleInput(make_tensor((), device, dtype,
                                       requires_grad=requires_grad)))

    if requires_grad and op_info.op == torch.special.i0e:
        # NOTE: `i0e`'s first-order gradient is not continous
        # at `0`, hence we don't test `i0e` with any input being `0`.
        # TODO: Remove this when `make_tensor` supports excluding `0`.
        with torch.no_grad():
            for sample in samples:
                t = sample.input
                t[t == 0] = torch.finfo(dtype).eps  # type: ignore[index]
    elif requires_grad and op_info.op != torch.special.i0e:
        # Special Case for gradient
        # Sample with `0` in the input
        t = make_tensor((S,), device, dtype,
                        requires_grad=requires_grad)

        with torch.no_grad():
            t[0] = 0

        samples += (SampleInput(t),)  # type: ignore[assignment]

    return samples


def sample_inputs_rsub(op_info, device, dtype, requires_grad, variant='tensor', **kwargs):
    def _make_tensor_helper(shape, low=None, high=None):
        return make_tensor(shape, device, dtype, low=low, high=high, requires_grad=requires_grad)

    def _samples_with_alpha_helper(args, alphas, filter_fn=lambda arg_alpha: True):
        filtered_product = filter(filter_fn, product(args, alphas))  # type: ignore[var-annotated]
        return (SampleInput(input, args=(arg,), kwargs=dict(alpha=alpha))
                for (input, arg), alpha in filtered_product)

    int_alpha, float_alpha, complex_alpha = 2, 0.1, 1 + 0.6j

    if variant == 'tensor':
        samples = (
            SampleInput(_make_tensor_helper((S, S)), args=(_make_tensor_helper((S, S)),)),
            SampleInput(_make_tensor_helper((S, S)), args=(_make_tensor_helper((S,)),)),
            SampleInput(_make_tensor_helper((S,)), args=(_make_tensor_helper((S, S)),)),
            SampleInput(_make_tensor_helper(()), args=(_make_tensor_helper(()),)),
            SampleInput(_make_tensor_helper(()), args=(_make_tensor_helper((S,)),)),
            SampleInput(_make_tensor_helper((S,)), args=(_make_tensor_helper(()),)),
        )

        if dtype.is_complex:
            alphas = [int_alpha, float_alpha, complex_alpha]
        elif dtype.is_floating_point:
            alphas = [int_alpha, float_alpha]
        else:
            alphas = [int_alpha]

        args = ((_make_tensor_helper((S, S)), _make_tensor_helper((S, S))),
                (_make_tensor_helper((S, S)), _make_tensor_helper((S,))),
                (_make_tensor_helper(()), _make_tensor_helper(())))
        samples += tuple(_samples_with_alpha_helper(args, alphas))  # type: ignore[assignment]
    elif variant == 'scalar':
        # Scalar Other
        samples = (SampleInput(_make_tensor_helper((S, S)), args=(0.5,)),
                   SampleInput(_make_tensor_helper(()), args=(0.5,)),
                   SampleInput(_make_tensor_helper((S, S)), args=(1.5j,)),
                   SampleInput(_make_tensor_helper(()), args=(1.5j,)),
                   SampleInput(_make_tensor_helper((S, S)), args=(0.4 + 1.2j,)),
                   SampleInput(_make_tensor_helper(()), args=(1.2 + 1.76j,)))

        scalar_args = [(_make_tensor_helper((S, S)), 0.5), (_make_tensor_helper(()), 0.5),
                       (_make_tensor_helper((S, S)), 2.7j), (_make_tensor_helper(()), 2.7j),
                       (_make_tensor_helper((S, S)), 1 - 2.7j), (_make_tensor_helper(()), 1 + 2.7j)]

        alphas = [int_alpha, float_alpha, complex_alpha]

        def filter_fn(arg_alpha):
            arg, alpha = arg_alpha
            if isinstance(alpha, complex):
                if dtype.is_complex or isinstance(arg[1], complex):
                    return True
                else:
                    # complex alpha is valid only if either `self` or `other` is complex
                    return False

            # Non-Complex Alpha
            return True

        # Samples with alpha (scalar version) covers the following cases
        # self    | other   | alpha
        # -----------------------------------------
        # real    | real    | real (int and float)
        # real    | complex | real and complex
        # complex | real    | real and complex
        # complex | complex | real and complex
        #
        # It does not cover
        # real    | real    | complex
        # x = torch.randn(2, requires_grad=True, dtype=torch.float64)
        # torch.rsub(x, 1, alpha=1. + 1.6j)
        # RuntimeError: value cannot be converted to type double without overflow: (-1,-1.6)

        samples += tuple(_samples_with_alpha_helper(scalar_args, alphas, filter_fn=filter_fn))  # type: ignore[assignment]
    else:
        raise Exception("Invalid variant!")

    return samples

def sample_inputs_cumulative_ops(op_info, device, dtype, requires_grad, supports_dtype_kwargs=True, **kwargs):
    def _make_tensor_helper(shape, low=None, high=None):
        return make_tensor(shape, device, dtype, low=low, high=high, requires_grad=requires_grad)

    samples = [
        SampleInput(_make_tensor_helper((S, S, S)), args=(0,)),
        SampleInput(_make_tensor_helper((S, S, S)), args=(1,)),
        SampleInput(_make_tensor_helper(()), args=(0,)),
    ]

    if supports_dtype_kwargs:
        # NOTE: if `dtype` is not same as input, then inplace variants fail with
        # `provided dtype must match the dtype of self tensor in cumsum`
        samples.append(SampleInput(_make_tensor_helper((S, S, S)), args=(1,), kwargs={'dtype': dtype}))

    return samples


def sample_inputs_unfold(op_info, device, dtype, requires_grad, **kwargs):
    test_cases = (
        ((), (0, 1, 1)),
        ((S, S, S, S), (0, 3, 1)),
        ((S, S, S, S), (1, 3, 1)),
        ((S, S, S, S), (2, 3, 1)),
        ((S, S, S, S), (3, 3, 1)),
        ((S, S, S, S), (0, 3, 2)),
        ((S, S, S, S), (1, 3, 2)),
        ((S, S, S, S), (2, 3, 2)),
        ((S, S, S, S), (3, 3, 2)),
        ((S, S, S, S), (0, 4, 1)),
        ((S, S, S, S), (1, 4, 1)),
        ((S, S, S, S), (2, 4, 1)),
        ((S, S, S, S), (3, 4, 1)),
        ((M,), (0, 3, 1)),
        ((M,), (0, 3, 2)),
        ((M,), (0, 3, 3)),
        ((1000,), (0, 3, 11)),
        ((1000,), (0, 2, 27)),
        ((10, 10), (0, 1, 2)),
        ((10, 10), (1, 2, 3)),
        ((10, 10), (1, 2, 2)),
        ((S, S, S), (2, 3, 2)),
    )

    sample_inputs = []
    for shape, arguments in test_cases:
        sample_inputs += [SampleInput(make_tensor(shape, device, dtype,
                                      low=None, high=None,
                                      requires_grad=requires_grad),
                                      args=arguments)]
    return sample_inputs


def sample_inputs_atan2(op_info, device, dtype, requires_grad, **kwargs):
    make_arg = partial(make_tensor, device=device, dtype=dtype, requires_grad=requires_grad)
    cases = (
        ((S, S, S), (S, S, S), False),
        ((), (), False),
        ((S, S, S), (S,), False),
        ((S,), (S, S, S), True),
        ((S, 1, S), (S, S), True),
    )

    def generator():
        for x_shape, y_shape, broadcasts_input in cases:
            yield SampleInput(make_arg(x_shape), args=(make_arg(y_shape),),
                              broadcasts_input=broadcasts_input)

    return list(generator())

def sample_inputs_msort(op_info, device, dtype, requires_grad):
    def apply_grad(t):
        if dtype in floating_types_and(torch.float16, torch.bfloat16):
            t.requires_grad_(requires_grad)

    def large_1d_unique(dtype, device):
        res = torch.randperm(L * L * L, dtype=torch.int64, device=device)
        res = res.to(dtype)
        apply_grad(res)
        return res

    samples = []
    # Test case for large tensor.
    largesample = SampleInput(large_1d_unique(dtype, device))

    sample = SampleInput(make_tensor((S, M, S), device, dtype,
                                     low=None, high=None,
                                     requires_grad=requires_grad))

    return [largesample, sample]

def sample_inputs_lerp(op_info, device, dtype, requires_grad, **kwargs):
    make_arg = partial(make_tensor, dtype=dtype, device=device, requires_grad=requires_grad)

    samples = (
        # no broadcast
        SampleInput(make_arg((S, S)), args=(make_arg((S, S)), 0.4)),
        # broadcast rhs
        SampleInput(make_arg((S, S)), args=(make_arg((S,)), 0.4)),
        # scalar tensor
        SampleInput(make_arg(()), args=(make_arg(()), 0.4)),
        # broadcast rhs scalar-tensor
        SampleInput(make_arg((S, S)), args=(make_arg(()), 0.4)),
        # broadcast rhs with weight tensor
        SampleInput(make_arg((S, S)), args=(make_arg((S,)), make_arg((S, S)))),
        # broadcast rhs and weight tensor
        SampleInput(make_arg((S, S)), args=(make_arg((S, 1)), make_arg((S,)))),
        # broadcast_lhs
        SampleInput(make_arg((S,)), args=(make_arg((S, S)), 0.4), broadcasts_input=True),
        # scalar broadcast_lhs
        SampleInput(make_arg(()), args=(make_arg((S, S)), 0.4), broadcasts_input=True),
        # broadcast all
        SampleInput(make_arg((S, 1)), args=(make_arg((S, S)), 0.4), broadcasts_input=True),
        # tensor broadcast all
        SampleInput(make_arg((S, 1)), args=(make_arg((S, S)), make_arg((S, 1))),
                    broadcasts_input=True),
    )

    if dtype.is_complex:
        samples = samples + (  # type: ignore[assignment]
            # no broadcast
            SampleInput(make_arg((S, S)), args=(make_arg((S, S)), 0.4j)),
            SampleInput(make_arg((S, S)), args=(make_arg((S, S)), 1.2 + 0.1j)),
            # broadcast rhs
            SampleInput(make_arg((S, S)), args=(make_arg((S,)), 0.4j)),
            SampleInput(make_arg((S, S)), args=(make_arg((S, S)), 5.4 + 9j)),
            # scalar tensor
            SampleInput(make_arg(()), args=(make_arg(()), 0.4j)),
            SampleInput(make_arg(()), args=(make_arg(()), 6.1 + 0.004j)),
            # broadcast rhs scalar-tensor
            SampleInput(make_arg((S, S)), args=(make_arg(()), 0.4j)),
            SampleInput(make_arg((S, S)), args=(make_arg(()), 1 + 2j)),
        )

    return samples

def sample_inputs_tensordot(self, device, dtype, requires_grad, **kwargs):
    cases = (
        ((2, 2, 2), (2, 2, 2), (2)),
        ((2, 2, 1), (2, 1, 2), ([0, 1], [2, 0])),
    )
    samples = []
    for first_shape, second_shape, dims in cases:
        samples.append(SampleInput(make_tensor(first_shape, device, dtype,
                                   requires_grad=requires_grad),
                       args=(make_tensor(second_shape, device, dtype,
                             requires_grad=requires_grad),),
                       kwargs=dict(dims=dims,)))
    return tuple(samples)

def sample_inputs_kron(op_info, device, dtype, requires_grad):
    test_cases = (
        ((S, S), (M, L)),
    )

    sample_inputs = []
    for input_shape, other_shape in test_cases:
        input = make_tensor(input_shape, device, dtype, low=None, high=None, requires_grad=requires_grad)
        other = make_tensor(other_shape, device, dtype, low=None, high=None, requires_grad=requires_grad)
        sample = SampleInput(input, args=(other,))
        sample_inputs.append(sample)
    return tuple(sample_inputs)

def sample_inputs_inner(self, device, dtype, requires_grad, **kwargs):
    return (
        SampleInput(
            make_tensor((S, ), device, dtype, requires_grad=requires_grad),
            args=(
                make_tensor((S, ), device, dtype, requires_grad=requires_grad),
            )
        ),
        SampleInput(
            make_tensor((), device, dtype, requires_grad=requires_grad),
            args=(
                make_tensor((S, S), device, dtype, requires_grad=requires_grad),
            )
        ),
    )

# Tests for scatter when passing the reduce argument are missing
# Reference: https://github.com/pytorch/pytorch/issues/56464
def sample_inputs_scatter(op_info, device, dtype, requires_grad):
    def _tensor(shape, dtype=dtype, low=None, high=None):
        return make_tensor(shape, device, dtype, low=low, high=high, requires_grad=requires_grad)

    def _gather(shape, index_dim, max_indices):
        return gather_variable(shape, index_dim, max_indices, device=device)

    zero = torch.tensor(0, dtype=torch.long, device=device)
    test_cases = (
        (_tensor((M, S)), (0, _gather((S, S), 1, M), _tensor((S, S)))),
        (_tensor((M, S)), (1, _gather((S, S), 0, S), _tensor((S, S)))),
        (_tensor((M, S)), (-1, _gather((S, S), 0, S), _tensor((S, S)))),
        (_tensor((M, S)), (0, _gather((M, S // 2), 1, M), _tensor((M, S // 2)))),
        (_tensor((M, S)), (1, _gather((M, S // 2), 0, S), _tensor((M, S // 2)))),
        (_tensor((M, S)), (-1, _gather((M, S // 2), 0, S), _tensor((M, S // 2)))),
        (_tensor(()), (0, zero.clone().detach(), _tensor(()))),
        (_tensor(()), (0, zero.clone().detach(), 2.5)),
    )

    return [SampleInput(tensor, args=args) for tensor, args in test_cases]

def sample_inputs_scatter_add(op_info, device, dtype, requires_grad):
    def _tensor(shape, dtype=dtype, low=None, high=None):
        return make_tensor(shape, device, dtype, low=low, high=high, requires_grad=requires_grad)

    def _gather(shape, index_dim, max_indices):
        return gather_variable(shape, index_dim, max_indices, device=device)

    zero = torch.tensor(0, dtype=torch.long, device=device)
    test_cases = (
        (_tensor((M, S)), (0, _gather((S, S), 1, M), _tensor((S, S)))),
        (_tensor((M, S)), (1, _gather((S, S), 0, S), _tensor((S, S)))),
        (_tensor((M, S)), (-1, _gather((S, S), 0, S), _tensor((S, S)))),
        (_tensor((M, S)), (0, _gather((M, S // 2), 1, M), _tensor((M, S // 2)))),
        (_tensor((M, S)), (1, _gather((M, S // 2), 0, S), _tensor((M, S // 2)))),
        (_tensor((M, S)), (-1, _gather((M, S // 2), 0, S), _tensor((M, S // 2)))),
        (_tensor(()), (0, zero.clone().detach(), _tensor(()))),
    )

    return [SampleInput(tensor, args=args) for tensor, args in test_cases]


def sample_inputs_ravel(op_info, device, dtype, requires_grad, **kwargs):
    samples = (SampleInput(make_tensor((S, S, S), device, dtype,
                                       low=None, high=None,
                                       requires_grad=requires_grad)),
               SampleInput(make_tensor((), device, dtype,
                                       low=None, high=None,
                                       requires_grad=requires_grad)),)

    return samples


<<<<<<< HEAD
=======
def sample_inputs_tril_triu(op_info, device, dtype, requires_grad, **kwargs):
    make_arg = partial(make_tensor, dtype=dtype, device=device, requires_grad=requires_grad)
    cases = (((M, M), ()),
             ((M, M), (2,),),
             ((S, M, M), ()),
             ((S, M, M), (2,)),
             ((3, 3, S, S), ()),)

    def generator():
        for shape, args in cases:
            yield SampleInput(make_arg(shape), args=args)

    return list(generator())


def sample_inputs_clone(op_info, device, dtype, requires_grad, **kwargs):
    make_arg = partial(make_tensor, dtype=dtype, device=device, requires_grad=requires_grad)

    def generator():
        yield SampleInput(make_arg((S, M, S)))
        yield SampleInput(make_arg(()))

    return list(generator())


def sample_inputs_contiguous(op_info, device, dtype, requires_grad, **kwargs):
    make_arg = partial(make_tensor, dtype=dtype, device=device, requires_grad=requires_grad)

    def generator():
        yield SampleInput(make_arg((S, S)))
        yield SampleInput(make_arg((S, S), noncontiguous=True))

    return list(generator())


def sample_inputs_resize_ops(op_info, device, dtype, requires_grad, **kwargs):
    make_arg = partial(make_tensor, dtype=dtype, device=device)
    cases = (((S, S, S), (S * S, S)),
             ((), ()),
             ((), (1, 1, 1)),
             )

    def generator():
        for shape, args_or_shape in cases:
            # Update `args` based on operator
            if op_info.name == 'resize_':
                # resize_ takes shape/tuple of ints,
                args = (args_or_shape, )
            elif op_info.name == 'resize_as_':
                # resize_as_ takes another tensor
                args = (make_arg(shape, requires_grad=False), )  # type:ignore[assignment]
            else:
                raise ValueError("sample_inputs_resize_ops is being used with incorrect operator")

            yield(SampleInput(make_arg(shape, requires_grad=requires_grad), args=args))

    return list(generator())


>>>>>>> cab48494
def sample_inputs_view_reshape(op_info, device, dtype, requires_grad, **kwargs):
    make_arg = partial(make_tensor, dtype=dtype, device=device, requires_grad=requires_grad)

    cases = (((S, S, S), (S * S, S)),
             ((S * S, S), (S, S, S)),
             ((S,), (S,)),
             ((), ()),
             ((), (1,)))

    def generator():
        for case in cases:
            shape, args = case
            yield(SampleInput(make_arg(shape), args=(args, )))

    return list(generator())


def sample_inputs_view_as_reshape_as(op_info, device, dtype, requires_grad, **kwargs):
    make_arg = partial(make_tensor, dtype=dtype, device=device)

    cases = (((S, S, S), (S * S, S)),
             ((), ()),
             ((), (1, 1)),
             )

    def generator():
        for case in cases:
            shape, shape_other = case
            yield(SampleInput(make_arg(shape, requires_grad=requires_grad),
                              args=(make_arg(shape_other, requires_grad=False), )))

    return list(generator())


def sample_inputs_select(op_info, device, dtype, requires_grad, **kwargs):
    make_arg = partial(make_tensor, dtype=dtype, device=device, requires_grad=requires_grad)

    cases = (((S, S, S), (1, 2)),
             ((S, S, S), (-1, 2)),
             ((S, S, S), (-1, -1)),
             ((S, S, S), (1, -1)),
             ((S,), (0, 2))
             )

    def generator():
        for shape, args in cases:
            yield SampleInput(make_arg(shape), args=args)

    return list(generator())


def sample_inputs_rbinops(op_info, device, dtype, requires_grad, supports_dtype_kwargs=True, **kwargs):
    def _make_tensor_helper(shape, low=None, high=None):
        return make_tensor(shape, device, dtype, low=low, high=high, requires_grad=requires_grad)

    scalar: Union[int, float, complex] = 3

    if dtype.is_floating_point:
        scalar = 3.14
    elif dtype.is_complex:
        scalar = 3.14j

    samples = [
        SampleInput(_make_tensor_helper((S, S, S)), args=(scalar,)),
        SampleInput(_make_tensor_helper(()), args=(scalar,)),
    ]

    return samples


def sample_inputs_expand(op_info, device, dtype, requires_grad, **kwargs):
    make_arg = partial(make_tensor, dtype=dtype, device=device, requires_grad=requires_grad)

    cases = (((S, 1, 1), (S, S, S)),
             ((S, 1, S), (S, S, S)),
             ((S, 1), (S, S, S)),
             ((1,), (S, S, S)),
             ((1, S), (1, 1, S)),
             ((), ()),
             ((), (1, 3, 2)),
             )

    def generator():
        for case in cases:
            shape, args = case
            yield(SampleInput(make_arg(shape), args=(args, )))

    return list(generator())


def sample_inputs_expand_as(op_info, device, dtype, requires_grad, **kwargs):
    make_arg = partial(make_tensor, dtype=dtype, device=device)

    cases = (((S, 1, 1), (S, S, S)),
             ((), ()),
             ((), (1, 1)),
             )

    def generator():
        for shape, shape_other in cases:
            yield(SampleInput(make_arg(shape, requires_grad=requires_grad),
                              args=(make_arg(shape_other, requires_grad=False), )))

    return list(generator())


def sample_inputs_where(op_info, device, dtype, requires_grad, **kwargs):
    make_arg = partial(make_tensor, dtype=dtype, device=device, requires_grad=requires_grad)

    def make_bool_mask(shape):
        # Make sure atleast one element is nonzero,
        # except for empty tensor
        mask_t = make_tensor(shape, dtype=torch.bool, device=device, requires_grad=False)

        if mask_t.numel() == 0:
            return mask_t
        elif mask_t.numel() == 1:
            mask_t.fill_(True)
            return mask_t

        if mask_t.sum() == 0:
            def random_index(shape):
                return tuple(map(lambda max_idx: random.randint(0, max_idx), shape))

            mask_t[random_index(mask_t.shape)] = True
            return mask_t

        return mask_t

    cases = (((M, M), (M, M), (M, M), False),
             ((M, 1, M), (M, M), (M, M, 1), True),
             ((), (), (), False),
             ((M, 1, M), (), (M, M, 1), True),
             ((), (M, M), (), True),)

    def generator():
        for shape, mask_shape, other_shape, broadcasts_input in cases:
            yield SampleInput(make_arg(shape),
                              args=(make_bool_mask(mask_shape), make_arg(other_shape)),
                              broadcasts_input=broadcasts_input)

    return list(generator())


def sample_inputs_chunk(op_info, device, dtype, requires_grad, **kwargs):
    make_arg = partial(make_tensor, dtype=dtype, device=device)

    cases = (((S, S, S), (2,)),
             ((S, S, S), (S, 1)),
             ((S, S, S), (S, -1)))

    def generator():
        for case in cases:
            shape, args = case
            yield(SampleInput(make_arg(shape, requires_grad=requires_grad), args=args))

    return list(generator())


foreach_unary_op_db: List[OpInfo] = [
    ForeachUnaryFuncInfo('exp'),
    ForeachUnaryFuncInfo('acos'),
    ForeachUnaryFuncInfo('asin'),
    ForeachUnaryFuncInfo('atan'),
    ForeachUnaryFuncInfo('cos'),
    ForeachUnaryFuncInfo('cosh'),
    ForeachUnaryFuncInfo('log'),
    ForeachUnaryFuncInfo('log10'),
    ForeachUnaryFuncInfo('log2'),
    ForeachUnaryFuncInfo('tan'),
    ForeachUnaryFuncInfo('tanh'),
    ForeachUnaryFuncInfo('sin'),
    ForeachUnaryFuncInfo('sinh'),

    ForeachUnaryFuncInfo('neg',
                         dtypes=all_types_and_complex(),
                         dtypesIfCPU=all_types_and_complex(),
                         dtypesIfCUDA=all_types_and_complex(),
                         sample_inputs_func=sample_inputs_foreach,
                         safe_casts_outputs=False),

    ForeachUnaryFuncInfo('sqrt',
                         dtypes=floating_types(),
                         dtypesIfCPU=floating_and_complex_types_and(torch.bfloat16),
                         dtypesIfCUDA=floating_and_complex_types_and(torch.half)),

    ForeachUnaryFuncInfo('ceil',
                         dtypes=floating_types(),
                         dtypesIfCPU=floating_types_and(torch.bfloat16),
                         dtypesIfCUDA=floating_types_and(torch.half)),

    ForeachUnaryFuncInfo('erf',
                         dtypes=floating_types(),
                         dtypesIfCPU=floating_types_and(torch.bfloat16),
                         dtypesIfCUDA=floating_types_and(torch.half)),

    ForeachUnaryFuncInfo('erfc',
                         dtypes=floating_types(),
                         dtypesIfCPU=floating_types_and(torch.bfloat16),
                         dtypesIfCUDA=floating_types_and(torch.half, torch.bfloat16)),

    ForeachUnaryFuncInfo('expm1',
                         dtypes=floating_types(),
                         dtypesIfCPU=floating_types_and(torch.bfloat16),
                         dtypesIfCUDA=floating_types_and(torch.half, torch.bfloat16)),

    ForeachUnaryFuncInfo('floor',
                         dtypes=floating_types(),
                         dtypesIfCPU=floating_types_and(torch.bfloat16),
                         dtypesIfCUDA=floating_types_and(torch.half)),

    ForeachUnaryFuncInfo('log1p',
                         dtypes=floating_types(),
                         dtypesIfCPU=floating_types_and(torch.bfloat16),
                         dtypesIfCUDA=floating_types_and(torch.half)),

    ForeachUnaryFuncInfo('round',
                         dtypes=floating_types(),
                         dtypesIfCPU=floating_types_and(torch.bfloat16),
                         dtypesIfCUDA=floating_types_and(torch.half)),

    ForeachUnaryFuncInfo('frac',
                         dtypes=floating_types(),
                         dtypesIfCPU=floating_types_and(torch.bfloat16),
                         dtypesIfCUDA=floating_types_and(torch.half)),

    ForeachUnaryFuncInfo('reciprocal',
                         dtypes=floating_types(),
                         dtypesIfCPU=floating_types_and(torch.bfloat16),
                         dtypesIfCUDA=floating_types_and(torch.half)),

    ForeachUnaryFuncInfo('sigmoid',
                         dtypes=floating_types(),
                         dtypesIfCPU=floating_types_and(torch.bfloat16),
                         dtypesIfCUDA=floating_types_and(torch.half)),

    ForeachUnaryFuncInfo('trunc',
                         dtypes=floating_types(),
                         dtypesIfCPU=floating_types_and(torch.bfloat16),
                         dtypesIfCUDA=floating_types_and(torch.half)),

    ForeachUnaryFuncInfo('abs',
                         dtypes=all_types_and_complex_and(torch.bfloat16, torch.half, torch.bool),
                         dtypesIfCPU=all_types_and_complex_and(torch.bfloat16, torch.half),
                         dtypesIfCUDA=all_types_and_complex_and(torch.bfloat16, torch.half, torch.bool),
                         safe_casts_outputs=False,
                         supports_forward_ad=True)
]

def reference_sign(x):
    if x.dtype == np.bool_:
        # `np.sign` doesn't support `bool`.
        # >>> np.sign(True)
        # ufunc 'sign' did not contain a loop
        # with signature matching types dtype('bool') -> dtype('bool')
        return np.sign(x, dtype=np.uint8).astype(np.bool_)
    return np.sign(x)


def reference_sgn(x):
    # NumPy doesn't have an equivalent to `torch.sgn` when the dtype is complex.
    # For complex inputs, `np.sign` returns sign(x.real) + 0j if x.real != 0 else sign(x.imag) + 0j.
    # while `torch.sgn` returns, 0 if abs(input) == 0 else input/abs(input)
    if x.dtype not in [np.complex64, np.complex128]:
        return reference_sign(x)

    out = (x / np.abs(x))
    if out.ndim == 0:
        # Handle x == 0 case
        if (x == 0):
            # Can't assign to np.complex object
            # So make a new one.
            return np.array(complex(0, 0), dtype=x.dtype)
        return out

    # Handle x == 0 case
    mask = (x == 0)
    out[mask] = complex(0, 0)
    return out


def reference_sigmoid(x):
    # 'scipy.special.expit' not supported for the input types
    if x.dtype in [np.complex64, np.complex128]:
        return (1 / (1 + np.exp(-x)))
    return scipy.special.expit(x)


def reference_lgamma(x):
    # scipy.special.gammaln returns `-inf` when input is `-inf`.
    # While Pytorch, C and C++, all return `inf` when input is `-inf`.
    # Reference:
    # https://en.cppreference.com/w/cpp/numeric/math/lgamma
    # https://en.cppreference.com/w/c/numeric/math/lgamma

    # To handle the above discrepancy,
    # we replace -inf with inf so values
    # that were originally -inf map to inf as expected
    if x.dtype.kind == 'f':
        x = np.where(x == float('-inf'), np.array(float('inf'), dtype=x.dtype), x)

    out = scipy.special.gammaln(x)

    if x.dtype == np.float16:
        # `scipy.special.gammaln` returns output of float32 when input is float16,
        # while `torch.lgamma` preserves `float16`. But due to smaller range of float16,
        # Pytorch version outputs `inf` while SciPy returns finite values.
        out = out.astype(np.float16)

    return out

def reference_polygamma(x, n):
    # WEIRD `scipy.special.polygamma` behavior
    # >>> scipy.special.polygamma(0, np.array(501, dtype=np.float32)).dtype
    # dtype('float64')
    # >>> scipy.special.polygamma(0, np.array([501], dtype=np.float32)).dtype
    # dtype('float32')
    #
    # Thus we cast output to the default torch dtype.
    np_dtype = torch_to_numpy_dtype_dict[torch.get_default_dtype()]
    return scipy.special.polygamma(n, x).astype(np_dtype)


def reference_mvlgamma(x, d):
    if x.dtype == np.float16:
        return scipy.special.multigammaln(x, d).astype(np.float16)

    return scipy.special.multigammaln(x, d)


def gradcheck_wrapper_hermitian_input(op, input, *args, **kwargs):
    """Gradcheck wrapper for functions that take Hermitian matrices as input.

    They require a modified function because the finite-difference algorithm
    for calculating derivatives does not preserve the Hermitian property of the input.
    """
    return op(input + input.conj().transpose(-2, -1), *args, **kwargs)


def gradcheck_wrapper_triangular_input(op, input, *args, upper=False, **kwargs):
    """Gradcheck wrpper for functions that take lower or upper triangular matrices as input.

    They require a modified function because the finite-difference algorithm
    for calculating derivatives does not preserve the triangular property of the input.
    """
    return op(input.triu() if upper else input.tril(), upper)


# Operator database (sorted alphabetically)
op_db: List[OpInfo] = [
    UnaryUfuncInfo('abs',
                   aliases=('absolute', ),
                   ref=np.abs,
                   dtypes=all_types_and_complex_and(torch.half, torch.bfloat16),
                   dtypesIfCUDA=all_types_and_complex_and(torch.bool, torch.half, torch.bfloat16),
                   skips=(
                       SkipInfo('TestUnaryUfuncs', 'test_reference_numerics_extremal',
                                device_type='cpu', dtypes=[torch.cfloat, torch.cdouble]),
                       SkipInfo('TestUnaryUfuncs', 'test_reference_numerics_hard',
                                device_type='cpu', dtypes=[torch.cfloat]),
                       # Reference: https://github.com/pytorch/pytorch/issues/49224
                       SkipInfo('TestUnaryUfuncs', 'test_reference_numerics_normal',
                                dtypes=[torch.int8], active_if=TEST_WITH_ASAN),
                       # TODO: Fix test_out_arg_all_dtypes as torch.empty_like(expected_output) where expected_output=op(input)
                       # We can break the logic of the loop over all possible types but it is OK.
                       # https://github.com/pytorch/pytorch/blob/master/test/test_unary_ufuncs.py#L440-L449
                       SkipInfo('TestUnaryUfuncs', 'test_out_arg_all_dtypes',
                                dtypes=[torch.cfloat, torch.cdouble]),
                   ),
                   supports_inplace_autograd=False,
                   assert_autodiffed=True,
                   supports_forward_ad=True),
    # NOTE: CPU complex acos produces incorrect outputs (https://github.com/pytorch/pytorch/issues/42952)
    UnaryUfuncInfo('acos',
                   aliases=('arccos', ),
                   ref=np.arccos,
                   domain=(-1, 1),
                   handles_complex_extremals=False,
                   dtypes=all_types_and_complex_and(torch.bool, torch.bfloat16),
                   dtypesIfCUDA=all_types_and_complex_and(torch.bool, torch.half, torch.bfloat16),
                   # "rsqrt_cpu" not implemented for 'BFloat16'
                   backward_dtypesIfCPU=all_types_and_complex_and(torch.bool),
                   assert_autodiffed=True,
                   decorators=(precisionOverride({torch.float16: 1e-2,
                                                  torch.bfloat16: 1e-1,
                                                  torch.complex64: 1e-2}),),
                   safe_casts_outputs=True,
                   skips=(
                       SkipInfo('TestUnaryUfuncs', 'test_reference_numerics_hard',
                                device_type='cpu', dtypes=[torch.cfloat, torch.cdouble]),
                       SkipInfo('TestGradients', 'test_fn_grad',
                                dtypes=[torch.cdouble], active_if=IS_WINDOWS),
                       SkipInfo('TestGradients', 'test_method_grad',
                                dtypes=[torch.cdouble], active_if=IS_WINDOWS),
                       SkipInfo('TestGradients', 'test_inplace_grad',
                                dtypes=[torch.cdouble], active_if=IS_WINDOWS),
                       SkipInfo('TestGradients', 'test_forward_mode_AD',
                                dtypes=[torch.cdouble], active_if=IS_WINDOWS),
                   )),
    # NOTE: the derivative for inplace acosh is not implemented
    UnaryUfuncInfo('acosh',
                   aliases=('arccosh', ),
                   ref=np.arccosh,
                   domain=(1, float('inf')),
                   dtypes=all_types_and_complex_and(torch.bool),
                   dtypesIfCUDA=all_types_and_complex_and(torch.bool, torch.half, torch.bfloat16),
                   # "rsqrt_cuda" not implemented for 'BFloat16'
                   backward_dtypesIfCUDA=all_types_and_complex_and(torch.bool, torch.half),
                   safe_casts_outputs=True,
                   decorators=(precisionOverride({torch.bfloat16: 5e-2}),),
                   supports_inplace_autograd=False,
                   skips=(
                       SkipInfo('TestUnaryUfuncs', 'test_reference_numerics_extremal',
                                device_type='cpu', dtypes=[torch.cfloat, torch.cdouble]),
                       SkipInfo('TestUnaryUfuncs', 'test_reference_numerics_hard',
                                device_type='cpu', dtypes=[torch.cfloat, torch.cdouble]),
                       SkipInfo('TestUnaryUfuncs', 'test_reference_numerics_extremal',
                                device_type='cuda', dtypes=[torch.cdouble],
                                active_if=IS_WINDOWS),
                       SkipInfo('TestUnaryUfuncs', 'test_reference_numerics_hard',
                                device_type='cuda', dtypes=[torch.cdouble],
                                active_if=IS_WINDOWS),
                       SkipInfo('TestUnaryUfuncs', 'test_reference_numerics_normal',
                                device_type='cuda', dtypes=[torch.cdouble],
                                active_if=IS_WINDOWS),
                       # Reference: https://github.com/pytorch/pytorch/issues/50692
                       SkipInfo('TestGradients', 'test_fn_grad',
                                device_type='cuda', dtypes=[torch.cdouble], active_if=IS_WINDOWS),
                       SkipInfo('TestGradients', 'test_method_grad',
                                device_type='cuda', dtypes=[torch.cdouble], active_if=IS_WINDOWS),
                       SkipInfo('TestGradients', 'test_forward_mode_AD',
                                dtypes=[torch.cdouble], active_if=IS_WINDOWS),
                   )),
    OpInfo('add',
           dtypes=all_types_and_complex_and(torch.bool, torch.bfloat16, torch.float16),
           assert_autodiffed=True,
           sample_inputs_func=partial(sample_inputs_binary_pwise, alpha=2),
           supports_inplace_autograd=False,
           supports_forward_ad=True),
    OpInfo('mul',
           aliases=('multiply',),
           dtypes=all_types_and_complex_and(torch.float16, torch.bfloat16, torch.bool),
           assert_autodiffed=True,
           supports_forward_ad=True,
           sample_inputs_func=sample_inputs_binary_pwise),
    OpInfo('sub',
           aliases=('subtract',),
           dtypes=all_types_and_complex_and(torch.bfloat16, torch.float16),
           assert_autodiffed=True,
           sample_inputs_func=partial(sample_inputs_binary_pwise, alpha=2),
           supports_inplace_autograd=False),
    OpInfo('addmm',
           # This addmm OpInfo is for when alpha and beta are not both equal to 1.
           # alpha=beta=1 is tested in the following opinfo, because that special case will
           # trigger addmm being decomposed by a jit pass.
           dtypes=floating_and_complex_types_and(torch.float16),
           dtypesIfCPU=all_types_and_complex_and(torch.float16, torch.bfloat16),
           dtypesIfROCM=floating_and_complex_types_and(torch.float16, torch.bfloat16),
           dtypesIfCUDA=floating_and_complex_types_and(torch.float16, *[torch.bfloat16] if CUDA11OrLater else []),
           assert_autodiffed=True,
           supports_inplace_autograd=False,
           gradcheck_nondet_tol=GRADCHECK_NONDET_TOL,
           sample_inputs_func=sample_inputs_addmm),
    OpInfo('addmm',
           # When alpha=beta=1 as compile-time constants, JIT will decompose addmm into mm and add.
           variant_test_name='decomposed',
           dtypes=floating_and_complex_types_and(torch.float16),
           dtypesIfCPU=all_types_and_complex_and(torch.float16, torch.bfloat16),
           dtypesIfROCM=floating_and_complex_types_and(torch.float16, torch.bfloat16),
           dtypesIfCUDA=floating_and_complex_types_and(torch.float16, *[torch.bfloat16] if CUDA11OrLater else []),
           assert_autodiffed=True,
           supports_inplace_autograd=False,
           gradcheck_nondet_tol=GRADCHECK_NONDET_TOL,
           autodiff_nonfusible_nodes=['aten::add', 'aten::mm'],
           sample_inputs_func=partial(sample_inputs_addmm, alpha=1, beta=1)),
    OpInfo('addmv',
           dtypes=floating_types(),
           dtypesIfCPU=all_types_and_complex_and(torch.bfloat16),
           dtypesIfCUDA=floating_types_and(torch.float16, torch.complex64, torch.complex128,
                                           *[torch.bfloat16] if CUDA11OrLater else []),
           dtypesIfROCM=floating_types_and(torch.half),
           supports_inplace_autograd=False,
           skips=(
               # issue may fix: https://github.com/pytorch/pytorch/issues/55589
               # AssertionError: UserWarning not triggered : Resized a non-empty tensor but did not warn about it.
               SkipInfo('TestCommon', 'test_out', dtypes=(torch.float32,)),
               # Reference: https://github.com/pytorch/pytorch/issues/55589
               SkipInfo('TestCommon', 'test_variant_consistency_eager'),
           ),
           sample_inputs_func=sample_inputs_addmv),
    OpInfo('addbmm',
           dtypes=floating_types(),
           dtypesIfCPU=all_types_and_complex_and(torch.float16, torch.bfloat16),
           dtypesIfCUDA=floating_and_complex_types_and(torch.float16, *[torch.bfloat16] if CUDA11OrLater else []),
           dtypesIfROCM=floating_types_and(torch.half),
           skips=(
               # addbmm does not correctly warn when resizing out= inputs
               SkipInfo('TestCommon', 'test_out'),
               # https://github.com/pytorch/pytorch/issues/55907
               SkipInfo('TestCommon', 'test_variant_consistency_eager'),
               SkipInfo('TestOpInfo', 'test_supported_backward', dtypes=(torch.bfloat16, ),
                        device_type='cuda', active_if=not SM53OrLater)),
           sample_inputs_func=sample_inputs_addbmm),
    OpInfo('baddbmm',
           dtypes=floating_types_and(torch.half),
           dtypesIfCPU=all_types_and_complex_and(torch.float16, torch.bfloat16),
           dtypesIfCUDA=floating_types_and(torch.float16, torch.complex64, torch.complex128,
                                           *[torch.bfloat16] if CUDA11OrLater else []),
           skips=(
               # baddbmm does not correctly warn when resizing out= inputs
               SkipInfo('TestCommon', 'test_out'),
               SkipInfo('TestOpInfo', 'test_supported_backward', dtypes=(torch.bfloat16, ),
                        device_type='cuda', active_if=not SM53OrLater)),
           sample_inputs_func=sample_inputs_baddbmm),
    OpInfo('dot',
           dtypes=all_types_and_complex_and(torch.float16),
           dtypesIfCUDA=floating_and_complex_types_and(torch.float16, *[torch.bfloat16] if CUDA11OrLater else []),
           assert_autodiffed=True,
           sample_inputs_func=sample_inputs_dot_vdot),
    OpInfo('vdot',
           dtypes=all_types_and_complex_and(torch.float16),
           dtypesIfCUDA=floating_and_complex_types_and(torch.float16, *[torch.bfloat16] if CUDA11OrLater else []),
           sample_inputs_func=sample_inputs_dot_vdot),
    OpInfo('bmm',
           dtypes=all_types_and_complex_and(torch.bfloat16, torch.float16),
           dtypesIfCUDA=floating_and_complex_types_and(torch.float16, *[torch.bfloat16] if CUDA11OrLater else []),
           assert_autodiffed=True,
           skips=(
               # bmm does not correctly warn when resizing out= inputs
               SkipInfo('TestCommon', 'test_out'),
               SkipInfo('TestOpInfo', 'test_supported_backward', dtypes=(torch.bfloat16, ),
                        device_type='cuda', active_if=not SM53OrLater)),
           sample_inputs_func=sample_inputs_bmm),
    OpInfo('mv',
           dtypes=all_types_and_complex_and(torch.float16, torch.bfloat16),
           dtypesIfCUDA=floating_and_complex_types_and(torch.float16, *[torch.bfloat16] if CUDA11OrLater else []),
           skips=(
               # bmm does not correctly warn when resizing out= inputs
               SkipInfo('TestCommon', 'test_out'),
               SkipInfo('TestOpInfo', 'test_supported_backward', dtypes=(torch.float16,)),
               # mv calls into addmv which doesn't fully support float16
               # RuntimeError: "addmv_impl_cpu" not implemented for 'Half'
               SkipInfo('TestOpInfo', 'test_supported_dtypes', dtypes=(torch.float16,)),),
           assert_autodiffed=True,
           sample_inputs_func=sample_inputs_mv),
    OpInfo('addr',
           dtypes=all_types_and_complex_and(torch.bool, torch.bfloat16, torch.float16),
           backward_dtypes=all_types_and_complex_and(torch.bool, torch.bfloat16),
           backward_dtypesIfCUDA=all_types_and_complex_and(torch.bool),
           # Reference: https://github.com/pytorch/pytorch/issues/50747
           supports_inplace_autograd=False,
           skips=(
               # Reference: https://github.com/pytorch/pytorch/issues/50747
               SkipInfo('TestCommon', 'test_variant_consistency_eager',
                        dtypes=all_types_and_complex_and(torch.bool, torch.bfloat16, torch.float16)),),
           sample_inputs_func=sample_inputs_addr,
           gradcheck_nondet_tol=GRADCHECK_NONDET_TOL),
    OpInfo('addcmul',
           dtypes=all_types_and_complex(),
           dtypesIfCUDA=all_types_and_complex_and(torch.float16, torch.bfloat16),
           assert_autodiffed=True,
           supports_inplace_autograd=False,
           skips=(
               # TODO: update sample inputs with for_inplace_variant kwarg to support this test
               SkipInfo('TestCommon', 'test_variant_consistency_eager'),),
           sample_inputs_func=sample_inputs_addcmul_addcdiv),
    OpInfo('addcdiv',
           dtypes=floating_and_complex_types(),
           dtypesIfCUDA=floating_and_complex_types_and(torch.float16, torch.bfloat16),
           supports_inplace_autograd=False,
           skips=(
               # TODO: update sample inputs with for_inplace_variant kwarg to support this test
               SkipInfo('TestCommon', 'test_variant_consistency_eager'),),
           sample_inputs_func=sample_inputs_addcmul_addcdiv),
    OpInfo('amax',
           dtypes=all_types_and(torch.float16, torch.bfloat16, torch.bool),
           sample_inputs_func=sample_inputs_amax_amin,),
    OpInfo('amin',
           dtypes=all_types_and(torch.float16, torch.bfloat16, torch.bool),
           sample_inputs_func=sample_inputs_amax_amin),
    OpInfo('argmax',
           dtypes=all_types_and(torch.float16, torch.bfloat16),
           supports_autograd=False,
           sample_inputs_func=sample_inputs_argmax_argmin,),
    OpInfo('argmin',
           dtypes=all_types_and(torch.float16, torch.bfloat16),
           supports_autograd=False,
           sample_inputs_func=sample_inputs_argmax_argmin,),
    UnaryUfuncInfo('asin',
                   aliases=('arcsin', ),
                   ref=np.arcsin,
                   domain=(-1, 1),
                   supports_sparse=True,
                   decorators=(precisionOverride({torch.bfloat16: 1e-2}),),
                   safe_casts_outputs=True,
                   dtypes=all_types_and_complex_and(torch.bool, torch.bfloat16),
                   dtypesIfCUDA=all_types_and_complex_and(torch.bool, torch.half, torch.bfloat16),
                   # "rsqrt_cpu" not implemented for 'BFloat16'
                   backward_dtypesIfCPU=all_types_and_complex_and(torch.bool),
                   assert_autodiffed=True,
                   skips=(
                       SkipInfo('TestUnaryUfuncs', 'test_reference_numerics_extremal',
                                device_type='cpu', dtypes=[torch.cfloat, torch.cdouble]),
                       SkipInfo('TestUnaryUfuncs', 'test_reference_numerics_hard',
                                device_type='cpu', dtypes=[torch.cfloat, torch.cdouble]),
                       SkipInfo('TestUnaryUfuncs', 'test_reference_numerics_extremal',
                                device_type='cuda', dtypes=[torch.cdouble],
                                active_if=IS_WINDOWS),
                       SkipInfo('TestUnaryUfuncs', 'test_reference_numerics_hard',
                                device_type='cuda', dtypes=[torch.cdouble],
                                active_if=IS_WINDOWS)
                   )),
    # NOTE: derivative for inplace asinh is not implemented
    UnaryUfuncInfo('asinh',
                   aliases=('arcsinh', ),
                   ref=np.arcsinh,
                   dtypes=all_types_and_complex_and(torch.bool),
                   dtypesIfCUDA=all_types_and_complex_and(torch.bool, torch.half, torch.bfloat16),
                   # "rsqrt_cuda" not implemented for 'BFloat16'
                   backward_dtypesIfCUDA=all_types_and_complex_and(torch.bool, torch.half),
                   safe_casts_outputs=True,
                   decorators=(precisionOverride({torch.bfloat16: 5e-2}),),
                   supports_inplace_autograd=False,
                   skips=(
                       SkipInfo('TestUnaryUfuncs', 'test_reference_numerics_extremal',
                                device_type='cpu', dtypes=[torch.cfloat, torch.cdouble]),
                       SkipInfo('TestUnaryUfuncs', 'test_reference_numerics_hard',
                                device_type='cpu', dtypes=[torch.cfloat, torch.cdouble]),
                       SkipInfo('TestUnaryUfuncs', 'test_reference_numerics_normal',
                                device_type='cpu', dtypes=[torch.cfloat, torch.cdouble]),
                       SkipInfo('TestUnaryUfuncs', 'test_reference_numerics_extremal',
                                device_type='cuda', dtypes=[torch.cdouble],
                                active_if=IS_WINDOWS),
                       SkipInfo('TestUnaryUfuncs', 'test_reference_numerics_hard',
                                device_type='cuda', dtypes=[torch.cdouble],
                                active_if=IS_WINDOWS),
                   )),
    UnaryUfuncInfo('atan',
                   aliases=('arctan', ),
                   ref=np.arctan,
                   dtypes=all_types_and_complex_and(torch.bool, torch.bfloat16),
                   dtypesIfCUDA=all_types_and_complex_and(torch.bool, torch.half, torch.bfloat16),
                   assert_autodiffed=True,
                   decorators=(precisionOverride({torch.bfloat16: 1e-2}),),
                   safe_casts_outputs=True,
                   skips=(
                       SkipInfo('TestUnaryUfuncs', 'test_reference_numerics_extremal',
                                device_type='cpu', dtypes=[torch.cfloat, torch.cdouble]),
                       SkipInfo('TestUnaryUfuncs', 'test_reference_numerics_hard',
                                device_type='cpu', dtypes=[torch.cfloat, torch.cdouble]),
                       SkipInfo('TestUnaryUfuncs', 'test_reference_numerics_normal',
                                device_type='cpu', dtypes=[torch.cfloat, torch.cdouble]),
                       SkipInfo('TestUnaryUfuncs', 'test_reference_numerics_extremal',
                                device_type='cuda', dtypes=[torch.cfloat, torch.cdouble],
                                active_if=IS_WINDOWS),
                       SkipInfo('TestUnaryUfuncs', 'test_reference_numerics_hard',
                                device_type='cuda', dtypes=[torch.cfloat, torch.cdouble],
                                active_if=IS_WINDOWS),
                       SkipInfo('TestUnaryUfuncs', 'test_reference_numerics_normal',
                                device_type='cuda', dtypes=[torch.cfloat, torch.cdouble],
                                active_if=IS_WINDOWS),
                   )),
    OpInfo('atan2',
           dtypes=all_types_and(torch.bool),
           dtypesIfCPU=all_types_and(torch.bool),
           dtypesIfCUDA=all_types_and(torch.bool, torch.half, torch.bfloat16),
           sample_inputs_func=sample_inputs_atan2,
           ),
    UnaryUfuncInfo('atanh',
                   aliases=('arctanh', ),
                   ref=np.arctanh,
                   domain=(-1, 1),
                   dtypes=all_types_and_complex_and(torch.bool),
                   dtypesIfCUDA=all_types_and_complex_and(torch.bool, torch.half, torch.bfloat16),
                   safe_casts_outputs=True,
                   decorators=(precisionOverride({torch.bfloat16: 1e-2}),),
                   supports_inplace_autograd=False,
                   skips=(
                       SkipInfo('TestUnaryUfuncs', 'test_reference_numerics_extremal',
                                device_type='cpu', dtypes=[torch.cfloat, torch.cdouble]),
                       SkipInfo('TestUnaryUfuncs', 'test_reference_numerics_normal',
                                device_type='cpu', dtypes=[torch.cfloat, torch.cdouble]),
                       SkipInfo('TestUnaryUfuncs', 'test_reference_numerics_extremal',
                                device_type='cuda', dtypes=[torch.cfloat, torch.cdouble],
                                active_if=IS_WINDOWS),
                       SkipInfo('TestUnaryUfuncs', 'test_reference_numerics_hard',
                                device_type='cuda', dtypes=[torch.cfloat],
                                active_if=IS_WINDOWS),
                   )),
    OpInfo('broadcast_to',
           dtypes=all_types_and_complex_and(torch.bool, torch.float16, torch.bfloat16),
           supports_out=False,
           sample_inputs_func=sample_inputs_broadcast_to),
    UnaryUfuncInfo('bitwise_not',
                   ref=np.bitwise_not,
                   dtypes=integral_types_and(torch.bool),
                   supports_autograd=False),
    OpInfo('cdist',
           dtypes=floating_types(),
           supports_out=False,
           supports_gradgrad=False,
           assert_autodiffed=False,
           sample_inputs_func=sample_inputs_cdist),
    UnaryUfuncInfo('ceil',
                   ref=np.ceil,
                   dtypes=floating_types_and(torch.bfloat16),
                   dtypesIfCUDA=floating_types_and(torch.half),
                   assert_autodiffed=True),
    OpInfo('cholesky',
           dtypes=floating_and_complex_types(),
           check_batched_gradgrad=False,
           sample_inputs_func=sample_inputs_linalg_cholesky,
           gradcheck_wrapper=gradcheck_wrapper_hermitian_input,
           decorators=[skipCUDAIfNoMagma, skipCUDAIfRocm, skipCPUIfNoLapack],
           skips=(
               # Gradcheck for complex generates invalid inputs for this function
               SkipInfo('TestGradients', 'test_forward_mode_AD', dtypes=complex_types()),)),
    OpInfo('cholesky_inverse',
           dtypes=floating_and_complex_types(),
           backward_dtypes=floating_types(),
           # TODO: RuntimeError: cholesky_inverse does not support automatic differentiation for outputs
           # with complex dtype.
           check_batched_gradgrad=False,
           sample_inputs_func=sample_inputs_linalg_cholesky_inverse,
           gradcheck_wrapper=gradcheck_wrapper_triangular_input,
           decorators=[skipCUDAIfNoMagma, skipCPUIfNoLapack],
           skips=(
               # cholesky_inverse does not correctly warn when resizing out= inputs
               SkipInfo('TestCommon', 'test_out'),)),
    OpInfo('chunk',
           dtypes=all_types_and_complex_and(torch.bool, torch.bfloat16, torch.float16),
           sample_inputs_func=sample_inputs_chunk,
           supports_out=False),
    OpInfo('symeig',
           dtypes=floating_and_complex_types(),
           check_batched_gradgrad=False,
           sample_inputs_func=sample_inputs_symeig,
           gradcheck_wrapper=gradcheck_wrapper_hermitian_input,
           decorators=[skipCUDAIfNoMagma, skipCUDAIfRocm, skipCPUIfNoLapack]),
    # NOTE: clamp has seperate opinfos for scalar min/max (unary op) vs. tensors
    OpInfo('clamp',
           aliases=('clip',),
           dtypes=all_types_and(torch.half, torch.bfloat16),
           dtypesIfCPU=all_types_and(torch.bfloat16),
           dtypesIfCUDA=all_types_and(torch.half, torch.bfloat16),
           assert_autodiffed=True,
           sample_inputs_func=sample_inputs_clamp),
    UnaryUfuncInfo('clamp',
                   variant_test_name='scalar',
                   aliases=('clip', ),
                   decorators=(precisionOverride({torch.bfloat16: 7e-2, torch.float16: 1e-2}),),
                   ref=np.clip,
                   dtypes=all_types_and(torch.bfloat16),
                   dtypesIfCUDA=all_types_and(torch.half, torch.bfloat16),
                   assert_autodiffed=True,
                   skips=(
                       # Reference: https://github.com/pytorch/pytorch/issues/54841
                       SkipInfo('TestUnaryUfuncs', 'test_reference_numerics_extremal',
                                device_type='cpu', dtypes=[torch.bfloat16]),
                   ),
                   sample_kwargs=sample_kwargs_clamp_scalar,
                   sample_inputs_func=sample_inputs_clamp_scalar),
    UnaryUfuncInfo('positive',
                   ref=np.positive,
                   dtypes=all_types_and_complex_and(torch.half, torch.bfloat16),
                   supports_out=False,
                   supports_forward_ad=True,
                   ),
    UnaryUfuncInfo('conj',
                   ref=np.conj,
                   dtypes=all_types_and_complex_and(torch.bool,
                                                    torch.bfloat16, torch.half),
                   skips=(
                       # File "test_unary_ufuncs.py", line 289, in test_reference_numerics
                       #  if not torch.can_cast(numpy_to_torch_dtype_dict[expected.dtype.type], dtype):
                       # KeyError: <class 'numpy.intc'>
                       # Following error in Windows CI
                       SkipInfo('TestUnaryUfuncs', 'test_reference_numerics_normal',
                                dtypes=[torch.int],
                                active_if=IS_WINDOWS),
                       SkipInfo('TestUnaryUfuncs', 'test_reference_numerics_hard',
                                dtypes=[torch.int],
                                active_if=IS_WINDOWS),
                       # TODO fix the formula for complex forward AD
                       SkipInfo('TestGradients', 'test_forward_mode_AD'),
                   )),
    OpInfo('view_as_real',
           dtypes=complex_types(),
           supports_forward_ad=True,
           sample_inputs_func=sample_inputs_view_as_real,
           ),
    OpInfo('view_as_complex',
           dtypes=floating_types_and(torch.half),
           supports_out=False,
           supports_forward_ad=True,
           skips=(
               # "sum_cpu/sum_cuda" not implemented for 'ComplexHalf'
               SkipInfo('TestOpInfo', 'test_supported_backward', dtypes=(torch.half,)),
           ),
           sample_inputs_func=sample_inputs_view_as_complex),
    OpInfo('complex',
           dtypes=floating_types(),
           sample_inputs_func=sample_inputs_complex,
           ),
    OpInfo('copysign',
           dtypes=all_types_and(torch.bool, torch.half, torch.bfloat16),
           sample_inputs_func=sample_inputs_copysign,
           supports_inplace_autograd=False,
           ),
    UnaryUfuncInfo('cos',
                   ref=np.cos,
                   dtypes=all_types_and_complex_and(torch.bool, torch.bfloat16),
                   dtypesIfCUDA=all_types_and_complex_and(torch.bool, torch.half, torch.bfloat16),
                   backward_dtypesIfCUDA=all_types_and_complex_and(torch.bool, torch.half),
                   assert_autodiffed=True,
                   handles_large_floats=False,
                   safe_casts_outputs=True,
                   decorators=(precisionOverride({torch.bfloat16: 1e-2}),),
                   skips=(
                       SkipInfo('TestUnaryUfuncs', 'test_reference_numerics_extremal',
                                dtypes=[torch.cfloat, torch.cdouble], active_if=IS_WINDOWS),
                       SkipInfo('TestUnaryUfuncs', 'test_reference_numerics_extremal', device_type='cpu',
                                dtypes=[torch.cfloat, torch.cdouble], active_if=IS_MACOS),
                   )),
    UnaryUfuncInfo('cosh',
                   ref=np_unary_ufunc_integer_promotion_wrapper(np.cosh),
                   dtypes=all_types_and_complex_and(torch.bool),
                   dtypesIfCUDA=all_types_and_complex_and(torch.bool, torch.half, torch.bfloat16),
                   safe_casts_outputs=True,
                   assert_autodiffed=True,
                   skips=(
                       # Reference: https://github.com/pytorch/pytorch/issues/48641
                       SkipInfo('TestUnaryUfuncs', 'test_reference_numerics_hard',
                                device_type='cpu', dtypes=[torch.int8]),
                       SkipInfo('TestUnaryUfuncs', 'test_reference_numerics_extremal',
                                dtypes=[torch.cfloat, torch.cdouble], active_if=IS_WINDOWS),
                       SkipInfo('TestUnaryUfuncs', 'test_reference_numerics_hard',
                                dtypes=[torch.cfloat, torch.cdouble], active_if=IS_WINDOWS),
                       SkipInfo('TestUnaryUfuncs', 'test_reference_numerics_extremal', device_type='cpu',
                                dtypes=[torch.cfloat, torch.cdouble], active_if=IS_MACOS),
                       SkipInfo('TestUnaryUfuncs', 'test_reference_numerics_hard', device_type='cpu',
                                dtypes=[torch.cfloat, torch.cdouble], active_if=IS_MACOS),
                   )),
    OpInfo('cumsum',
           dtypesIfCPU=all_types_and_complex_and(torch.bool),
           dtypesIfCUDA=all_types_and_complex_and(torch.bool, torch.half),
           skips=(
               # "cumsum_out_{cpu,cuda}" not implemented for 'Bool'
               SkipInfo('TestOpInfo', 'test_supported_dtypes',
                        dtypes=(torch.bool,)),
               # cumsum does not handle correctly out= dtypes
               SkipInfo('TestCommon', 'test_out'),
           ),
           sample_inputs_func=sample_inputs_cumulative_ops),
    OpInfo('cumprod',
           dtypes=all_types_and_complex_and(torch.bool),
           dtypesIfCUDA=all_types_and_complex_and(torch.bool, torch.float16),
           skips=(
               # "cumprod_out_{cpu, cuda}" not implemented for 'Bool'
               SkipInfo('TestOpInfo', 'test_supported_dtypes',
                        dtypes=(torch.bool,)),
               # cumprod does not handle correctly out= dtypes
               SkipInfo('TestCommon', 'test_out',
                        dtypes=[torch.float32]),
           ),
           # gradgradcheck fails in fast_mode=True: #56275
           sample_inputs_func=sample_inputs_cumprod,
           gradcheck_fast_mode=False),
    OpInfo('cummax',
           dtypesIfCPU=all_types_and(torch.bool),
           dtypesIfCUDA=all_types_and(torch.bool, torch.half),
           sample_inputs_func=partial(sample_inputs_cumulative_ops, supports_dtype_kwargs=False),
           gradcheck_nondet_tol=GRADCHECK_NONDET_TOL),
    OpInfo('cummin',
           dtypesIfCPU=all_types_and(torch.bool),
           dtypesIfCUDA=all_types_and(torch.bool, torch.half),
           sample_inputs_func=partial(sample_inputs_cumulative_ops, supports_dtype_kwargs=False),
           gradcheck_nondet_tol=GRADCHECK_NONDET_TOL),
    UnaryUfuncInfo('deg2rad',
                   ref=np.radians,
                   decorators=(precisionOverride({torch.bfloat16: 7e-1,
                                                  torch.float16: 7e-1}),),
                   dtypes=all_types_and(torch.bool, torch.half, torch.bfloat16),
                   skips=(
                       # Reference: https://github.com/pytorch/pytorch/pull/51283#issuecomment-770614273
                       SkipInfo('TestUnaryUfuncs', 'test_reference_numerics_hard',
                                dtypes=[torch.bfloat16]),
                   ),
                   safe_casts_outputs=True),
    OpInfo('diff',
           op=torch.diff,
           dtypes=all_types_and_complex_and(torch.bool, torch.float16, torch.bfloat16),
           sample_inputs_func=sample_inputs_diff),
    OpInfo('div',
           variant_test_name='no_rounding_mode',
           dtypes=all_types_and_complex_and(torch.bool, torch.half, torch.bfloat16),
           sample_inputs_func=partial(sample_inputs_binary_pwise, rhs_exclude_zero=True),
           assert_autodiffed=True),
    OpInfo('div',
           variant_test_name='trunc_rounding',
           dtypes=all_types_and(torch.half, torch.bfloat16),
           sample_inputs_func=partial(sample_inputs_binary_pwise, extra_kwargs={
                                      "rounding_mode": 'trunc'}, rhs_exclude_zero=True),
           skips=(
               # Reference: https://github.com/pytorch/pytorch/issues/59174
               SkipInfo('TestCommon', 'test_variant_consistency_jit'),
           ),
           assert_autodiffed=True),
    OpInfo('div',
           variant_test_name='floor_rounding',
           dtypes=all_types_and(torch.half, torch.bfloat16),
           sample_inputs_func=partial(sample_inputs_binary_pwise, extra_kwargs={
                                      "rounding_mode": 'floor'}, rhs_exclude_zero=True),
           skips=(
               # Reference: https://github.com/pytorch/pytorch/issues/59174
               SkipInfo('TestCommon', 'test_variant_consistency_jit'),
           ),
           assert_autodiffed=True),
    OpInfo('true_divide',
           dtypes=all_types_and_complex_and(torch.bool, torch.half, torch.bfloat16),
           sample_inputs_func=partial(sample_inputs_binary_pwise, rhs_exclude_zero=True)),
    UnaryUfuncInfo('exp',
                   ref=np_unary_ufunc_integer_promotion_wrapper(np.exp),
                   dtypes=all_types_and_complex_and(torch.bool, torch.bfloat16),
                   dtypesIfCUDA=all_types_and_complex_and(torch.bool, torch.half, torch.bfloat16),
                   skips=(
                       # Reference: https://github.com/pytorch/pytorch/pull/50093#pullrequestreview-561791547
                       SkipInfo('TestUnaryUfuncs', 'test_reference_numerics_extremal', dtypes=[torch.bfloat16]),
                       SkipInfo('TestUnaryUfuncs', 'test_reference_numerics_hard', dtypes=[torch.bfloat16]),
                       SkipInfo('TestUnaryUfuncs', 'test_reference_numerics_normal', dtypes=[torch.bfloat16]),
                       # Reference: https://github.com/pytorch/pytorch/issues/48010
                       SkipInfo('TestUnaryUfuncs', 'test_reference_numerics_extremal',
                                device_type='cpu', dtypes=[torch.cfloat, torch.cdouble]),
                       SkipInfo('TestUnaryUfuncs', 'test_reference_numerics_hard',
                                device_type='cpu', dtypes=[torch.cfloat, torch.cdouble]),
                   ),
                   assert_autodiffed=True,
                   safe_casts_outputs=True),
    OpInfo('expand',
           op=lambda self, shape: self.expand(shape),
           dtypes=all_types_and_complex_and(torch.bool, torch.half, torch.bfloat16),
           sample_inputs_func=sample_inputs_expand,
           skips=(
               # Because expand does not have a function variant.
               SkipInfo('TestCommon', 'test_variant_consistency_jit'),),
           supports_out=False),
    OpInfo('expand_as',
           op=lambda self, other: self.expand_as(other),
           dtypes=all_types_and_complex_and(torch.bool, torch.half, torch.bfloat16),
           sample_inputs_func=sample_inputs_expand_as,
           skips=(
               # Because expand_as does not have a function variant.
               SkipInfo('TestCommon', 'test_variant_consistency_jit'),),
           supports_out=False),
    OpInfo('diag',
           dtypes=all_types_and_complex_and(torch.bool),
           dtypesIfCPU=all_types_and_complex_and(torch.bool),
           dtypesIfCUDA=all_types_and_complex_and(torch.bool, torch.half, torch.bfloat16),
           sample_inputs_func=sample_inputs_diag),
    OpInfo('eq',
           dtypes=all_types_and_complex_and(torch.bool, torch.bfloat16, torch.float16),
           supports_autograd=False,
           sample_inputs_func=sample_inputs_comparison_ops),
    OpInfo('fmax',
           op=torch.fmax,
           dtypes=all_types_and(torch.float16, torch.bfloat16, torch.bool),
           sample_inputs_func=sample_inputs_max_min_binary,),
    OpInfo('fmin',
           op=torch.fmin,
           dtypes=all_types_and(torch.float16, torch.bfloat16, torch.bool),
           sample_inputs_func=sample_inputs_max_min_binary,),
    OpInfo('fmod',
           dtypes=all_types_and(torch.float16),
           sample_inputs_func=sample_inputs_fmod_remainder),
    OpInfo('fmod',
           variant_test_name='autodiffed',
           dtypes=all_types_and(torch.float16, torch.bool),
           assert_autodiffed=True,
           sample_inputs_func=partial(sample_inputs_fmod_remainder, autodiffed=True)),
    OpInfo('remainder',
           dtypesIfCPU=all_types_and(torch.float16),
           dtypesIfCUDA=all_types_and(torch.float16, torch.bfloat16),
           sample_inputs_func=sample_inputs_fmod_remainder),
    OpInfo('remainder',
           variant_test_name='autodiffed',
           dtypesIfCPU=all_types_and(torch.float16, torch.bool),
           dtypesIfCUDA=all_types_and(torch.float16, torch.bool, torch.bfloat16),
           assert_autodiffed=True,
           sample_inputs_func=partial(sample_inputs_fmod_remainder, autodiffed=True)),
    UnaryUfuncInfo('frac',
                   ref=lambda x: np.modf(x)[0],
                   dtypes=floating_types_and(torch.bfloat16, torch.float16),
                   dtypesIfCUDA=floating_types_and(torch.float16),
                   assert_autodiffed=True,
                   # Reference for disabling extremals
                   # https://github.com/pytorch/pytorch/issues/51948
                   handles_extremals=False),
    SpectralFuncInfo('fft.fft',
                     aten_name='fft_fft',
                     ref=np.fft.fft,
                     ndimensional=False,
                     dtypes=all_types_and_complex_and(torch.bool),
                     default_test_dtypes=floating_and_complex_types()),
    SpectralFuncInfo('fft.fftn',
                     aten_name='fft_fftn',
                     ref=np.fft.fftn,
                     ndimensional=True,
                     dtypes=all_types_and_complex_and(torch.bool),
                     default_test_dtypes=floating_and_complex_types(),
                     decorators=[precisionOverride(
                         {torch.float: 1e-4, torch.cfloat: 1e-4})],),
    SpectralFuncInfo('fft.hfft',
                     aten_name='fft_hfft',
                     ref=np.fft.hfft,
                     ndimensional=False,
                     dtypes=all_types_and_complex_and(torch.bool),
                     default_test_dtypes=floating_and_complex_types(),
                     check_batched_gradgrad=False),
    SpectralFuncInfo('fft.rfft',
                     aten_name='fft_rfft',
                     ref=np.fft.rfft,
                     ndimensional=False,
                     dtypes=all_types_and(torch.bool),
                     default_test_dtypes=floating_and_complex_types(),
                     check_batched_grad=False,
                     check_batched_gradgrad=False),
    SpectralFuncInfo('fft.rfftn',
                     aten_name='fft_rfftn',
                     ref=np.fft.rfftn,
                     ndimensional=True,
                     dtypes=all_types_and(torch.bool),
                     default_test_dtypes=floating_and_complex_types(),
                     check_batched_grad=False,
                     check_batched_gradgrad=False,
                     decorators=[precisionOverride({torch.float: 1e-4})],),
    SpectralFuncInfo('fft.ifft',
                     aten_name='fft_ifft',
                     ref=np.fft.ifft,
                     ndimensional=False,
                     dtypes=all_types_and_complex_and(torch.bool),
                     default_test_dtypes=floating_and_complex_types()),
    SpectralFuncInfo('fft.ifftn',
                     aten_name='fft_ifftn',
                     ref=np.fft.ifftn,
                     ndimensional=True,
                     dtypes=all_types_and_complex_and(torch.bool),
                     default_test_dtypes=floating_and_complex_types(),
                     decorators=[
                         DecorateInfo(
                             precisionOverride({torch.float: 1e-4, torch.cfloat: 1e-4}),
                             'TestFFT', 'test_reference_nd')],
                     ),
    SpectralFuncInfo('fft.ihfft',
                     aten_name='fft_ihfft',
                     ref=np.fft.ihfft,
                     ndimensional=False,
                     dtypes=all_types_and(torch.bool),
                     default_test_dtypes=floating_types(),
                     check_batched_grad=False),
    SpectralFuncInfo('fft.irfft',
                     aten_name='fft_irfft',
                     ref=np.fft.irfft,
                     ndimensional=False,
                     dtypes=all_types_and_complex_and(torch.bool),
                     default_test_dtypes=floating_and_complex_types(),
                     check_batched_gradgrad=False),
    SpectralFuncInfo('fft.irfftn',
                     aten_name='fft_irfftn',
                     ref=np.fft.irfftn,
                     ndimensional=True,
                     dtypes=all_types_and_complex_and(torch.bool),
                     default_test_dtypes=floating_and_complex_types(),
                     check_batched_gradgrad=False,
                     decorators=[
                         DecorateInfo(
                             precisionOverride({torch.float: 1e-4, torch.cfloat: 1e-4}),
                             'TestFFT', 'test_reference_nd')],
                     ),
    UnaryUfuncInfo('floor',
                   ref=np.floor,
                   dtypes=floating_types_and(torch.bfloat16),
                   dtypesIfCUDA=floating_types_and(torch.half),
                   assert_autodiffed=True),
    OpInfo('flip',
           op=torch.flip,
           dtypes=all_types_and_complex_and(torch.bool, torch.half, torch.bfloat16),
           sample_inputs_func=sample_inputs_flip,
           supports_out=False),
    OpInfo('fliplr',
           op=torch.fliplr,
           dtypes=all_types_and_complex_and(torch.bool, torch.half, torch.bfloat16),
           sample_inputs_func=sample_inputs_fliplr_flipud,
           supports_out=False),
    OpInfo('flipud',
           op=torch.flipud,
           dtypes=all_types_and_complex_and(torch.bool, torch.half, torch.bfloat16),
           sample_inputs_func=sample_inputs_fliplr_flipud,
           supports_out=False),
    UnaryUfuncInfo('i0',
                   ref=np_unary_ufunc_integer_promotion_wrapper(
                       scipy.special.i0) if TEST_SCIPY else _NOTHING,
                   decorators=(precisionOverride({torch.bfloat16: 3e-1,
                                                  torch.float16: 5e-1}),),
                   backward_dtypesIfCPU=floating_types(),
                   backward_dtypesIfCUDA=floating_types(),
                   backward_dtypesIfROCM=floating_types(),
                   dtypes=all_types_and(torch.bool, torch.bfloat16),
                   dtypesIfCUDA=all_types_and(torch.bool, torch.half, torch.bfloat16),
                   safe_casts_outputs=True,
                   sample_inputs_func=sample_inputs_i0_i1),
    UnaryUfuncInfo('special.i0e',
                   aten_name='special_i0e',
                   ref=scipy.special.i0e if TEST_SCIPY else _NOTHING,
                   decorators=(precisionOverride({torch.bfloat16: 3e-1,
                                                  torch.float16: 3e-1}),),
                   backward_dtypesIfCPU=floating_types(),
                   backward_dtypesIfCUDA=floating_types(),
                   backward_dtypesIfROCM=floating_types(),
                   dtypes=all_types_and(torch.bool, torch.bfloat16),
                   dtypesIfCUDA=all_types_and(torch.bool, torch.half, torch.bfloat16),
                   sample_inputs_func=sample_inputs_i0_i1,
                   safe_casts_outputs=True),
    UnaryUfuncInfo('special.i1',
                   aten_name='special_i1',
                   ref=np_unary_ufunc_integer_promotion_wrapper(scipy.special.i1),
                   decorators=(precisionOverride({torch.float: 1e-4}),),
                   dtypes=all_types_and(torch.bool),
                   dtypesIfCPU=all_types_and(torch.bool),
                   dtypesIfCUDA=all_types_and(torch.bool),
                   sample_inputs_func=sample_inputs_i0_i1,
                   safe_casts_outputs=True),
    UnaryUfuncInfo('special.i1e',
                   aten_name='special_i1e',
                   ref=scipy.special.i1e,
                   dtypes=all_types_and(torch.bool),
                   dtypesIfCPU=all_types_and(torch.bool),
                   dtypesIfCUDA=all_types_and(torch.bool),
                   sample_inputs_func=sample_inputs_i0_i1,
                   safe_casts_outputs=True),
    UnaryUfuncInfo('special.ndtr',
                   aten_name='special_ndtr',
                   decorators=(precisionOverride({torch.bfloat16: 5e-3,
                                                  torch.float16: 5e-4}),),
                   ref=scipy.special.ndtr if TEST_SCIPY else _NOTHING,
                   dtypes=all_types_and(torch.bool, torch.bfloat16),
                   dtypesIfCUDA=all_types_and(torch.bool, torch.bfloat16, torch.float16),
                   safe_casts_outputs=True),
    OpInfo('floor_divide',
           dtypes=all_types_and(torch.half, torch.bfloat16),
           sample_inputs_func=sample_inputs_floor_divide,
           decorators=[_wrap_warn_once("floor_divide is deprecated, and will be removed")],
           skips=(
               # `test_duplicate_method_tests` doesn't raise any warning, as it doesn't actually
               # call the operator.
               SkipInfo('TestOpInfo', 'test_duplicate_method_tests'),),
           supports_autograd=False,
           ),
    UnaryUfuncInfo('frexp',
                   op=torch.frexp,
                   ref=np.frexp,
                   dtypes=floating_types_and(torch.half),
                   # skip testing torch.frexp as it is not supported by ROCm platform yet
                   decorators=[skipCUDAIfRocm],
                   supports_out=False,
                   skips=(
                       # skips below tests as torch.frexp returns tuple-like (mantissa, exponent) as outputs,
                       # while theses tests currently requires output to a single tensor.
                       SkipInfo('TestUnaryUfuncs', 'test_batch_vs_slicing'),
                       SkipInfo('TestUnaryUfuncs', 'test_contig_vs_every_other'),
                       SkipInfo('TestUnaryUfuncs', 'test_contig_vs_transposed'),
                       SkipInfo('TestUnaryUfuncs', 'test_non_contig_expand'),
                       SkipInfo('TestUnaryUfuncs', 'test_variant_consistency'),

                       # skips test_reference_numerics due to error in Windows CI.
                       # The np.frexp returns exponent as np.intc dtype on Windows platform,
                       # and np.intc does not have the correspond torch dtype
                       SkipInfo('TestUnaryUfuncs', 'test_reference_numerics_normal',
                                active_if=IS_WINDOWS),
                       SkipInfo('TestUnaryUfuncs', 'test_reference_numerics_hard',
                                active_if=IS_WINDOWS),
                       SkipInfo('TestUnaryUfuncs', 'test_reference_numerics_extremal',
                                active_if=IS_WINDOWS),
                   )),
    OpInfo('ge',
           aliases=('greater_equal',),
           dtypes=all_types_and(torch.bool, torch.bfloat16, torch.float16),
           supports_autograd=False,
           sample_inputs_func=sample_inputs_comparison_ops),
    OpInfo('geqrf',
           dtypes=floating_and_complex_types(),
           dtypesIfCPU=floating_and_complex_types(),
           supports_autograd=False,
           sample_inputs_func=sample_inputs_geqrf,
           decorators=[skipCUDAIfNoMagma, skipCUDAIfRocm, skipCPUIfNoLapack],),
    OpInfo('gt',
           aliases=('greater',),
           dtypes=all_types_and(torch.bool, torch.bfloat16, torch.float16),
           supports_autograd=False,
           sample_inputs_func=sample_inputs_comparison_ops),
    UnaryUfuncInfo('imag',
                   ref=np.imag,
                   dtypes=complex_types(),
                   supports_out=False,
                   supports_autograd=False,
                   skips=(
                       # Skip since real and imag don't have out variants.
                       SkipInfo('TestUnaryUfuncs', 'test_out_arg_all_dtypes'),
                   )),
    OpInfo('gradient',
           dtypes=floating_and_complex_types_and(torch.int8, torch.int16,
                                                 torch.int32, torch.int64,
                                                 torch.bfloat16, torch.half),
           supports_out=False,
           skips=(
               # following tests give a runtime error with undefined value tensor
               # see discussion : https://github.com/pytorch/pytorch/issues/56660
               SkipInfo('TestCommon', 'test_variant_consistency_jit', dtypes=(torch.float32, torch.complex64)),
           ),
           supports_inplace_autograd=False,
           sample_inputs_func=sample_inputs_gradient),
    OpInfo('inverse',
           op=torch.inverse,
           dtypes=floating_and_complex_types(),
           check_batched_gradgrad=False,
           gradcheck_nondet_tol=GRADCHECK_NONDET_TOL,
           sample_inputs_func=sample_inputs_linalg_invertible,
<<<<<<< HEAD
           decorators=[skipCUDAIfNoMagmaAndNoCusolver, skipCUDAIfRocm, skipCPUIfNoLapack],
           skips=(
               # cuda gradchecks are slow
               # see discussion https://github.com/pytorch/pytorch/pull/47761#issuecomment-747316775
               SkipInfo('TestGradients', 'test_fn_gradgrad', device_type='cuda'),)),
=======
           decorators=[skipCUDAIfNoMagmaAndNoCusolver, skipCUDAIfRocm, skipCPUIfNoLapack]),
    OpInfo('kthvalue',
           dtypes=all_types(),
           dtypesIfCUDA=all_types_and(torch.float16),
           sample_inputs_func=sample_inputs_kthvalue),
>>>>>>> cab48494
    OpInfo('le',
           aliases=('less_equal',),
           dtypes=all_types_and(torch.bool, torch.bfloat16, torch.float16),
           supports_autograd=False,
           sample_inputs_func=sample_inputs_comparison_ops),
    OpInfo('linalg.det',
           op=torch.linalg.det,
           aliases=('det', ),
           dtypes=floating_and_complex_types(),
           # det doesn't support complex autograd, https://github.com/pytorch/pytorch/issues/57358
           backward_dtypes=floating_types(),
           aten_name='linalg_det',
           sample_inputs_func=sample_inputs_linalg_det,
           decorators=[skipCUDAIfNoMagma, skipCPUIfNoLapack],
           supports_inplace_autograd=False,
           skips=(
               # The following tests fail only on ROCm. This is probably
               # related to the fact that the current linalg.det backward is
               # unstable if the matrix has repeated singular values, see
               # https://github.com/pytorch/pytorch/issues/53364
               SkipInfo('TestGradients', 'test_fn_grad', device_type='cuda',
                        dtypes=(torch.float64,), active_if=TEST_WITH_ROCM),
               SkipInfo('TestGradients', 'test_fn_gradgrad', device_type='cuda',
                        dtypes=(torch.float64,), active_if=TEST_WITH_ROCM),
               SkipInfo('TestCommon', 'test_variant_consistency_jit', device_type='cuda',
                        dtypes=(torch.float64, torch.float32), active_if=TEST_WITH_ROCM),
           )),
    OpInfo('linalg.cholesky',
           aten_name='linalg_cholesky',
           dtypes=floating_and_complex_types(),
           # TODO: RuntimeError: While computing batched gradients,
           # got: vmap: Calling Tensor.as_strided is not supported
           # unless the batch dims being vmapped over are at the front of the tensor (in memory layout).
           check_batched_gradgrad=False,
           sample_inputs_func=sample_inputs_linalg_cholesky,
           gradcheck_wrapper=gradcheck_wrapper_hermitian_input,
           decorators=[skipCUDAIfNoMagmaAndNoCusolver, skipCUDAIfRocm, skipCPUIfNoLapack],
           skips=(
               # Gradcheck for complex generates invalid inputs for this function
               SkipInfo('TestGradients', 'test_forward_mode_AD', dtypes=complex_types()),)
           ),
    OpInfo('linalg.cholesky_ex',
           aten_name='linalg_cholesky_ex',
           dtypes=floating_and_complex_types(),
           check_batched_gradgrad=False,
           sample_inputs_func=sample_inputs_linalg_cholesky,
           gradcheck_wrapper=gradcheck_wrapper_hermitian_input,
           decorators=[skipCUDAIfNoMagmaAndNoCusolver, skipCUDAIfRocm, skipCPUIfNoLapack]),
    OpInfo('linalg.cond',
           aten_name='linalg_cond',
           dtypes=floating_and_complex_types(),
           sample_inputs_func=sample_inputs_linalg_cond,
           check_batched_gradgrad=False,
           gradcheck_nondet_tol=GRADCHECK_NONDET_TOL,
           decorators=[skipCUDAIfNoMagmaAndNoCusolver, skipCUDAIfRocm, skipCPUIfNoLapack],
           ),
    OpInfo('linalg.eig',
           aten_name='linalg_eig',
           op=torch.linalg.eig,
           dtypes=floating_and_complex_types(),
           check_batched_gradgrad=False,
           sample_inputs_func=sample_inputs_linalg_eig,
           decorators=[skipCUDAIfNoMagma, skipCUDAIfRocm, skipCPUIfNoLapack]),
    OpInfo('linalg.eigvals',
           aten_name='linalg_eigvals',
           op=torch.linalg.eigvals,
           dtypes=floating_and_complex_types(),
           check_batched_gradgrad=False,
           sample_inputs_func=sample_inputs_linalg_invertible,
           decorators=[skipCUDAIfNoMagma, skipCUDAIfRocm, skipCPUIfNoLapack]),
    OpInfo('linalg.eigh',
           aten_name='linalg_eigh',
           dtypes=floating_and_complex_types(),
           check_batched_gradgrad=False,
           sample_inputs_func=sample_inputs_linalg_eigh,
           gradcheck_wrapper=gradcheck_wrapper_hermitian_input,
           decorators=[skipCUDAIfNoMagma, skipCUDAIfRocm, skipCPUIfNoLapack]),
    OpInfo('linalg.eigvalsh',
           aten_name='linalg_eigvalsh',
           dtypes=floating_and_complex_types(),
           check_batched_gradgrad=False,
           sample_inputs_func=sample_inputs_linalg_eigh,
           gradcheck_wrapper=gradcheck_wrapper_hermitian_input,
           decorators=[skipCUDAIfNoMagma, skipCUDAIfRocm, skipCPUIfNoLapack],),
    OpInfo('linalg.householder_product',
           aten_name='linalg_householder_product',
           op=torch.linalg.householder_product,
           aliases=('orgqr', ),
           dtypes=floating_and_complex_types(),
           # TODO: backward uses in-place operations that vmap doesn't like
           check_batched_grad=False,
           check_batched_gradgrad=False,
           sample_inputs_func=sample_inputs_householder_product,
           decorators=[skipCUDAIfNoCusolver, skipCUDAIfRocm, skipCPUIfNoLapack]),
    OpInfo('linalg.lstsq',
           aten_name='linalg_lstsq',
           op=torch.linalg.lstsq,
           dtypes=floating_and_complex_types(),
           supports_out=True,
           sample_inputs_func=sample_inputs_linalg_lstsq,
           supports_autograd=False,
           decorators=[skipCUDAIfNoMagma, skipCPUIfNoLapack],
           skips=(
               # skip because `linalg_lstsq` is not differentiable
               SkipInfo('TestGradients', 'test_fn_grad'),
               SkipInfo('TestCommon', 'test_variant_consistency_jit'),
           )),
    OpInfo('linalg.matrix_power',
           aliases=('matrix_power',),
           aten_name='linalg_matrix_power',
           dtypes=floating_and_complex_types(),
           supports_inplace_autograd=False,
           decorators=[skipCUDAIfNoMagmaAndNoCusolver, skipCPUIfNoLapack, skipCUDAIfRocm],
           sample_inputs_func=sample_inputs_linalg_matrix_power,
           gradcheck_nondet_tol=GRADCHECK_NONDET_TOL),
    OpInfo('linalg.multi_dot',
           # Need this lambda because gradcheck does not work with TensorList inputs
           aten_name='linalg_multi_dot',
           dtypes=floating_and_complex_types_and(torch.half),
           dtypesIfCPU=all_types_and_complex_and(torch.half, torch.bfloat16),
           dtypesIfCUDA=floating_and_complex_types_and(torch.half, *[torch.bfloat16] if CUDA11OrLater else []),
           supports_inplace_autograd=False,
           # Batched grad checks fail for empty input tensors (see https://github.com/pytorch/pytorch/issues/53407)
           check_batched_grad=False,
           check_batched_gradgrad=False,
           sample_inputs_func=sample_inputs_linalg_multi_dot,
           gradcheck_nondet_tol=GRADCHECK_NONDET_TOL),
    OpInfo('linalg.norm',
           op=torch.linalg.norm,
           dtypes=floating_and_complex_types_and(torch.float16, torch.bfloat16),
           decorators=[skipCUDAIfNoMagma, skipCPUIfNoLapack],
           sample_inputs_func=sample_inputs_linalg_norm,
           aten_name='linalg_norm',
           skips=(
               # linalg.norm does not correctly warn when resizing out= inputs
               SkipInfo('TestCommon', 'test_out'),
           )),
    OpInfo('linalg.matrix_norm',
           aten_name='linalg_matrix_norm',
           dtypes=floating_and_complex_types(),
           decorators=[skipCUDAIfNoMagma, skipCPUIfNoLapack],
           sample_inputs_func=sample_inputs_linalg_matrix_norm,
           skips=(
               # linalg.matrix_norm does not correctly warn when resizing out= inputs
               SkipInfo('TestCommon', 'test_out'),
           )),
    OpInfo('linalg.qr',
           aten_name='linalg_qr',
           op=torch.linalg.qr,
           dtypes=floating_and_complex_types(),
           # batched gradients do not work for empty inputs
           # https://github.com/pytorch/pytorch/issues/50743#issuecomment-767376085
           check_batched_gradgrad=False,
           sample_inputs_func=sample_inputs_linalg_qr,
           decorators=[skipCUDAIfNoMagma, skipCUDAIfRocm, skipCPUIfNoLapack]),
    OpInfo('linalg.slogdet',
           aten_name='linalg_slogdet',
           op=torch.linalg.slogdet,
           dtypes=floating_and_complex_types(),
           sample_inputs_func=sample_inputs_linalg_slogdet,
           decorators=[skipCUDAIfNoMagma, skipCUDAIfRocm, skipCPUIfNoLapack]),
    OpInfo('linalg.vector_norm',
           op=torch.linalg.vector_norm,
           dtypes=floating_and_complex_types_and(torch.float16, torch.bfloat16),
           decorators=[skipCUDAIfNoMagma, skipCPUIfNoLapack],
           sample_inputs_func=sample_inputs_linalg_vector_norm,
           aten_name='linalg_vector_norm',
           skips=(
               # linalg.vector_norm does not correctly warn when resizing out= inputs
               SkipInfo('TestCommon', 'test_out'),
           )),
    UnaryUfuncInfo('log',
                   ref=np.log,
                   domain=(0, float('inf')),
                   dtypes=all_types_and_complex_and(torch.bool, torch.bfloat16),
                   dtypesIfCUDA=all_types_and_complex_and(torch.bool, torch.half, torch.bfloat16),
                   assert_autodiffed=True,
                   safe_casts_outputs=True,
                   decorators=(precisionOverride({torch.bfloat16: 5e-2}),),
                   skips=(
                       SkipInfo('TestUnaryUfuncs', 'test_reference_numerics_extremal',
                                device_type='cpu', dtypes=[torch.cfloat, torch.cdouble],
                                active_if=IS_WINDOWS),
                   )),
    UnaryUfuncInfo('log10',
                   ref=np.log10,
                   domain=(0, float('inf')),
                   decorators=(precisionOverride({torch.bfloat16: 5e-2}),),
                   dtypes=all_types_and_complex_and(torch.bool, torch.bfloat16),
                   assert_autodiffed=True,
                   dtypesIfCUDA=all_types_and_complex_and(torch.bool, torch.half, torch.bfloat16),
                   safe_casts_outputs=True,
                   skips=(
                       SkipInfo('TestUnaryUfuncs', 'test_reference_numerics_extremal',
                                device_type='cpu', dtypes=[torch.cfloat, torch.cdouble],
                                active_if=IS_WINDOWS),
                   )),
    UnaryUfuncInfo('log1p',
                   ref=np.log1p,
                   domain=(-1, float('inf')),
                   dtypes=all_types_and(torch.bool, torch.bfloat16),
                   dtypesIfCUDA=all_types_and(torch.bool, torch.half, torch.bfloat16),
                   decorators=(precisionOverride({torch.bfloat16: 1e-1}),),
                   safe_casts_outputs=True,
                   assert_autodiffed=True),
    UnaryUfuncInfo('log2',
                   ref=np.log2,
                   domain=(0, float('inf')),
                   dtypes=all_types_and_complex_and(torch.bool, torch.bfloat16),
                   dtypesIfCUDA=all_types_and_complex_and(torch.bool, torch.half, torch.bfloat16),
                   assert_autodiffed=True,
                   safe_casts_outputs=True,
                   decorators=(precisionOverride({torch.bfloat16: 1e-1}),),
                   skips=(
                       SkipInfo('TestUnaryUfuncs', 'test_reference_numerics_extremal',
                                dtypes=[torch.cfloat, torch.cdouble]),
                       SkipInfo('TestUnaryUfuncs', 'test_reference_numerics_normal',
                                dtypes=[torch.cfloat, torch.cdouble]),
                   )),
    OpInfo('logaddexp',
           dtypes=floating_types(),
           dtypesIfCUDA=floating_types_and(torch.bfloat16),
           dtypesIfROCM=floating_types_and(torch.bfloat16),
           sample_inputs_func=lambda op_info, device, dtype, requires_grad=False, **kwargs:
           (SampleInput(make_tensor((S, S), device, dtype, requires_grad=requires_grad),
                        args=(make_tensor((S, S), device, dtype, requires_grad=requires_grad),)),)),
    OpInfo('logaddexp2',
           dtypes=floating_types(),
           dtypesIfCUDA=floating_types_and(torch.bfloat16),
           dtypesIfROCM=floating_types_and(torch.bfloat16),
           sample_inputs_func=lambda op_info, device, dtype, requires_grad=False, **kwargs:
           (SampleInput(make_tensor((S, S), device, dtype, requires_grad=requires_grad),
                        args=(make_tensor((S, S), device, dtype, requires_grad=requires_grad),)),)),
    UnaryUfuncInfo('logical_not',
                   ref=np.logical_not,
                   decorators=(precisionOverride({torch.bfloat16: 7e-1,
                                                  torch.float16: 5e-1}),),
                   dtypes=all_types_and_complex_and(torch.bool, torch.half, torch.bfloat16),
                   safe_casts_outputs=True,
                   supports_autograd=False,
                   skips=(
                       # The function variant always returns BoolTensor
                       # while the inplace variant preserves the input dtype.
                       # >>> t = torch.randn(3)
                       # >>> torch.logical_not(t)
                       # tensor([False, False, False])
                       # >>> torch.logical_not(t).dtype
                       # torch.bool
                       # >>> t.logical_not_().dtype
                       # torch.float32
                       SkipInfo('TestUnaryUfuncs', 'test_variant_consistency',
                                dtypes=all_types_and_complex_and(torch.half, torch.bfloat16)),
                       SkipInfo('TestCommon', 'test_variant_consistency_eager',
                                dtypes=all_types_and_complex_and(torch.half, torch.bfloat16)),
                   )),
    OpInfo('lt',
           aliases=('less',),
           dtypes=all_types_and(torch.bool, torch.bfloat16, torch.float16),
           supports_autograd=False,
           sample_inputs_func=sample_inputs_comparison_ops),
    OpInfo('lu',
           op=torch.lu,
           dtypes=floating_and_complex_types(),
           supports_inplace_autograd=False,
           check_batched_gradgrad=False,
           supports_out=False,
           sample_inputs_func=sample_inputs_lu,
           decorators=[skipCUDAIfNoMagmaAndNoCusolver, skipCUDAIfRocm, skipCPUIfNoLapack],
           skips=(
               # we skip jit tests because lu_backward is impelemented as autograd.Function,
               # which does not support autograd with scripting
               SkipInfo('TestCommon', 'test_variant_consistency_jit'),
               # Skip operator schema test because this is a functional and not an operator
               SkipInfo('TestOperatorSignatures', 'test_get_torch_func_signature_exhaustive'),
           )),
    OpInfo('lu_unpack',
           op=torch.lu_unpack,
           dtypes=floating_and_complex_types(),
           supports_inplace_autograd=False,
           # we use in-place operations which cannot be avoided.
           # This cases vmap failures, hence we skip batched gradient checks
           check_batched_grad=False,
           supports_out=True,
           sample_inputs_func=sample_inputs_lu_unpack,
           decorators=[skipCUDAIfNoMagmaAndNoCusolver, skipCUDAIfRocm, skipCPUIfNoLapack],
           skips=(
               # cuda gradchecks are slow
               # see discussion https://github.com/pytorch/pytorch/pull/47761#issuecomment-747316775
               SkipInfo('TestGradients', 'test_fn_gradgrad', device_type='cuda'),
           )),
    OpInfo('masked_fill',
           dtypes=all_types_and_complex_and(torch.bool, torch.half, torch.bfloat16),
           sample_inputs_func=sample_inputs_masked_fill,
           supports_out=False),
    OpInfo('masked_scatter',
           dtypes=all_types_and_complex_and(torch.bool, torch.half, torch.bfloat16),
           sample_inputs_func=sample_inputs_masked_scatter,
           supports_out=False),
    OpInfo('masked_select',
           dtypes=all_types_and_complex_and(torch.bool, torch.half, torch.bfloat16),
           sample_inputs_func=sample_inputs_masked_select),
    OpInfo('matrix_exp',
           dtypesIfCPU=floating_and_complex_types_and(torch.bfloat16),
           dtypesIfCUDA=floating_and_complex_types_and(torch.float16),
           sample_inputs_func=sample_inputs_matrix_exp,
           supports_out=False),
    OpInfo('matmul',
           dtypes=floating_types(),
           dtypesIfCPU=all_types_and_complex(),
           dtypesIfCUDA=floating_and_complex_types_and(torch.float16, *[torch.bfloat16] if CUDA11OrLater else []),
           dtypesIfROCM=floating_types_and(torch.half, torch.bfloat16),
           assert_autodiffed=True,
           sample_inputs_func=sample_inputs_matmul,
           skips=(
               # matmul does not correctly warn when resizing out= inputs
               SkipInfo('TestCommon', 'test_out'),
               # https://github.com/pytorch/pytorch/issues/55755
               SkipInfo('TestOpInfo', 'test_unsupported_dtypes',
                        device_type='cpu', dtypes=(torch.float16,)),
               # Backward for BFloat16 isn't supported because of the error
               # "RuntimeError: CUDA error: CUBLAS_STATUS_NOT_SUPPORTED when
               # calling cublasGemmStridedBatchedExFix."
               SkipInfo('TestOpInfo', 'test_supported_backward',
                        device_type='cuda', dtypes=(torch.bfloat16,)),)),
    OpInfo('max',
           op=torch.max,
           variant_test_name='binary',
           dtypes=all_types_and(torch.float16, torch.bfloat16, torch.bool),
           sample_inputs_func=sample_inputs_max_min_binary,
           assert_autodiffed=True,),
    OpInfo('max',
           op=torch.max,
           variant_test_name='reduction_with_dim',
           dtypes=all_types_and(torch.float16, torch.bfloat16, torch.bool),
           sample_inputs_func=sample_inputs_max_min_reduction_with_dim,
           skips=(
               # max does not correctly warn when resizing out= inputs
               SkipInfo('TestCommon', 'test_out'),)),
    OpInfo('max',
           op=torch.max,
           variant_test_name='reduction_no_dim',
           dtypes=all_types_and(torch.float16, torch.bfloat16, torch.bool),
           supports_out=False,
           sample_inputs_func=sample_inputs_max_min_reduction_no_dim,),
    OpInfo('min',
           op=torch.min,
           variant_test_name='binary',
           dtypes=all_types_and(torch.float16, torch.bfloat16, torch.bool),
           sample_inputs_func=sample_inputs_max_min_binary,
           assert_autodiffed=True,),
    OpInfo('min',
           op=torch.min,
           variant_test_name='reduction_with_dim',
           dtypes=all_types_and(torch.float16, torch.bfloat16, torch.bool),
           sample_inputs_func=sample_inputs_max_min_reduction_with_dim,
           skips=(
               # min does not correctly warn when resizing out= inputs
               SkipInfo('TestCommon', 'test_out'),
           )),
    OpInfo('min',
           op=torch.min,
           variant_test_name='reduction_no_dim',
           dtypes=all_types_and(torch.float16, torch.bfloat16, torch.bool),
           supports_out=False,
           sample_inputs_func=sample_inputs_max_min_reduction_no_dim,),
    OpInfo('sum',
           dtypes=all_types_and_complex_and(torch.float16, torch.bfloat16, torch.bool),
           supports_out=False,
           sample_inputs_func=sample_inputs_reduction_wrapper(supports_multiple_dims=True)),
    OpInfo('nansum',
           dtypes=all_types_and(torch.float16, torch.bfloat16, torch.bool),
           dtypesIfCPU=all_types_and(torch.float16, torch.bool),
           supports_out=False,
           sample_inputs_func=sample_inputs_reduction_wrapper(supports_multiple_dims=True)),
    # TODO(@heitorschueroff) Add test for dtype kwarg
    OpInfo('mean',
           dtypes=floating_and_complex_types_and(torch.float16, torch.bfloat16),
           assert_autodiffed=True,
           sample_inputs_func=sample_inputs_reduction_wrapper(supports_multiple_dims=True),
           # Need to skip out test because one of the overload for mean does not support it
           # TODO(@heitorschueroff) fix this when implementing ReductionInfo
           skips=(SkipInfo('TestCommon', 'test_out'),)),
    OpInfo('quantile',
           dtypes=floating_types(),
           sample_inputs_func=sample_inputs_reduction_quantile),
    OpInfo('nanquantile',
           dtypes=floating_types(),
           sample_inputs_func=sample_inputs_reduction_quantile),
    OpInfo('maximum',
           op=torch.maximum,
           dtypes=all_types_and(torch.float16, torch.bfloat16, torch.bool),
           sample_inputs_func=sample_inputs_max_min_binary,),
    OpInfo('minimum',
           op=torch.minimum,
           dtypes=all_types_and(torch.float16, torch.bfloat16, torch.bool),
           sample_inputs_func=sample_inputs_max_min_binary,),
    OpInfo('nn.functional.hardswish',
           aten_name="hardswish",
           supports_autograd=True,
           assert_autodiffed=True,
           sample_inputs_func=sample_inputs_hardswish,
           dtypesIfCUDA=floating_types_and(torch.half, torch.bfloat16),
           supports_gradgrad=False,
           supports_out=False,
           autodiff_nonfusible_nodes=["aten::hardswish"]),
    OpInfo('nn.functional.leaky_relu',
           aliases=None,
           aten_name="leaky_relu",
           dtypes=floating_types(),
           sample_inputs_func=sample_inputs_leaky_relu,
           dtypesIfCUDA=floating_types_and(torch.float16, torch.bfloat16),
           supports_autograd=True,
           assert_autodiffed=True,
           supports_gradgrad=True,
           supports_out=False,
           autodiff_nonfusible_nodes=["aten::leaky_relu"]),
    OpInfo('topk',
           dtypes=all_types(),
           dtypesIfCUDA=all_types_and(torch.bfloat16, torch.float16),
           sample_inputs_func=sample_inputs_topk,
           skips=(
               # Topk is not raising a warning when the out is resized
               SkipInfo('TestCommon', 'test_out'),
           )),
    OpInfo('nn.functional.hardshrink',
           aten_name="hardshrink",
           dtypes=floating_types(),
           dtypesIfCUDA=floating_types_and(torch.float16, torch.bfloat16),
           supports_autograd=True,
           assert_autodiffed=True,
           sample_inputs_func=sample_inputs_hardshrink_hardtanh,
           supports_gradgrad=True,
           supports_out=False,
           autodiff_nonfusible_nodes=["aten::hardshrink"]),
    OpInfo('nn.functional.hardtanh',
           aten_name="hardtanh",
           dtypesIfCPU=floating_types_and(torch.int8, torch.int16, torch.int32, torch.int64, torch.bfloat16),
           backward_dtypesIfCPU=all_types(),
           dtypesIfCUDA=floating_types_and(torch.int8, torch.int16, torch.int32, torch.int64, torch.float16, torch.bfloat16),
           backward_dtypesIfCUDA=floating_types(),
           supports_autograd=True,
           assert_autodiffed=True,
           sample_inputs_func=sample_inputs_hardshrink_hardtanh,
           supports_gradgrad=True,
           supports_out=False,
           autodiff_nonfusible_nodes=["aten::hardtanh"]),
    OpInfo('nn.functional.gelu',
           aten_name="gelu",
           supports_autograd=True,
           assert_autodiffed=True,
           sample_inputs_func=sample_inputs_gelu,
           dtypesIfCUDA=floating_types_and(torch.half, torch.bfloat16),
           supports_gradgrad=True,
           supports_out=False,
           autodiff_nonfusible_nodes=["aten::gelu"]),
    OpInfo('nn.functional.relu6',
           aten_name="relu6",
           dtypes=all_types(),
           dtypesIfCPU=all_types_and(torch.bfloat16),
           backward_dtypesIfCPU=floating_types(),
           dtypesIfCUDA=all_types_and(torch.float16, torch.bfloat16),
           backward_dtypesIfCUDA=floating_types(),
           supports_autograd=True,
           assert_autodiffed=True,
           sample_inputs_func=sample_inputs_hardshrink_hardtanh,
           supports_gradgrad=True,
           supports_out=False,
           autodiff_nonfusible_nodes=["aten::relu6"]),
    OpInfo('mm',
           dtypes=floating_and_complex_types_and(torch.half),
           dtypesIfCPU=all_types_and_complex_and(torch.float16, torch.bfloat16),
           dtypesIfCUDA=floating_and_complex_types_and(torch.float16, *[torch.bfloat16] if CUDA11OrLater else []),
           assert_autodiffed=True,
           sample_inputs_func=sample_inputs_mm,
           skips=(
               # mm does not correctly warn when resizing out= inputs
               SkipInfo('TestCommon', 'test_out'),
           )),
    OpInfo('mode',
           op=torch.mode,
           dtypes=all_types_and(torch.float16, torch.bfloat16, torch.bool),
           sample_inputs_func=sample_inputs_mode,),
    MvlGammaInfo(variant_test_name='mvlgamma_p_1',
                 domain=(1e-4, float('inf')),
                 skips=skips_mvlgamma(),
                 sample_kwargs=lambda device, dtype, input: ({'p': 1}, {'d': 1})),
    MvlGammaInfo(variant_test_name='mvlgamma_p_3',
                 domain=(1.1, float('inf')),
                 skips=skips_mvlgamma(skip_redundant=True) + (
                     SkipInfo('TestUnaryUfuncs', 'test_reference_numerics_hard', dtypes=(torch.float16,)),
                 ),
                 sample_kwargs=lambda device, dtype, input: ({'p': 3}, {'d': 3})),
    MvlGammaInfo(variant_test_name='mvlgamma_p_5',
                 domain=(2.1, float('inf')),
                 skips=skips_mvlgamma(skip_redundant=True) + (
                     SkipInfo('TestUnaryUfuncs', 'test_reference_numerics_hard', dtypes=(torch.float16,)),
                 ),
                 sample_kwargs=lambda device, dtype, input: ({'p': 5}, {'d': 5})),
    OpInfo('ne',
           aliases=('not_equal',),
           dtypes=all_types_and_complex_and(torch.bool, torch.bfloat16, torch.float16),
           supports_autograd=False,
           sample_inputs_func=sample_inputs_comparison_ops),
    OpInfo('narrow',
           dtypes=all_types_and_complex_and(torch.bool, torch.bfloat16, torch.float16),
           supports_out=False,
           supports_forward_ad=True,
           sample_inputs_func=sample_inputs_narrow),
    UnaryUfuncInfo('neg',
                   aliases=('negative', ),
                   ref=np.negative,
                   dtypes=all_types_and_complex_and(torch.half, torch.bfloat16),
                   assert_autodiffed=True,),
    OpInfo('dist',
           op=torch.dist,
           dtypes=floating_and_complex_types_and(torch.half, torch.bfloat16),
           # "pow" not implemented for 'BFloat16' or 'half'
           backward_dtypes=floating_and_complex_types(),
           sample_inputs_func=sample_inputs_dist,
           skips=(
               # dist does not correctly warn when resizing out= inputs
               SkipInfo('TestCommon', 'test_out'),
           )),
    OpInfo('outer',
           op=torch.outer,
           aliases=('ger', ),
           dtypes=all_types_and_complex_and(torch.bool, torch.float16, torch.bfloat16),
           sample_inputs_func=sample_inputs_outer,),
    OpInfo('ormqr',
           op=torch.ormqr,
           dtypes=floating_and_complex_types(),
           supports_autograd=False,
           sample_inputs_func=sample_inputs_ormqr,
           decorators=[skipCUDAIfNoCusolver, skipCPUIfNoLapack]),
    OpInfo('permute',
           dtypes=all_types_and_complex_and(torch.bool, torch.float16, torch.bfloat16),
           dtypesIfCUDA=all_types_and_complex_and(torch.bool, torch.float16, torch.bfloat16),
           supports_out=False,
           assert_autodiffed=True,
           sample_inputs_func=sample_inputs_permute),
    OpInfo('pow',
           dtypes=all_types_and_complex_and(torch.half, torch.bfloat16, torch.bool),
           # Due to AVX2 curently not being fully supported for Float16, log_vml_cpu can't be enabled
           # for Float16, causing this test to fail. pow's autograd for Float16 is thus currently
           # unsupported on CPU.
           backward_dtypes=all_types_and_complex_and(torch.bfloat16, torch.bool),
           sample_inputs_func=sample_inputs_pow,
           supports_inplace_autograd=False,
           assert_autodiffed=True),
    OpInfo('float_power',
           dtypes=all_types_and_complex_and(torch.half, torch.bfloat16, torch.bool),
           sample_inputs_func=sample_inputs_pow),
    OpInfo('prod',
           dtypes=all_types_and_complex_and(torch.bool),
           dtypesIfCUDA=all_types_and_complex_and(torch.bool, torch.float16, torch.bfloat16),
           # "cumprod_cuda" not implemented for 'BFloat16'
           backward_dtypesIfCUDA=all_types_and_complex_and(torch.bool, torch.float16),
           skips=(
               # prod does not support the (Tensor, *, out) overload
               SkipInfo('TestCommon', 'test_out',
                        dtypes=[torch.float32]),
           ),
           sample_inputs_func=sample_inputs_prod,
           gradcheck_nondet_tol=GRADCHECK_NONDET_TOL),
    OpInfo('qr',
           op=torch.qr,
           dtypes=floating_and_complex_types(),
           sample_inputs_func=sample_inputs_linalg_qr,
           # batched gradients do not work for empty inputs
           # https://github.com/pytorch/pytorch/issues/50743#issuecomment-767376085
           check_batched_gradgrad=False,
           decorators=[skipCUDAIfNoMagma, skipCUDAIfRocm, skipCPUIfNoLapack]),
    UnaryUfuncInfo('rad2deg',
                   ref=np.degrees,
                   decorators=(precisionOverride({torch.bfloat16: 7e-1,
                                                  torch.float16: 7e-1}),),
                   dtypes=all_types_and(torch.bool, torch.half, torch.bfloat16),
                   skips=(
                       # Reference: https://github.com/pytorch/pytorch/pull/51283#issuecomment-770614273
                       SkipInfo('TestUnaryUfuncs', 'test_reference_numerics_normal',
                                dtypes=[torch.bfloat16]),
                       SkipInfo('TestUnaryUfuncs', 'test_reference_numerics_hard',
                                dtypes=[torch.bfloat16]),
                       SkipInfo('TestUnaryUfuncs', 'test_reference_numerics_extremal',
                                dtypes=[torch.bfloat16]),
                   ),
                   safe_casts_outputs=True),
    UnaryUfuncInfo('real',
                   ref=np.real,
                   dtypes=complex_types(),
                   supports_out=False,
                   supports_autograd=False,
                   skips=(
                       # Skip since real and imag don't have out variants.
                       SkipInfo('TestUnaryUfuncs', 'test_out_arg_all_dtypes'),
                   )),
    OpInfo('roll',
           dtypes=all_types_and_complex_and(torch.bool, torch.bfloat16, torch.half),
           supports_out=False,
           sample_inputs_func=sample_inputs_roll),
    OpInfo('rot90',
           dtypes=all_types_and_complex_and(torch.bool, torch.bfloat16, torch.half),
           supports_out=False,
           sample_inputs_func=sample_inputs_rot90),
    UnaryUfuncInfo('round',
                   ref=np.round,
                   dtypes=floating_types_and(torch.bfloat16),
                   dtypesIfCUDA=floating_types_and(torch.half),
                   assert_autodiffed=True,),
    UnaryUfuncInfo('sin',
                   ref=np.sin,
                   dtypes=all_types_and_complex_and(torch.bool, torch.bfloat16),
                   dtypesIfCUDA=all_types_and_complex_and(torch.bool, torch.half, torch.bfloat16),
                   assert_autodiffed=True,
                   handles_large_floats=False,
                   handles_complex_extremals=False,
                   safe_casts_outputs=True,
                   decorators=(precisionOverride({torch.bfloat16: 1e-2}),)),
    UnaryUfuncInfo('sinc',
                   ref=np_sinc_with_fp16_as_fp32,
                   dtypes=all_types_and_complex_and(torch.bool, torch.bfloat16),
                   dtypesIfCUDA=all_types_and_complex_and(torch.bool, torch.half, torch.bfloat16),
                   handles_large_floats=False,
                   handles_complex_extremals=False,
                   safe_casts_outputs=True,
                   decorators=(precisionOverride({torch.bfloat16: 1e-2,
                                                  torch.float16: 1e-2}),),
                   skips=(
                       # Reference: https://github.com/pytorch/pytorch/issues/49133
                       SkipInfo('TestUnaryUfuncs', 'test_reference_numerics_normal',
                                dtypes=[torch.cfloat]),
                   )),
    UnaryUfuncInfo('sinh',
                   ref=np_unary_ufunc_integer_promotion_wrapper(np.sinh),
                   dtypes=all_types_and_complex_and(torch.bool),
                   dtypesIfCUDA=all_types_and_complex_and(torch.bool, torch.half, torch.bfloat16),
                   safe_casts_outputs=True,
                   assert_autodiffed=True,
                   decorators=(precisionOverride({torch.float16: 1e-2}),),
                   skips=(
                       SkipInfo('TestUnaryUfuncs', 'test_reference_numerics_extremal',
                                device_type='cpu', dtypes=[torch.cfloat, torch.cdouble],
                                active_if=(IS_MACOS or IS_WINDOWS)),
                       SkipInfo('TestUnaryUfuncs', 'test_reference_numerics_hard',
                                device_type='cpu', dtypes=[torch.cfloat, torch.cdouble],
                                active_if=(IS_MACOS or IS_WINDOWS)),
                       # Reference: https://github.com/pytorch/pytorch/issues/48641
                       SkipInfo('TestUnaryUfuncs', 'test_reference_numerics_hard',
                                device_type='cpu', dtypes=[torch.int8]),
                   )),
    UnaryUfuncInfo('sign',
                   ref=reference_sign,
                   dtypes=all_types_and(torch.bool, torch.bfloat16, torch.half),
                   dtypesIfCUDA=all_types_and(torch.bool, torch.bfloat16, torch.half),
                   skips=(
                       # Reference: https://github.com/pytorch/pytorch/issues/41245
                       SkipInfo('TestUnaryUfuncs', 'test_reference_numerics_extremal',
                                dtypes=[torch.bfloat16, torch.float16, torch.float32, torch.float64]),
                   )),
    UnaryUfuncInfo('sgn',
                   ref=reference_sgn,
                   dtypes=all_types_and_complex_and(torch.bool, torch.bfloat16, torch.half),
                   skips=(
                       # Reference: https://github.com/pytorch/pytorch/issues/41245
                       SkipInfo('TestUnaryUfuncs', 'test_reference_numerics_extremal',
                                dtypes=[torch.bfloat16, torch.float16, torch.float32, torch.float64]),
                       # Reference: https://github.com/pytorch/pytorch/issues/53958
                       # Test fails in comparison on Nan as the `equal_nan` is True for
                       # comparing the CPU tensors.
                       SkipInfo('TestUnaryUfuncs', 'test_reference_numerics_extremal',
                                device_type='cpu', dtypes=[torch.complex64, torch.complex128]),
                       # Reference: https://github.com/pytorch/pytorch/issues/48486
                       SkipInfo('TestUnaryUfuncs', 'test_reference_numerics_hard',
                                device_type='cpu', dtypes=[torch.complex64])
                   )),
    OpInfo('__radd__',
           op=torch.Tensor.__radd__,
           dtypes=all_types_and_complex_and(torch.bfloat16, torch.half, torch.bool),
           sample_inputs_func=sample_inputs_rbinops,
           supports_out=False,
           skips=(SkipInfo('TestCommon', 'test_variant_consistency_jit',),),
           assert_autodiffed=True,
           supports_forward_ad=True,
           autodiff_nonfusible_nodes=['aten::add'],),
    OpInfo('__rdiv__',
           op=torch.Tensor.__rdiv__,
           dtypes=all_types_and_complex_and(torch.bfloat16, torch.half, torch.bool),
           sample_inputs_func=sample_inputs_rbinops,
           supports_out=False,
           skips=(SkipInfo('TestCommon', 'test_variant_consistency_jit',),),
           assert_autodiffed=True,
           autodiff_nonfusible_nodes=['aten::mul', 'aten::reciprocal'],),
    OpInfo('__rmul__',
           op=torch.Tensor.__rmul__,
           dtypes=all_types_and_complex_and(torch.bfloat16, torch.half, torch.bool),
           sample_inputs_func=sample_inputs_rbinops,
           supports_out=False,
           skips=(SkipInfo('TestCommon', 'test_variant_consistency_jit',),),
           assert_autodiffed=True,
           supports_forward_ad=True,
           autodiff_nonfusible_nodes=['aten::mul'],),
    OpInfo('__rpow__',
           op=torch.Tensor.__rpow__,
           dtypes=all_types_and_complex_and(torch.bfloat16, torch.half, torch.bool),
           sample_inputs_func=sample_inputs_rbinops,
           supports_out=False,
           skips=(
               # Reference: https://github.com/pytorch/pytorch/issues/54774
               # "log2" "_vml_cpu" not implemented for Half
               SkipInfo('TestOpInfo', 'test_supported_backward', device_type='cpu',
                        dtypes=(torch.float16,)),

               SkipInfo('TestCommon', 'test_variant_consistency_jit',),),
           assert_autodiffed=True,
           autodiff_nonfusible_nodes=['aten::pow'],),
    OpInfo('__rsub__',
           op=torch.Tensor.__rsub__,
           dtypes=all_types_and_complex_and(torch.bfloat16, torch.half),
           sample_inputs_func=sample_inputs_rbinops,
           supports_out=False,
           skips=(SkipInfo('TestCommon', 'test_variant_consistency_jit',),),
           assert_autodiffed=True,
           autodiff_nonfusible_nodes=['aten::rsub'],),
    OpInfo('rsub',
           dtypes=all_types_and_complex_and(torch.bfloat16, torch.half),
           variant_test_name='rsub_tensor',
           supports_out=False,
           supports_inplace_autograd=False,
           skips=(
               # Reference: https://github.com/pytorch/pytorch/issues/53797
               # JIT doesn't understand complex literals
               SkipInfo('TestCommon', 'test_variant_consistency_jit',
                        dtypes=[torch.cfloat, torch.cdouble]),
           ),
           sample_inputs_func=partial(sample_inputs_rsub, variant='tensor'),),
    OpInfo('rsub',
           dtypes=all_types_and_complex_and(torch.bfloat16, torch.half),
           variant_test_name='rsub_scalar',
           supports_out=False,
           supports_inplace_autograd=False,
           sample_inputs_func=partial(sample_inputs_rsub, variant='scalar'),
           skips=(
               # Reference: https://github.com/pytorch/pytorch/issues/53797
               # JIT doesn't understand complex literals
               SkipInfo('TestCommon', 'test_variant_consistency_jit',
                        dtypes=all_types_and_complex_and(torch.bfloat16, torch.half)),),
           assert_autodiffed=True,),
    OpInfo('select',
           dtypes=all_types_and_complex_and(torch.bfloat16, torch.half, torch.bool),
           supports_forward_ad=True,
           sample_inputs_func=sample_inputs_select,
           supports_out=False),
    UnaryUfuncInfo('signbit',
                   ref=np.signbit,
                   dtypes=all_types_and(torch.bool, torch.bfloat16, torch.half),
                   supports_autograd=False,),
    OpInfo('solve',
           op=torch.solve,
           dtypes=floating_and_complex_types(),
           sample_inputs_func=sample_inputs_legacy_solve,
           check_batched_gradgrad=False,
           decorators=[skipCUDAIfNoMagma, skipCUDAIfRocm, skipCPUIfNoLapack]),
    OpInfo('std',
           dtypes=floating_and_complex_types_and(torch.half),
           dtypesIfCUDA=floating_and_complex_types_and(torch.half, torch.bfloat16),
           # std doesn't support complex autograd, https://github.com/pytorch/pytorch/issues/57358
           backward_dtypesIfCPU=floating_types_and(torch.half),
           backward_dtypesIfCUDA=floating_types_and(torch.half, torch.bfloat16),
           sample_inputs_func=sample_inputs_std_var,
           # TODO: std does support out in some signatures
           supports_out=False,
           assert_autodiffed=True,
           ),
    UnaryUfuncInfo('tan',
                   ref=np.tan,
                   dtypes=all_types_and_complex_and(torch.bool, torch.bfloat16),
                   dtypesIfCUDA=all_types_and_complex_and(torch.bool, torch.half, torch.bfloat16),
                   assert_autodiffed=True,
                   safe_casts_outputs=True,
                   skips=(
                       SkipInfo('TestUnaryUfuncs', 'test_reference_numerics_extremal',
                                device_type='cpu', dtypes=[torch.bfloat16]),
                       SkipInfo('TestUnaryUfuncs', 'test_reference_numerics_hard',
                                device_type='cpu', dtypes=[torch.bfloat16]),
                       SkipInfo('TestUnaryUfuncs', 'test_reference_numerics_normal',
                                device_type='cpu', dtypes=[torch.bfloat16]),
                       SkipInfo('TestUnaryUfuncs', 'test_reference_numerics_extremal',
                                device_type='cpu', dtypes=[torch.cfloat, torch.cdouble],
                                active_if=(IS_MACOS or IS_WINDOWS)),
                       SkipInfo('TestUnaryUfuncs', 'test_reference_numerics_hard',
                                device_type='cpu', dtypes=[torch.cfloat, torch.cdouble],
                                active_if=(IS_MACOS or IS_WINDOWS)),
                       SkipInfo('TestUnaryUfuncs', 'test_reference_numerics_normal',
                                device_type='cpu', dtypes=[torch.cfloat, torch.cdouble],
                                active_if=(IS_MACOS or IS_WINDOWS)),
                       SkipInfo('TestUnaryUfuncs', 'test_reference_numerics_hard',
                                device_type='cuda', dtypes=[torch.float64],
                                active_if=TEST_WITH_ROCM),
                   )),
    UnaryUfuncInfo('tanh',
                   ref=np.tanh,
                   decorators=(precisionOverride({torch.bfloat16: 1e-2}),),
                   dtypes=all_types_and_complex_and(torch.bool, torch.bfloat16),
                   dtypesIfCUDA=all_types_and_complex_and(torch.bool, torch.half, torch.bfloat16),
                   # "tanh_backward_cpu" not implemented for 'BFloat16'
                   backward_dtypesIfCPU=all_types_and_complex_and(torch.bool),
                   assert_autodiffed=True,
                   safe_casts_outputs=True,
                   skips=(
                       SkipInfo('TestUnaryUfuncs', 'test_reference_numerics_extremal',
                                device_type='cpu', dtypes=[torch.cfloat, torch.cdouble],
                                active_if=(IS_MACOS or IS_WINDOWS)),
                       SkipInfo('TestUnaryUfuncs', 'test_reference_numerics_hard',
                                device_type='cpu', dtypes=[torch.cfloat, torch.cdouble],
                                active_if=(IS_MACOS or IS_WINDOWS)),
                       SkipInfo('TestUnaryUfuncs', 'test_reference_numerics_normal',
                                device_type='cpu', dtypes=[torch.cfloat, torch.cdouble],
                                active_if=(IS_MACOS or IS_WINDOWS)),
                   )),
    OpInfo('tensor_split',
           dtypes=all_types_and_complex_and(torch.bool),
           dtypesIfCPU=all_types_and_complex_and(torch.bool, torch.bfloat16, torch.float16),
           dtypesIfCUDA=all_types_and_complex_and(torch.bool, torch.bfloat16, torch.float16),
           supports_out=False,
           supports_forward_ad=True,
           sample_inputs_func=sample_inputs_tensor_split,),
    OpInfo('hsplit',
           dtypes=all_types_and_complex_and(torch.bool, torch.bfloat16, torch.float16),
           supports_out=False,
           supports_forward_ad=True,
           sample_inputs_func=sample_inputs_hsplit,),
    OpInfo('vsplit',
           dtypes=all_types_and_complex_and(torch.bool, torch.bfloat16, torch.float16),
           supports_out=False,
           supports_forward_ad=True,
           sample_inputs_func=sample_inputs_vsplit,),
    OpInfo('dsplit',
           dtypes=all_types_and_complex_and(torch.bool, torch.bfloat16, torch.float16),
           supports_out=False,
           supports_forward_ad=True,
           sample_inputs_func=sample_inputs_dsplit,),
    OpInfo('triangular_solve',
           op=torch.triangular_solve,
           dtypes=floating_and_complex_types(),
           supports_out=False,
           sample_inputs_func=sample_inputs_legacy_solve,
           check_batched_gradgrad=False,
           decorators=[skipCUDAIfNoMagma, skipCUDAIfRocm, skipCPUIfNoLapack]),
    UnaryUfuncInfo('trunc',
                   aliases=('fix', ),
                   ref=np.trunc,
                   dtypes=floating_types_and(torch.bfloat16),
                   dtypesIfCUDA=floating_types_and(torch.float16),
                   assert_autodiffed=True),
    UnaryUfuncInfo('exp2',
                   aliases=('special.exp2', ),
                   ref=np_unary_ufunc_integer_promotion_wrapper(np.exp2),
                   dtypes=all_types_and(torch.bool, torch.half),
                   dtypesIfCUDA=all_types_and(torch.bool, torch.half, torch.bfloat16),
                   safe_casts_outputs=True),
    UnaryUfuncInfo('expm1',
                   aliases=('special.expm1', ),
                   ref=np_unary_ufunc_integer_promotion_wrapper(np.expm1),
                   dtypes=all_types_and(torch.bool, torch.bfloat16),
                   dtypesIfCUDA=all_types_and(torch.bool, torch.half, torch.bfloat16),
                   safe_casts_outputs=True,
                   assert_autodiffed=True,
                   skips=(
                       # Reference: https://github.com/pytorch/pytorch/pull/48926#issuecomment-739734774
                       SkipInfo('TestUnaryUfuncs', 'test_reference_numerics_extremal',
                                device_type='cpu', dtypes=[torch.bfloat16]),
                       SkipInfo('TestUnaryUfuncs', 'test_reference_numerics_hard',
                                device_type='cpu', dtypes=[torch.bfloat16]),
                       SkipInfo('TestUnaryUfuncs', 'test_reference_numerics_normal',
                                device_type='cpu', dtypes=[torch.bfloat16]),
                   )),
    UnaryUfuncInfo('nan_to_num',
                   ref=np.nan_to_num,
                   dtypes=all_types_and(torch.half, torch.bool),
                   dtypesIfCUDA=all_types_and(torch.half, torch.bool, torch.bfloat16),
                   # Passing numpy_kwargs via sample_kwargs, as numpy does comparison
                   # with BFloat16 in float, since it currently doesn't support BFloat16.
                   # Ref: https://github.com/pytorch/pytorch/issues/57982#issuecomment-839150556
                   sample_kwargs=lambda device, dtype, input: ({},
                                                               {'posinf': torch.finfo(torch.bfloat16).max,
                                                                'neginf': torch.finfo(torch.bfloat16).min})
                   if dtype is torch.bfloat16 else ({}, {})),
    UnaryUfuncInfo('reciprocal',
                   ref=np_unary_ufunc_integer_promotion_wrapper(np.reciprocal),
                   dtypes=all_types_and_complex_and(torch.bool, torch.half, torch.bfloat16),
                   assert_autodiffed=True,
                   safe_casts_outputs=True,
                   skips=(
                       # Reference: https://github.com/pytorch/pytorch/issues/45690
                       SkipInfo('TestUnaryUfuncs', 'test_reference_numerics_extremal',
                                dtypes=[torch.cfloat, torch.cdouble]),
                       # Reference: https://github.com/pytorch/pytorch/pull/49102#issuecomment-744604601
                       SkipInfo('TestUnaryUfuncs', 'test_reference_numerics_extremal',
                                dtypes=[torch.bfloat16]),
                       SkipInfo('TestUnaryUfuncs', 'test_reference_numerics_hard',
                                dtypes=[torch.bfloat16]),
                       SkipInfo('TestUnaryUfuncs', 'test_reference_numerics_normal',
                                dtypes=[torch.bfloat16]),
                   )),
    UnaryUfuncInfo('rsqrt',
                   ref=lambda x: np.reciprocal(np.sqrt(x)),
                   domain=(0, float('inf')),
                   dtypes=all_types_and_complex_and(torch.bool, torch.bfloat16),
                   dtypesIfCUDA=all_types_and_complex_and(torch.bool, torch.half, torch.bfloat16),
                   decorators=(precisionOverride({torch.half: 5e-2}),),
                   safe_casts_outputs=True,
                   assert_autodiffed=True,
                   handles_complex_extremals=False),
    UnaryUfuncInfo('sqrt',
                   ref=np.sqrt,
                   supports_sparse=True,
                   domain=(0, float('inf')),
                   dtypes=all_types_and_complex_and(torch.bool, torch.bfloat16),
                   dtypesIfCUDA=all_types_and_complex_and(torch.bool, torch.half, torch.bfloat16),
                   assert_autodiffed=True,
                   decorators=(precisionOverride({torch.bfloat16: 7e-2}),),
                   skips=(
                       # Reference: https://github.com/pytorch/pytorch/issues/47358
                       SkipInfo('TestUnaryUfuncs', 'test_reference_numerics_hard',
                                device_type='cpu', dtypes=[torch.cfloat, torch.cdouble],
                                active_if=IS_MACOS),
                       # Reference: https://github.com/pytorch/pytorch/pull/47293#issuecomment-721774436
                       SkipInfo('TestUnaryUfuncs', 'test_reference_numerics_hard',
                                dtypes=[torch.bfloat16])),
                   safe_casts_outputs=True,
                   handles_complex_extremals=False),
    UnaryUfuncInfo('square',
                   ref=np.square,
                   dtypes=all_types_and_complex_and(torch.bool, torch.float16, torch.bfloat16),
                   decorators=(precisionOverride({torch.complex64: 3e-4, torch.bfloat16: 3e-1}),),
                   skips=(
                       # Reference: https://github.com/pytorch/pytorch/issues/52549
                       SkipInfo('TestUnaryUfuncs', 'test_reference_numerics_hard',
                                dtypes=[torch.cfloat, torch.cdouble]),
                       # >>> t = torch.tensor(complex(-0.01, float("inf")))
                       # >>> np.square(t.numpy())
                       # (-inf-infj)
                       # >>> t.square()
                       # tensor(-inf-infj)
                       # >>> t.cuda().square()
                       # tensor(inf+nanj, device='cuda:0')
                       SkipInfo('TestUnaryUfuncs', 'test_reference_numerics_extremal',
                                device_type='cuda', dtypes=[torch.cfloat, torch.cdouble]),
                       # Reference: https://github.com/pytorch/pytorch/pull/52551#issuecomment-782596181
                       SkipInfo('TestUnaryUfuncs', 'test_reference_numerics_hard',
                                dtypes=[torch.bfloat16]),
                   ),),
    OpInfo('lerp',
           dtypes=floating_and_complex_types(),
           dtypesIfCUDA=floating_and_complex_types_and(torch.half, torch.bfloat16),
           dtypesIfROCM=floating_and_complex_types_and(torch.half, torch.bfloat16),
           sample_inputs_func=sample_inputs_lerp,
           assert_autodiffed=True),
    OpInfo('linalg.inv',
           aten_name='linalg_inv',
           op=torch.linalg.inv,
           dtypes=floating_and_complex_types(),
           sample_inputs_func=sample_inputs_linalg_invertible,
           check_batched_gradgrad=False,
           gradcheck_nondet_tol=GRADCHECK_NONDET_TOL,
           decorators=[skipCUDAIfNoMagmaAndNoCusolver, skipCUDAIfRocm, skipCPUIfNoLapack],
           ),
    OpInfo('linalg.inv_ex',
           aten_name='linalg_inv_ex',
           dtypes=floating_and_complex_types(),
           sample_inputs_func=sample_inputs_linalg_invertible,
           check_batched_gradgrad=False,
           gradcheck_nondet_tol=GRADCHECK_NONDET_TOL,
           decorators=[skipCUDAIfNoMagmaAndNoCusolver, skipCUDAIfRocm, skipCPUIfNoLapack],
           ),
    UnaryUfuncInfo('angle',
                   ref=np.angle,
                   dtypes=all_types_and_complex_and(torch.bool, torch.bfloat16, torch.float16),
                   dtypesIfCUDA=all_types_and_complex_and(torch.bool),
                   decorators=(precisionOverride({torch.float16: 1e-2,
                                                  torch.bfloat16: 1e-2}),),
                   safe_casts_outputs=True,
                   supports_complex_to_float=True),
    OpInfo('linalg.solve',
           aten_name='linalg_solve',
           op=torch.linalg.solve,
           dtypes=floating_and_complex_types(),
           sample_inputs_func=sample_inputs_linalg_solve,
           check_batched_gradgrad=False,
           decorators=[skipCUDAIfNoMagma, skipCUDAIfRocm, skipCPUIfNoLapack]),
    OpInfo('linalg.matrix_rank',
           aten_name='linalg_matrix_rank',
           dtypes=floating_and_complex_types(),
           supports_autograd=False,
           sample_inputs_func=sample_inputs_linalg_invertible,
           decorators=[skipCUDAIfNoMagma, skipCUDAIfRocm, skipCPUIfNoLapack]),
    OpInfo('linalg.matrix_rank',
           aten_name='linalg_matrix_rank',
           variant_test_name='hermitian',
           dtypes=floating_and_complex_types(),
           supports_autograd=False,
           sample_inputs_func=sample_inputs_linalg_pinv_hermitian,
           decorators=[skipCUDAIfNoMagma, skipCUDAIfRocm, skipCPUIfNoLapack]),
    OpInfo('linalg.pinv',
           aten_name='linalg_pinv',
           op=torch.linalg.pinv,
           dtypes=floating_and_complex_types(),
           check_batched_grad=False,
           check_batched_gradgrad=False,
           sample_inputs_func=sample_inputs_linalg_invertible,
           decorators=[skipCUDAIfNoMagmaAndNoCusolver, skipCUDAIfRocm, skipCPUIfNoLapack]),
    OpInfo('linalg.pinv',
           aten_name='linalg_pinv',
           variant_test_name='hermitian',
           dtypes=floating_and_complex_types(),
           check_batched_grad=False,
           check_batched_gradgrad=False,
           sample_inputs_func=sample_inputs_linalg_pinv_hermitian,
           gradcheck_wrapper=gradcheck_wrapper_hermitian_input,
           decorators=[skipCUDAIfNoMagma, skipCUDAIfRocm, skipCPUIfNoLapack]),
    OpInfo('eig',
           op=torch.eig,
           dtypes=floating_and_complex_types(),
           sample_inputs_func=sample_inputs_eig,
           decorators=[
               skipCUDAIfNoMagma,
               skipCPUIfNoLapack,
               skipCUDAIfRocm
           ],),
    OpInfo('einsum',
           # we need this lambda because SampleInput expects tensor input as the first argument
           # TODO(@heitorschueroff) update SampleInput to handle such cases
           op=lambda tensors, equation: torch.einsum(equation, tensors),
           dtypes=all_types_and_complex_and(torch.half, torch.bfloat16),
           dtypesIfCUDA=floating_and_complex_types_and(torch.half),
           supports_out=False,
           sample_inputs_func=sample_inputs_einsum,
           skips=(
               # test does not work with passing lambda for op
               # there's a test `test_einsum` in `test_jit.py` to handle this case
               SkipInfo('TestCommon', 'test_variant_consistency_jit'),
               # The following dtypes are only supported for some inputs, ideally we should have
               # checked this in the einsum code but to keep BC we'll just skip the tests for now.
               SkipInfo('TestOpInfo', 'test_unsupported_dtypes',
                        dtypes=[torch.bool]),
               SkipInfo('TestOpInfo', 'test_unsupported_dtypes',
                        device_type='cuda', dtypes=integral_types_and(torch.bfloat16)))),
    OpInfo('svd',
           op=torch.svd,
           dtypes=floating_and_complex_types(),
           sample_inputs_func=sample_inputs_svd,
           decorators=[
               skipCUDAIfNoMagmaAndNoCusolver,
               skipCUDAIfRocm,
               skipCPUIfNoLapack,
           ]),
    OpInfo('linalg.svd',
           op=torch.linalg.svd,
           aten_name='linalg_svd',
           dtypes=floating_and_complex_types(),
           sample_inputs_func=sample_inputs_linalg_svd,
           decorators=[
               skipCUDAIfNoMagmaAndNoCusolver,
               skipCUDAIfRocm,
               skipCPUIfNoLapack,
           ]),
    OpInfo('linalg.svdvals',
           op=torch.linalg.svdvals,
           aten_name='linalg_svdvals',
           dtypes=floating_and_complex_types(),
           sample_inputs_func=sample_inputs_linalg_svdvals,
           check_batched_gradgrad=False,
           decorators=[
               skipCUDAIfNoMagmaAndNoCusolver,
               skipCPUIfNoLapack]),
    OpInfo('polar',
           dtypes=floating_types(),
           sample_inputs_func=sample_inputs_polar),
    # TODO(@kshitij12345): Refactor similar to `mvlgamma` entries.
    # To test reference numerics against multiple values of argument `n`,
    # we make multiple OpInfo entries with each entry corresponding to different value of n (currently 0 to 4).
    # We run the op tests from test_ops.py only for `n=0` to avoid redundancy in testing.
    UnaryUfuncInfo('polygamma',
                   op=lambda x, n, **kwargs: torch.polygamma(n, x, **kwargs),
                   variant_test_name='polygamma_n_0',
                   ref=reference_polygamma if TEST_SCIPY else _NOTHING,
                   dtypes=all_types_and(torch.bool),
                   dtypesIfCUDA=all_types_and(torch.bool, torch.half),
                   safe_casts_outputs=True,
                   sample_inputs_func=sample_inputs_polygamma,
                   skips=(
                       # Probably related to the way the function is
                       # scripted for JIT tests (or maybe not).
                       # RuntimeError:
                       # Arguments for call are not valid.
                       # The following variants are available:
                       #   aten::polygamma(int n, Tensor self) -> (Tensor):
                       #   Expected a value of type 'Tensor' for argument 'self' but instead found type 'int'.
                       #   aten::polygamma.out(int n, Tensor self, *, Tensor(a!) out) -> (Tensor(a!)):
                       #   Expected a value of type 'Tensor' for argument 'self' but instead found type 'int'.
                       # The original call is:
                       #   File "<string>", line 3
                       # def the_method(i0):
                       #     return torch.polygamma(i0, 1)
                       #            ~~~~~~~~~~~~~~~ <--- HERE
                       SkipInfo('TestCommon', 'test_variant_consistency_jit'),),
                   sample_kwargs=lambda device, dtype, input: ({'n': 0}, {'n': 0})),
    UnaryUfuncInfo('polygamma',
                   op=lambda x, n, **kwargs: torch.polygamma(n, x, **kwargs),
                   variant_test_name='polygamma_n_1',
                   ref=reference_polygamma if TEST_SCIPY else _NOTHING,
                   dtypes=all_types_and(torch.bool),
                   dtypesIfCUDA=all_types_and(torch.bool, torch.half),
                   safe_casts_outputs=True,
                   sample_inputs_func=sample_inputs_polygamma,
                   skips=(
                       # Redundant tests
                       SkipInfo('TestGradients'),
                       SkipInfo('TestOpInfo'),
                       SkipInfo('TestCommon'),
                       # Mismatch: https://github.com/pytorch/pytorch/issues/55357
                       SkipInfo('TestUnaryUfuncs', 'test_reference_numerics_extremal'),
                       SkipInfo('TestUnaryUfuncs', 'test_reference_numerics_hard'),
                       SkipInfo('TestUnaryUfuncs', 'test_reference_numerics_normal'),
                   ),
                   sample_kwargs=lambda device, dtype, input: ({'n': 1}, {'n': 1})),
    UnaryUfuncInfo('polygamma',
                   op=lambda x, n, **kwargs: torch.polygamma(n, x, **kwargs),
                   variant_test_name='polygamma_n_2',
                   ref=reference_polygamma if TEST_SCIPY else _NOTHING,
                   dtypes=all_types_and(torch.bool),
                   dtypesIfCUDA=all_types_and(torch.bool, torch.half),
                   safe_casts_outputs=True,
                   sample_inputs_func=sample_inputs_polygamma,
                   skips=(
                       # Redundant tests
                       SkipInfo('TestGradients'),
                       SkipInfo('TestOpInfo'),
                       SkipInfo('TestCommon'),
                       # Mismatch: https://github.com/pytorch/pytorch/issues/55357
                       SkipInfo('TestUnaryUfuncs', 'test_reference_numerics_extremal'),
                       SkipInfo('TestUnaryUfuncs', 'test_reference_numerics_hard',
                                active_if=TEST_WITH_ROCM),
                       SkipInfo('TestUnaryUfuncs', 'test_reference_numerics_normal',
                                active_if=TEST_WITH_ROCM),),
                   sample_kwargs=lambda device, dtype, input: ({'n': 2}, {'n': 2})),
    UnaryUfuncInfo('polygamma',
                   op=lambda x, n, **kwargs: torch.polygamma(n, x, **kwargs),
                   variant_test_name='polygamma_n_3',
                   ref=reference_polygamma if TEST_SCIPY else _NOTHING,
                   dtypes=all_types_and(torch.bool),
                   dtypesIfCUDA=all_types_and(torch.bool, torch.half),
                   safe_casts_outputs=True,
                   sample_inputs_func=sample_inputs_polygamma,
                   skips=(
                       # Redundant tests
                       SkipInfo('TestGradients'),
                       SkipInfo('TestOpInfo'),
                       SkipInfo('TestCommon'),
                       # Mismatch: https://github.com/pytorch/pytorch/issues/55357
                       SkipInfo('TestUnaryUfuncs', 'test_reference_numerics_extremal'),
                       SkipInfo('TestUnaryUfuncs', 'test_reference_numerics_hard',
                                active_if=TEST_WITH_ROCM),
                       SkipInfo('TestUnaryUfuncs', 'test_reference_numerics_normal',
                                active_if=TEST_WITH_ROCM),),
                   sample_kwargs=lambda device, dtype, input: ({'n': 3}, {'n': 3})),
    UnaryUfuncInfo('polygamma',
                   op=lambda x, n, **kwargs: torch.polygamma(n, x, **kwargs),
                   variant_test_name='polygamma_n_4',
                   ref=reference_polygamma if TEST_SCIPY else _NOTHING,
                   decorators=(precisionOverride({torch.float16: 5e-4, torch.float32: 5e-4}),),
                   dtypes=all_types_and(torch.bool),
                   dtypesIfCUDA=all_types_and(torch.bool, torch.half),
                   safe_casts_outputs=True,
                   sample_inputs_func=sample_inputs_polygamma,
                   skips=(
                       # Redundant tests
                       SkipInfo('TestGradients'),
                       SkipInfo('TestOpInfo'),
                       SkipInfo('TestCommon'),
                       # Mismatch: https://github.com/pytorch/pytorch/issues/55357
                       SkipInfo('TestUnaryUfuncs', 'test_reference_numerics_extremal'),
                       SkipInfo('TestUnaryUfuncs', 'test_reference_numerics_hard',
                                active_if=TEST_WITH_ROCM),
                       SkipInfo('TestUnaryUfuncs', 'test_reference_numerics_normal',
                                active_if=TEST_WITH_ROCM),),
                   sample_kwargs=lambda device, dtype, input: ({'n': 4}, {'n': 4})),
    OpInfo('ravel',
           dtypes=all_types_and_complex_and(torch.bool, torch.float16, torch.bfloat16),
           supports_out=False,
           sample_inputs_func=sample_inputs_ravel,
           ),
    OpInfo('reshape',
           dtypes=all_types_and_complex_and(torch.bool, torch.float16, torch.bfloat16),
           sample_inputs_func=sample_inputs_view_reshape,
           supports_out=False,
           ),
    OpInfo('reshape_as',
           op=lambda x, other: x.reshape_as(other),
           dtypes=all_types_and_complex_and(torch.bool, torch.float16, torch.bfloat16),
           sample_inputs_func=sample_inputs_view_as_reshape_as,
           skips=(
               # Because reshape_as does not have a function variant.
               SkipInfo('TestCommon', 'test_variant_consistency_jit'),),
           supports_out=False,
           ),
    OpInfo('view',
           op=lambda x, shape: x.view(shape),
           dtypes=all_types_and_complex_and(torch.bool, torch.float16, torch.bfloat16),
           supports_out=False,
           skips=(
               # Because view does not have a function variant.
               SkipInfo('TestCommon', 'test_variant_consistency_jit'),),
           sample_inputs_func=sample_inputs_view_reshape,
           ),
    OpInfo('view_as',
           op=lambda x, other: x.view_as(other),
           dtypes=all_types_and_complex_and(torch.bool, torch.float16, torch.bfloat16),
           supports_out=False,
           skips=(
               # Because view_as does not have a function variant.
               SkipInfo('TestCommon', 'test_variant_consistency_jit'),),
           sample_inputs_func=sample_inputs_view_as_reshape_as,
           ),
    OpInfo('pinverse',
           op=torch.pinverse,
           dtypes=floating_and_complex_types(),
           check_batched_grad=False,
           check_batched_gradgrad=False,
           gradcheck_nondet_tol=GRADCHECK_NONDET_TOL,
           supports_out=False,
           sample_inputs_func=sample_inputs_linalg_invertible,
           decorators=[skipCUDAIfNoMagmaAndNoCusolver, skipCUDAIfRocm, skipCPUIfNoLapack]),
    OpInfo('gather',
           dtypes=all_types_and_complex_and(torch.bool, torch.float16, torch.bfloat16),
           dtypesIfCUDA=all_types_and_complex_and(torch.bool, torch.float16, torch.bfloat16),
           sample_inputs_func=sample_inputs_gather,
           gradcheck_nondet_tol=GRADCHECK_NONDET_TOL,
           ),
    OpInfo('index_fill',
           dtypes=all_types_and_complex_and(torch.bool, torch.float16, torch.bfloat16),
           supports_inplace_autograd=False,
           skips=(SkipInfo('TestOpInfo', 'test_duplicate_method_tests'),),
           supports_out=False,
           sample_inputs_func=sample_inputs_index_fill),
    OpInfo('index_copy',
           dtypes=all_types_and_complex_and(torch.bool, torch.float16, torch.bfloat16),
           supports_inplace_autograd=False,
           supports_out=False,
           sample_inputs_func=sample_inputs_index_copy,
           gradcheck_nondet_tol=GRADCHECK_NONDET_TOL),
    OpInfo('index_select',
           dtypes=all_types_and_complex_and(torch.bool, torch.float16, torch.bfloat16),
           sample_inputs_func=sample_inputs_index_select,
           gradcheck_nondet_tol=GRADCHECK_NONDET_TOL),
    OpInfo('index_add',
           dtypes=all_types_and_complex_and(torch.bool, torch.float16, torch.bfloat16),
           supports_out=False,
           sample_inputs_func=sample_inputs_index_add,
           gradcheck_nondet_tol=GRADCHECK_NONDET_TOL),
    OpInfo('__getitem__',
           dtypes=all_types_and_complex_and(torch.bool, torch.float16, torch.bfloat16),
           supports_out=False,
           supports_inplace_autograd=False,
           op=torch.Tensor.__getitem__,
           sample_inputs_func=sample_inputs_getitem,
           skips=(SkipInfo('TestCommon', 'test_variant_consistency_jit'),)),
    OpInfo('index_put',
           dtypes=all_types_and_complex_and(torch.bool, torch.float16, torch.bfloat16),
           supports_out=False,
           supports_inplace_autograd=True,
           sample_inputs_func=sample_inputs_index_put,
           skips=(
               SkipInfo('TestCommon', 'test_variant_consistency_jit'),
           )),
    OpInfo('sort',
           dtypes=all_types_and(torch.bool, torch.float16, torch.bfloat16),
           dtypesIfCUDA=all_types_and(torch.float16, torch.bfloat16),
           dtypesIfROCM=all_types_and(torch.float16),
           sample_inputs_func=sample_inputs_sort,
           skips=(
               # sort does not correctly warn when resizing out= inputs
               SkipInfo('TestCommon', 'test_out'),
           )),
    OpInfo('put',
           dtypes=all_types_and_complex_and(torch.bool, torch.float16, torch.bfloat16),
           supports_out=False,
           check_batched_gradgrad=False,  # vmap complains of the sizes
           sample_inputs_func=sample_inputs_put),
    OpInfo('take',
           dtypes=all_types_and_complex_and(torch.bool, torch.float16, torch.bfloat16),
           check_batched_grad=False,  # vmap complains of the sizes
           sample_inputs_func=sample_inputs_take),
    OpInfo('scatter',
           dtypes=all_types_and_complex_and(torch.bool, torch.half, torch.bfloat16),
           dtypesIfCUDA=all_types_and_complex_and(torch.bool, torch.half, torch.bfloat16),
           sample_inputs_func=sample_inputs_scatter,
           supports_out=False),
    OpInfo('scatter_add',
           dtypes=all_types_and_complex_and(torch.bool, torch.half, torch.bfloat16),
           dtypesIfCUDA=all_types_and_complex_and(torch.bool, torch.half, torch.bfloat16),
           sample_inputs_func=sample_inputs_scatter_add,
           supports_out=False),
    OpInfo('stack',
           dtypes=all_types_and_complex_and(torch.bool, torch.float16, torch.bfloat16),
           sample_inputs_func=sample_inputs_stack,
           assert_autodiffed=True,
           skips=(
               # stack does not correctly warn when resizing out= inputs
               SkipInfo('TestCommon', 'test_out'),),),
    OpInfo('hstack',
           dtypes=all_types_and_complex_and(torch.bool, torch.float16, torch.bfloat16),
           sample_inputs_func=sample_inputs_hstack_dstack_vstack,
           skips=(
               # hstack does not correctly warn when resizing out= inputs
               SkipInfo('TestCommon', 'test_out'),),),
    OpInfo('hypot',
           dtypes=floating_types(),
           dtypesIfCPU=floating_types_and(torch.bfloat16),
           dtypesIfCUDA=floating_types_and(torch.half, torch.bfloat16),
           sample_inputs_func=sample_inputs_hypot,
           ),
    OpInfo('vstack',
           dtypes=all_types_and_complex_and(torch.bool, torch.float16, torch.bfloat16),
           sample_inputs_func=sample_inputs_hstack_dstack_vstack,
           skips=(
               # vstack does not correctly warn when resizing out= inputs
               SkipInfo('TestCommon', 'test_out'),),),
    OpInfo('dstack',
           dtypes=all_types_and_complex_and(torch.bool, torch.float16, torch.bfloat16),
           sample_inputs_func=sample_inputs_hstack_dstack_vstack,
           skips=(
               # dstack does not correctly warn when resizing out= inputs
               SkipInfo('TestCommon', 'test_out'),),),
    OpInfo('unfold',
           op=lambda x, *args: x.unfold(*args),
           dtypes=all_types_and_complex_and(torch.bool, torch.float16, torch.bfloat16),
           supports_out=False,
           check_batched_gradgrad=False,
           skips=(
               # torch.unfold does not exist so we get a RuntimeError.
               SkipInfo('TestCommon', 'test_variant_consistency_jit',
                        dtypes=all_types_and_complex_and(torch.bool, torch.float16, torch.bfloat16)),
               # Skip operator schema test because this is a functional and not an operator
               SkipInfo('TestOperatorSignatures', 'test_get_torch_func_signature_exhaustive'),
           ),
           sample_inputs_func=sample_inputs_unfold),
    OpInfo('msort',
           dtypes=all_types_and(torch.float16, torch.bfloat16),
           dtypesIfROCM=all_types_and(torch.float16),
           check_batched_gradgrad=False,
           skips=(
               #  msort does not correctly warn when resizing out= inputs.
               SkipInfo('TestCommon', 'test_out',
                        dtypes=all_types_and_complex_and(torch.bool, torch.float16, torch.bfloat16)),
               #  msort does not raise expected Runtime Error.
               SkipInfo('TestOpInfo', 'test_unsupported_dtypes', dtypes=[torch.bool]),
           ),
           sample_inputs_func=sample_inputs_msort),
    OpInfo('movedim',
           dtypes=all_types_and_complex_and(torch.bool, torch.float16, torch.bfloat16),
           supports_out=False,
           sample_inputs_func=sample_movedim_moveaxis),
    OpInfo('moveaxis',
           dtypes=all_types_and_complex_and(torch.bool, torch.float16, torch.bfloat16),
           supports_out=False,
           sample_inputs_func=sample_movedim_moveaxis),
    OpInfo('renorm',
           dtypes=floating_types(),
           dtypesIfCUDA=floating_types_and(torch.float16),
           sample_inputs_func=sample_inputs_renorm,
           skips=(
               # AssertionError: Resized a non-empty tensor but did not warn about it.
               SkipInfo('TestCommon', 'test_out'),
           )),
    ShapeFuncInfo('repeat',
                  op=lambda x, dims: x.repeat(dims),
                  ref=np.tile,
                  dtypes=all_types_and_complex_and(torch.bool, torch.float16, torch.bfloat16),
                  supports_out=False,
                  skips=(
                      # torch.repeat does not exist so we get a RuntimeError.
                      SkipInfo('TestCommon', 'test_variant_consistency_jit',
                               dtypes=all_types_and_complex_and(torch.bool, torch.float16, torch.bfloat16)),
                  ),
                  sample_inputs_func=sample_repeat_tile),
    OpInfo('squeeze',
           dtypes=all_types_and_complex_and(torch.bool, torch.float16, torch.bfloat16),
           supports_out=False,
           assert_autodiffed=True,
           sample_inputs_func=sample_inputs_squeeze),
    OpInfo('fill_',
           op=lambda x, scalar: torch.fill_(x.clone(), scalar),
           method_variant=None,
           inplace_variant=torch.Tensor.fill_,
           dtypes=all_types_and_complex_and(torch.bool, torch.float16, torch.bfloat16),
           supports_out=False,
           skips=(
               # JIT has issue when op is passed as lambda
               SkipInfo('TestCommon', 'test_variant_consistency_jit'),
           ),
           sample_inputs_func=sample_inputs_fill_),
    OpInfo('resize_',
           op=lambda x, shape: x.clone().resize_(shape),
           method_variant=None,
           inplace_variant=None,
           dtypes=all_types_and_complex_and(torch.bool, torch.float16, torch.bfloat16),
           supports_out=False,
           supports_autograd=False,
           skips=(
               # JIT has issue when op is passed as lambda
               SkipInfo('TestCommon', 'test_variant_consistency_jit'),
           ),
           sample_inputs_func=sample_inputs_resize_ops),
    OpInfo('resize_as_',
           op=lambda x, other: torch.resize_as_(x.clone(), other),
           method_variant=None,
           inplace_variant=torch.Tensor.resize_as_,
           dtypes=all_types_and_complex_and(torch.bool, torch.float16, torch.bfloat16),
           supports_out=False,
           supports_autograd=False,
           skips=(
               # JIT has issue when op is passed as lambda
               SkipInfo('TestCommon', 'test_variant_consistency_jit'),
           ),
           sample_inputs_func=sample_inputs_resize_ops),
    OpInfo('take_along_dim',
           dtypes=all_types_and_complex_and(torch.bool, torch.float16, torch.bfloat16),
           dtypesIfCUDA=all_types_and_complex_and(torch.bool, torch.float16, torch.bfloat16),
           supports_inplace_autograd=False,
           sample_inputs_func=sample_inputs_take_along_dim,
           gradcheck_nondet_tol=GRADCHECK_NONDET_TOL),
    ShapeFuncInfo('tile',
                  ref=np.tile,
                  dtypes=all_types_and_complex_and(torch.bool, torch.float16, torch.bfloat16),
                  supports_out=False,
                  sample_inputs_func=sample_repeat_tile),
    OpInfo('unsqueeze',
           dtypes=all_types_and_complex_and(torch.bool, torch.float16, torch.bfloat16),
           supports_out=False,
           assert_autodiffed=True,
           sample_inputs_func=sample_unsqueeze),
    OpInfo('var',
           dtypes=floating_and_complex_types_and(torch.half),
           dtypesIfCUDA=floating_and_complex_types_and(torch.half, torch.bfloat16),
           # var doesn't support complex autograd, https://github.com/pytorch/pytorch/issues/57358
           backward_dtypesIfCPU=floating_types_and(torch.half),
           backward_dtypesIfCUDA=floating_types_and(torch.half, torch.bfloat16),
           sample_inputs_func=sample_inputs_std_var,
           # TODO: revisit, some var signatures do support out (see std, too)
           supports_out=False,
           assert_autodiffed=True,
           ),
    OpInfo('xlogy',
           dtypes=all_types_and(torch.bool),
           dtypesIfCPU=all_types_and(torch.bool, torch.half, torch.bfloat16),
           dtypesIfCUDA=all_types_and(torch.bool, torch.half, torch.bfloat16),
           supports_inplace_autograd=True,
           safe_casts_outputs=True,
           sample_inputs_func=sample_inputs_xlogy),
    OpInfo('zero_',
           op=lambda x: torch.zero_(x.clone()),
           method_variant=None,
           inplace_variant=torch.Tensor.zero_,
           dtypes=all_types_and_complex_and(torch.bool, torch.float16, torch.bfloat16),
           supports_out=False,
           skips=(
               # JIT has issue when op is passed as lambda
               SkipInfo('TestCommon', 'test_variant_consistency_jit'),
           ),
           sample_inputs_func=sample_inputs_zero_),
    OpInfo('special.xlog1py',
           aten_name='special_xlog1py',
           dtypes=all_types_and(torch.bool, torch.half, torch.bfloat16),
           safe_casts_outputs=True,
           skips=(
               SkipInfo('TestOpInfo', 'test_supported_backward',
                        device_type='cpu', dtypes=[torch.float16]),
           ),
           sample_inputs_func=sample_inputs_xlog1py),
    OpInfo('logsumexp',
           dtypes=floating_types_and(torch.bfloat16),
           dtypesIfCUDA=floating_types_and(torch.bfloat16, torch.half),
           assert_autodiffed=True,
           sample_inputs_func=sample_inputs_logsumexp),
    OpInfo('trace',
           dtypes=all_types_and_complex(),
           dtypesIfCUDA=all_types_and_complex_and(torch.bool, torch.half, torch.bfloat16),
           supports_inplace_autograd=False,
           supports_out=False,
           sample_inputs_func=sample_inputs_trace),
    OpInfo('transpose',
           aliases=('swapdims', 'swapaxes'),
           dtypes=all_types_and_complex_and(torch.bool, torch.bfloat16, torch.half),
           dtypesIfCUDA=all_types_and_complex_and(torch.bool, torch.bfloat16, torch.half),
           supports_out=False,
           sample_inputs_func=sample_inputs_transpose_swapdims),
    OpInfo('tril',
           dtypes=all_types_and_complex_and(torch.bool, torch.half),
           sample_inputs_func=sample_inputs_tril_triu),
    OpInfo('triu',
           dtypes=all_types_and_complex_and(torch.bool, torch.half),
           sample_inputs_func=sample_inputs_tril_triu),
    OpInfo('kron',
           dtypes=all_types_and_complex_and(torch.bool, torch.half, torch.bfloat16),
           dtypesIfCUDA=all_types_and_complex_and(torch.bool, torch.half, torch.bfloat16),
           supports_inplace_autograd=False,
           sample_inputs_func=sample_inputs_kron),
    OpInfo('inner',
           dtypes=floating_and_complex_types_and(torch.half),
           dtypesIfCPU=all_types_and_complex_and(torch.half, torch.bfloat16),
           dtypesIfCUDA=floating_and_complex_types_and(torch.float16, *[torch.bfloat16] if CUDA11OrLater else []),
           dtypesIfROCM=floating_and_complex_types_and(torch.half, torch.bfloat16),
           sample_inputs_func=sample_inputs_inner),
    OpInfo('tensordot',
           dtypes=floating_and_complex_types_and(torch.half),
           dtypesIfCPU=all_types_and_complex_and(torch.half, torch.bfloat16),
           dtypesIfCUDA=floating_and_complex_types_and(torch.float16, *[torch.bfloat16] if CUDA11OrLater else []),
           dtypesIfROCM=floating_and_complex_types_and(torch.half, torch.bfloat16),
           safe_casts_outputs=True,
           sample_inputs_func=sample_inputs_tensordot,
           skips=(
               # Currently failing due to an INTERNAL_ASSERT_FAILED error.
               # Reference: https://github.com/pytorch/pytorch/issues/56314
               SkipInfo("TestCommon", "test_variant_consistency_jit", dtypes=[torch.float32]),
               # Skip operator schema test because this is a functional and not an operator.
               # Reference: https://github.com/pytorch/pytorch/issues/54574
               SkipInfo('TestOperatorSignatures', 'test_get_torch_func_signature_exhaustive'),
           )
           ),
    OpInfo('logcumsumexp',
           dtypes=floating_types_and(),
           dtypesIfCUDA=floating_types_and(torch.half),
           skips=(
               # AssertionError: UserWarning not triggered : Resized a non-empty tensor but did not warn about it.
               SkipInfo('TestCommon', 'test_out', dtypes=(torch.float32,), device_type='cuda'),
               # logcumsumexp_backward not implemented for 'Half
               SkipInfo('TestOpInfo', 'test_supported_backward', dtypes=(torch.float16,), device_type='cuda'),
           ),
           sample_inputs_func=sample_inputs_logcumsumexp),
    UnaryUfuncInfo('sigmoid',
                   aliases=('special.expit', ),
                   ref=reference_sigmoid if TEST_SCIPY else _NOTHING,
                   decorators=(precisionOverride({torch.float16: 1e-2,
                                                  torch.complex64: 1e-1,
                                                  torch.bfloat16: 1e-2}),),
                   skips=(
                       # Reference: https://github.com/pytorch/pytorch/issues/56012
                       SkipInfo('TestUnaryUfuncs', 'test_reference_numerics_extremal',
                                device_type='cuda', dtypes=[torch.complex64]),
                       SkipInfo('TestUnaryUfuncs', 'test_reference_numerics_hard',
                                device_type='cuda', dtypes=[torch.complex64]),
                       SkipInfo('TestUnaryUfuncs', 'test_reference_numerics_extremal',
                                device_type='cpu', dtypes=[torch.cfloat, torch.cdouble]),
                       SkipInfo('TestUnaryUfuncs', 'test_reference_numerics_hard',
                                device_type='cpu', dtypes=[torch.cfloat, torch.cdouble]),
                       SkipInfo('TestUnaryUfuncs', 'test_reference_numerics_normal',
                                device_type='cpu', dtypes=[torch.cfloat, torch.cdouble])),
                   dtypes=all_types_and_complex_and(torch.bool, torch.bfloat16),
                   dtypesIfCUDA=all_types_and_complex_and(torch.bool, torch.half, torch.bfloat16),
                   # sigmoid doesn't support complex autograd, https://github.com/pytorch/pytorch/issues/48552
                   backward_dtypesIfCPU=all_types_and(torch.bool, torch.bfloat16),
                   backward_dtypesIfCUDA=all_types_and(torch.bool, torch.bfloat16),
                   safe_casts_outputs=True,
                   assert_autodiffed=True),
    UnaryUfuncInfo('digamma',
                   ref=scipy.special.digamma if TEST_SCIPY else _NOTHING,
                   decorators=(precisionOverride({torch.float16: 5e-1}),),
                   dtypes=all_types_and(torch.bool),
                   dtypesIfCUDA=all_types_and(torch.bool, torch.half),
                   safe_casts_outputs=True),
    UnaryUfuncInfo('special.entr',
                   ref=scipy.special.entr if TEST_SCIPY else _NOTHING,
                   aten_name='special_entr',
                   decorators=(precisionOverride({torch.float16: 1e-1,
                                                  torch.bfloat16: 1e-1}),),
                   dtypes=all_types_and(torch.bool, torch.bfloat16),
                   dtypesIfCUDA=all_types_and(torch.bool, torch.half, torch.bfloat16),
                   skips=(
                       SkipInfo('TestUnaryUfuncs', 'test_reference_numerics_hard',
                                dtypes=[torch.bfloat16, torch.float16]),
                   ),
                   supports_inplace_autograd=False,
                   safe_casts_outputs=True,
                   sample_inputs_func=sample_inputs_entr),
    UnaryUfuncInfo('erf',
                   ref=scipy.special.erf if TEST_SCIPY else _NOTHING,
                   aliases=('special.erf', ),
                   decorators=(precisionOverride({torch.float16: 1e-2,
                                                  torch.bfloat16: 1e-2}),),
                   dtypes=all_types_and(torch.bool, torch.bfloat16),
                   dtypesIfCUDA=all_types_and(torch.bool, torch.half, torch.bfloat16),
                   assert_autodiffed=True,
                   safe_casts_outputs=True),
    UnaryUfuncInfo('erfc',
                   ref=scipy.special.erfc if TEST_SCIPY else _NOTHING,
                   aliases=('special.erfc', ),
                   decorators=(precisionOverride({torch.float16: 1e-2,
                                                  torch.bfloat16: 1e-2}),),
                   dtypes=all_types_and(torch.bool, torch.bfloat16),
                   dtypesIfCUDA=all_types_and(torch.bool, torch.half, torch.bfloat16),
                   assert_autodiffed=True,
                   safe_casts_outputs=True),
    UnaryUfuncInfo('erfinv',
                   ref=scipy.special.erfinv if TEST_SCIPY else _NOTHING,
                   aliases=('special.erfinv', ),
                   decorators=(precisionOverride({torch.float16: 1e-2,
                                                  torch.bfloat16: 1e-2,
                                                  torch.float32: 1e-4}),),
                   dtypes=all_types_and(torch.bool, torch.bfloat16),
                   dtypesIfCUDA=all_types_and(torch.bool, torch.half),
                   safe_casts_outputs=True,
                   domain=(-1, 1),
                   skips=(
                       # Reference: https://github.com/pytorch/pytorch/pull/49155#issuecomment-742664611
                       SkipInfo('TestUnaryUfuncs', 'test_reference_numerics_extremal',
                                active_if=TEST_SCIPY and distutils.version.LooseVersion(scipy.__version__) < "1.4.0"),
                       SkipInfo('TestUnaryUfuncs', 'test_reference_numerics_hard',
                                active_if=TEST_SCIPY and distutils.version.LooseVersion(scipy.__version__) < "1.4.0"),
                       SkipInfo('TestUnaryUfuncs', 'test_reference_numerics_normal',
                                active_if=TEST_SCIPY and distutils.version.LooseVersion(scipy.__version__) < "1.4.0"),
                   )),
    UnaryUfuncInfo('lgamma',
                   ref=reference_lgamma if TEST_SCIPY else _NOTHING,
                   aliases=('special.gammaln', ),
                   decorators=(precisionOverride({torch.float16: 7e-1}),),
                   dtypes=all_types_and(torch.bool, torch.bfloat16),
                   dtypesIfCUDA=all_types_and(torch.bool, torch.half),
                   # "digamma" not implemented for 'BFloat16'
                   backward_dtypesIfCPU=all_types_and(torch.bool),
                   skips=(
                       # Reference: https://github.com/pytorch/pytorch/pull/50140#discussion_r552615345
                       SkipInfo('TestUnaryUfuncs', 'test_reference_numerics_extremal',
                                dtypes=[torch.bfloat16]),
                       SkipInfo('TestUnaryUfuncs', 'test_reference_numerics_hard',
                                device_type='cpu', dtypes=[torch.bfloat16]),
                       SkipInfo('TestUnaryUfuncs', 'test_reference_numerics_normal',
                                device_type='cpu', dtypes=[torch.bfloat16]),
                       # Reference: https://github.com/pytorch/pytorch/pull/50140#issuecomment-756150214
                       SkipInfo('TestUnaryUfuncs', 'test_reference_numerics_extremal',
                                dtypes=[torch.float32, torch.float64], active_if=IS_WINDOWS),
                       SkipInfo('TestUnaryUfuncs', 'test_reference_numerics_hard',
                                dtypes=[torch.float32, torch.float64], active_if=IS_WINDOWS),
                       SkipInfo('TestUnaryUfuncs', 'test_reference_numerics_normal',
                                dtypes=[torch.float32, torch.float64], active_if=IS_WINDOWS),
                   ),
                   safe_casts_outputs=True),
    OpInfo(
        'logdet',
        supports_out=False,
        sample_inputs_func=sample_inputs_logdet,
        decorators=(skipCPUIfNoLapack, skipCUDAIfNoMagma, skipCUDAIfRocm)),
    UnaryUfuncInfo('logit',
                   ref=scipy.special.logit if TEST_SCIPY else _NOTHING,
                   domain=(0, 1),
                   aliases=('special.logit', ),
                   decorators=(precisionOverride({torch.bfloat16: 5e-1,
                                                  torch.float16: 5e-1}),),
                   dtypes=all_types_and(torch.bool, torch.bfloat16),
                   dtypesIfCUDA=all_types_and(torch.bool, torch.half, torch.bfloat16),
                   sample_inputs_func=sample_inputs_logit,
                   safe_casts_outputs=True),
    OpInfo('where',
           # Currently only the `input` is tested in gradcheck.
           # If we pass `condition` first, none of the input which supports
           # autograd will be tested. Hence the following lambda.
           op=lambda self, condition, other: torch.where(condition, self, other),
           sample_inputs_func=sample_inputs_where,
           supports_out=False,
           skips=(
               # test does not work with passing lambda for op
               SkipInfo('TestCommon', 'test_variant_consistency_jit'),
           ),
           dtypes=all_types_and_complex_and(torch.bool, torch.half, torch.bfloat16)),
]

# Common operator groupings
unary_ufuncs = [op for op in op_db if isinstance(op, UnaryUfuncInfo)]
spectral_funcs = [op for op in op_db if isinstance(op, SpectralFuncInfo)]
sparse_unary_ufuncs = [op for op in op_db if isinstance(op, UnaryUfuncInfo) and op.supports_sparse is True]
shape_funcs = [op for op in op_db if isinstance(op, ShapeFuncInfo)]

def index_variable(shape, max_indices, device=torch.device('cpu')):
    if not isinstance(shape, tuple):
        shape = (shape,)
    index = torch.rand(*shape, dtype=torch.double, device=device).mul_(max_indices).floor_().long()
    return index


def index_perm_variable(shape, max_indices):
    if not isinstance(shape, tuple):
        shape = (shape,)

    index = torch.randperm(max_indices).narrow(0, 0, reduce(mul, shape)).view(shape)
    return index


def gather_variable(shape, index_dim, max_indices, duplicate=False, device=torch.device('cpu')):
    assert len(shape) == 2
    assert index_dim < 2
    batch_dim = 1 - index_dim
    index = torch.zeros(*shape, dtype=torch.long, device=device)
    for i in range(shape[index_dim]):
        index.select(index_dim, i).copy_(
            torch.randperm(max_indices, device=device)[:shape[batch_dim]])
    if duplicate:
        index.select(batch_dim, 0).copy_(index.select(batch_dim, 1))
    return index


def bernoulli_scalar():
    return torch.tensor(0, dtype=torch.bool).bernoulli_()


def mask_not_all_zeros(shape):
    assert len(shape) > 0
    while True:
        result = torch.randn(shape).gt(0)
        if result.sum() > 0:
            return result


def uniform_scalar(offset=0, requires_grad=False):
    v = torch.rand(()) + offset
    v.requires_grad = requires_grad
    return v


def normal_scalar_clamp(amin, amax, requires_grad=False):
    v = torch.randn(()).clamp(amin, amax)
    v.requires_grad = requires_grad
    return v


def prod_zeros(dim_size, dim_select):
    assert len(dim_select) == 2
    result = torch.randn(dim_size, dim_size, dim_size)
    result.narrow(dim_select[0], 0, 1).narrow(dim_select[1], 1, 1).zero_()
    result.narrow(dim_select[0], 2, 1).narrow(dim_select[1], 3, 1).zero_()
    result.narrow(dim_select[0], 4, 1).narrow(dim_select[1], 3, 1).zero_()
    return result


non_differentiable = collections.namedtuple('non_differentiable', ['tensor'])


class dont_convert(tuple):
    pass


class NoArgsClass(object):
    def __iter__(self):
        return self

    def __next__(self):
        raise StopIteration()
    next = __next__  # Python 2 compatibility

    def __len__(self):
        return 0

NO_ARGS = NoArgsClass()

def ident(x):
    return x

# Do NOT add to this list. Method tests are being DEPRECATED and replaced by OpInfos.
# See https://github.com/pytorch/pytorch/wiki/Writing-tests-in-PyTorch-1.8
#
# (
#   method name,
#   input size/constructing fn,
#   args (tuple represents shape of a tensor arg),
#   test variant name (will be used at test name suffix),    // optional
#   (should_autodiff_node[bool], nonfusible_nodes, fusible_nodes) for autodiff, // optional
#   indices for possible dim arg,                            // optional
#   fn mapping output to part that should be gradcheck'ed,   // optional
#   kwargs                                                   // optional
# )
# Note: some functions have separate schema for (Tensor other) and (Scalar other),
#       and it's possible that we only support AD for Scalar version but not Tensor
#       version, and vice versa.
#       When writing tests, only scalar(float/int) input triggers the Scalar schema.
#       uniform_scalar produces a scalar **Tensor** which won't match Scalar input.
def method_tests():
    set_rng_seed(SEED)
    return [
        ('t', (1, 2), NO_ARGS, '', (False,)),
<<<<<<< HEAD
        ('fmod', (S, S, S), (1.5,), '', (True,)),
        ('fmod', (), (1.5,), 'scalar', (True,)),
        ('fmod', (S, S, S), (non_differentiable(torch.rand(S, S, S) + 1.5),), 'tensor'),
        ('fmod', (S,), (non_differentiable(torch.rand(S, S, S) + 1.5),), 'tensor_broadcast_lhs'),
        ('fmod', (S, S, S), (non_differentiable(torch.rand(S) + 1.5),), 'tensor_broadcast_rhs'),
        ('fmod', (S, 1, S), (non_differentiable(torch.rand(S, S) + 1.5),), 'tensor_broadcast_all'),
        ('fmod', (), (non_differentiable(uniform_scalar(1.5)),), 'scalar_tensor'),
        ('fmod', (), (non_differentiable(torch.rand(S, S, S) + 1.5),), 'scalar_tensor_broadcast_lhs'),
        ('fmod', (S, S, S), (non_differentiable(uniform_scalar(1.5)),), 'scalar_tensor_broadcast_rhs'),
        ('remainder', (S, S, S), (1.5,), '', (True,)),
        ('remainder', (), (1.5,), 'scalar', (True,)),
        ('remainder', (S, S, S), (non_differentiable(torch.rand(S, S, S) + 1.5),), 'tensor'),
        ('remainder', (S,), (non_differentiable(torch.rand(S, S, S) + 1.5),), 'tensor_broadcast_lhs'),
        ('remainder', (S, 1, S), (non_differentiable(torch.rand(S, S) + 1.5),), 'tensor_broadcast_all'),
        ('remainder', (), (non_differentiable(uniform_scalar(1.5)),), 'scalar_tensor'),
        ('remainder', (), (non_differentiable(torch.rand(S, S, S) + 1.5),), 'scalar_tensor_broadcast_lhs'),
        ('kthvalue', (S, S, S), (2,)),
        ('kthvalue', (S, S, S), (2, 1,), 'dim', (), [1]),
        ('kthvalue', (S, S, S), (2, 1, True,), 'keepdim_dim', (), [1]),
        ('kthvalue', (S,), (2, 0,), 'dim_1d', (), [1]),
        ('kthvalue', (S,), (2, 0, True,), 'keepdim_dim_1d', (), [1]),
        ('kthvalue', (), (1,), 'scalar', (), ()),
        ('kthvalue', (), (1, 0,), 'scalar_dim', (), [1]),
        ('kthvalue', (), (1, 0, True), 'scalar_keepdim_dim', (), [1]),
=======
>>>>>>> cab48494
        ('median', (S, S, S), NO_ARGS),
        ('median', (S, S, S), (1,), 'dim', (), [0]),
        ('median', (S, S, S), (1, True,), 'keepdim_dim', (), [0]),
        ('median', (), NO_ARGS, 'scalar'),
        ('median', (), (0,), 'scalar_dim', (), [0]),
        ('median', (), (0, True,), 'scalar_keepdim_dim', (), [0]),
        ('nanmedian', (S, S, S), NO_ARGS),
        ('nanmedian', (S, S, S), (1,), 'dim', (), [0]),
        ('nanmedian', (S, S, S), (1, True,), 'keepdim_dim', (), [0]),
        ('nanmedian', (), NO_ARGS, 'scalar'),
        ('nanmedian', (), (0,), 'scalar_dim', (), [0]),
        ('nanmedian', (), (0, True,), 'scalar_keepdim_dim', (), [0]),
        ('var_mean', (S, S, S), NO_ARGS, ''),
        ('var_mean', (S, S, S), (1,), 'dim', [0]),
        ('var_mean', (S, S, S), (1, True, True), 'keepdim_dim', [0]),
        ('var_mean', (S,), (0,), 'dim_1d', [0]),
        ('var_mean', (S,), (0, True, True), 'keepdim_dim_1d', [0]),
        ('std_mean', (S, S, S), NO_ARGS, ''),
        ('std_mean', (S, S, S), (1,), 'dim', [0]),
        ('std_mean', (S, S, S), (1, True, True), 'keepdim_dim', [0]),
        ('std_mean', (S,), (0,), 'dim_1d', [0]),
        ('std_mean', (S,), (0, True, True), 'keepdim_dim_1d', [0]),
        ('log_softmax', (S, S, S), (1, torch.float64,), 'kwarg_dtype_would_break_jit_loader', (True,)),
        ('norm', (S, S), (), 'default'),
        ('norm', (S, S), (2,), '2'),
        ('norm', (S, S), (0,), '0'),
        ('norm', (S, S), (0.5,), '0_5'),
        ('norm', (S, S), (1,), '1'),
        ('norm', (S, S), (3,), '3'),
        ('norm', (S, S), (inf,), 'inf'),
        ('norm', (S, S), (-inf,), '-inf'),
        ('norm', (S, S), ('fro',), 'fro_default'),
        ('norm', (S, S), ('fro', [0, 1],), 'fro'),
        ('norm', (S, S), ('nuc',), 'nuc', (), NO_ARGS, [skipCPUIfNoLapack, skipCUDAIfNoMagma]),
        ('norm', (S, S, S), ('nuc', [1, 2]), 'nuc_batched', (), NO_ARGS, [skipCPUIfNoLapack, skipCUDAIfNoMagma]),
        ('norm', (S, S), (-1,), 'neg_1'),
        ('norm', (S, S), (-2,), 'neg_2'),
        ('norm', (S, S), (-0.5,), 'neg_0_5'),
        ('norm', (S, S), (-1.5,), 'neg_1_5'),
        ('norm', (S, S), (-2, 1,), 'neg_2_2_dim', (), [1]),
        ('norm', (S, S), (-1, 1,), 'neg_1_2_dim', (), [1]),
        ('norm', (S, S), (0, 1,), '0_2_dim', (), [1]),
        ('norm', (S, S), (1, 1,), '1_2_dim', (), [1]),
        ('norm', (S, S), (2, 1,), '2_2_dim', (), [1]),
        ('norm', (S, S), (3, 1,), '3_2_dim', (), [1]),
        ('norm', (S, S), (inf, 1,), 'inf_2_dim'),
        ('norm', torch.rand(S, S, S) + 5e-2, (1.5,), '1_5_default'),
        ('norm', (S, S, S), (2, 1), '2_dim', (), [1]),
        ('norm', (S, S, S), (3, 1), '3_dim', (), [1]),
        ('norm', torch.rand(S, S, S) + 5e-2, (1.5, 1), '1_5_dim', (), [1]),
        ('norm', (S, S, S), (2, 1, True), 'keepdim_2_dim', (), [1]),
        ('norm', (S, S, S), (3, 1, True), 'keepdim_3_dim', (), [1]),
        ('norm', torch.rand(S, S, S) + 5e-2, (1.5, 1, True), 'keepdim_1_5_dim', (), [1]),
        ('norm', (), (2, 0), '2_dim_scalar', (), [1]),
        ('norm', (), (3, 0), '3_dim_scalar', (), [1]),
        ('norm', (), (2, 0, True), 'keepdim_2_dim_scalar', (), [1]),
        ('norm', (), (3, 0, True), 'keepdim_3_dim_scalar', (), [1]),
<<<<<<< HEAD
        ('clone', (S, M, S), NO_ARGS),
        ('clone', (), NO_ARGS, 'scalar'),
        ('contiguous', (S, S), NO_ARGS, '', (True,)),
        ('contiguous', torch.randn(S, S).transpose(0, 1), NO_ARGS, 'not_contiguous', (True,)),
        ('diag_embed', (S, S), NO_ARGS),
        ('diagonal', (M, M), NO_ARGS, '2d'),
        ('diagonal', (3, 5), NO_ARGS, '2d_wide'),
        ('diagonal', (3, 5), (2,), '2d_wide_pos'),
        ('diagonal', (3, 5), (-2,), '2d_wide_neg'),
        ('diagonal', (5, 3), NO_ARGS, '2d_tall'),
        ('diagonal', (5, 3), (2,), '2d_tall_pos'),
        ('diagonal', (5, 3), (-2,), '2d_tall_neg'),
        ('diagonal', (M, M), (1,), '2d_1'),
        ('diagonal', (M, M), (2,), '2d_2'),
        ('diagonal', (M, M, M), (1, 1, 2), '3d_1'),
        ('diagonal', (M, M, M), (2, 0, 1), '3d_2'),
        ('diagonal', (M, M, M), (-2, 0, 1), '3d_3'),
        ('tril', (M, M), NO_ARGS),
        ('tril', (M, M), (2,), 'idx'),
        ('tril', (S, M, M), NO_ARGS, 'batched'),
        ('tril', (S, M, M), (2,), 'batched_idx'),
        ('tril', (3, 3, S, S), NO_ARGS, 'more_batched'),
        ('triu', (M, M), NO_ARGS),
        ('triu', (M, M), (2,), 'idx'),
        ('triu', (S, M, M), NO_ARGS, 'batched'),
        ('triu', (S, M, M), (2,), 'batched_idx'),
        ('triu', (3, 3, S, S), NO_ARGS, 'more_batched'),
        ('cross', (S, 3), ((S, 3),)),
        ('cross', (S, 3, S), ((S, 3, S), 1), 'dim'),
        ('fill_', (S, S, S), (1,), 'number'),
        ('fill_', (), (1,), 'number_scalar'),
        ('fill_', (S, S, S), ((),), 'variable'),
        ('split', (S, S, S), (2,), '', (True,)),
        ('split', (S, S, S), (S, 1), 'dim', (True,), [1]),
        ('split', (S, S, S), ([int(S / 3), S - int(S / 3) * 2, int(S / 3)],), 'size_list',
            (True, 'aten::split_with_sizes')),
        ('split', (S, S, S), ([int(S / 2), S - int(S / 2) * 2, int(S / 2)], 2), 'size_list_dim',
            (True, 'aten::split_with_sizes'), [1]),
        ('split_with_sizes', (S, S, S), ([int(S / 3), S - int(S / 3) * 2, int(S / 3)],), '', (True,)),
        ('split_with_sizes', (S, S, S), ([int(S / 3), S - int(S / 3), 0],), 'size_0', (True, )),
        ('split_with_sizes', (S, S, S), ([int(S / 3), S - int(S / 3) * 2, int(S / 3)],), 'dim', (True, ), [1]),
        ('tensor_split', (S, S, S), (3,), 'sections', (False,)),
        ('tensor_split', (S, S, S), (3, 1), 'sections_dim', (False,), [1]),
        ('tensor_split', (S, S, S), ([2, 4],), 'indices', (False,)),
        ('tensor_split', (S, S, S), ([2, 4], 1), 'indices_dim', (False,), [1]),
        ('resize_', (S, S, S), (torch.Size([S * S, S])), 'fewer_dims'),
        ('resize_', (), (dont_convert(()),), 'scalar'),
        ('resize_', (), (torch.Size([1, 1, 1])), 'scalar_to_dims'),
        ('resize_as_', (), (non_differentiable(torch.tensor(5.)),), 'scalar'),
        ('resize_as_', (), (non_differentiable(torch.randn((1, 1, 1))),), 'scalar_to_dims'),
        ('resize_as_', (S, S, S), (non_differentiable(torch.randn(S * S, S)),)),
        ('where', (M, M), (mask_not_all_zeros((M, M)), (M, M)), '', (True,)),
        ('where', (M, 1, M), (mask_not_all_zeros((M, M)), (M, M, 1)), 'broadcast_all', (True,)),
        ('where', (), (bernoulli_scalar(), ()), 'scalar', (True,)),
        ('where', (M, 1, M), (bernoulli_scalar(), (M, M, 1)), 'scalar_broadcast_mask', (True,)),
        ('where', (), (mask_not_all_zeros((M, M)), ()), 'scalar_broadcast_non_mask', (True,)),
        ('to_sparse', (S, S), (), '', (), (), [], lambda x: x.to_dense())
=======
        ('cross', (S, 3), ((S, 3),)),
        ('cross', (S, 3, S), ((S, 3, S), 1), 'dim'),
        ('to_sparse', (S, S), (), '', (), (), [], lambda x: x.to_dense()),
        ('to_sparse', (S, S), (1,), 'dim', (), (), [], lambda x: x.to_dense())
>>>>>>> cab48494
    ]

def create_input(call_args, requires_grad=True, non_contiguous=False, call_kwargs=None, dtype=torch.double, device=None):
    if not isinstance(call_args, tuple):
        call_args = (call_args,)

    def map_arg(arg):
        def maybe_non_contig(tensor):
            return tensor if not non_contiguous else make_non_contiguous(tensor)

        if isinstance(arg, torch.Size) or isinstance(arg, dont_convert):
            return arg
        elif isinstance(arg, tuple) and len(arg) == 0:
            var = torch.randn((), dtype=dtype, device=device)
            var.requires_grad = requires_grad
            return var
        elif isinstance(arg, tuple) and not isinstance(arg[0], torch.Tensor):
            return Variable(maybe_non_contig(torch.randn(*arg, dtype=dtype, device=device)), requires_grad=requires_grad)
        # double check casting
        elif isinstance(arg, non_differentiable):
            if isinstance(arg.tensor, torch.Tensor):
                if arg.tensor.dtype == torch.float:
                    return maybe_non_contig(arg.tensor.to(dtype=torch.double, device=device))
                if arg.tensor.dtype == torch.cfloat:
                    return maybe_non_contig(arg.tensor.to(dtype=torch.cdouble, device=device))
                return maybe_non_contig(arg.tensor.to(device=device))
            return maybe_non_contig(arg.tensor.to(device=device))
        elif isinstance(arg, torch.Tensor):
            if arg.dtype == torch.float:
                arg = arg.double()
            if arg.dtype == torch.cfloat:
                arg = arg.to(torch.cdouble)
            if arg.is_complex() != dtype.is_complex:
                raise RuntimeError("User provided tensor is real for a test that runs with complex dtype, ",
                                   "which is not supported for now")
            # NOTE: We do clone() after detach() here because we need to be able to change size/storage of v afterwards
            v = maybe_non_contig(arg).detach().to(device=device).clone()
            v.requires_grad = requires_grad and (v.is_floating_point() or v.is_complex())
            return v
        elif callable(arg):
            return map_arg(arg(dtype=dtype, device=device))
        else:
            return arg
    args_out = tuple(map_arg(arg) for arg in call_args)
    kwargs_out = {k: map_arg(v) for k, v in call_kwargs.items()} if call_kwargs else {}
    return args_out, kwargs_out


def _compare_trilu_indices(
        self, row, col, offset=0, dtype=torch.long, device='cpu'):
    if row == 0 or col == 0:
        # have to handle this separately as tril and triu does not take
        # empty matrix as input
        self.assertEqual(
            torch.empty(0, 2, dtype=dtype, device=device).transpose(0, 1),
            torch.tril_indices(row, col, offset, dtype=dtype, device=device))

        self.assertEqual(
            torch.empty(0, 2, dtype=dtype, device=device).transpose(0, 1),
            torch.triu_indices(row, col, offset, dtype=dtype, device=device))

    else:
        # TODO(#38095): Replace assertEqualIgnoreType. See issue #38095
        self.assertEqualIgnoreType(
            torch.ones(row, col, device='cpu')
                 .tril(offset).nonzero().to(dtype).transpose(0, 1),
            torch.tril_indices(row, col, offset, dtype=dtype, device=device))

        # TODO(#38095): Replace assertEqualIgnoreType. See issue #38095
        self.assertEqualIgnoreType(
            torch.ones(row, col, device='cpu')
                 .tril(offset).nonzero().to(dtype).transpose(0, 1),
            torch.tril_indices(row, col, offset, dtype=dtype, device=device))


def _compare_large_trilu_indices(
        self, row, col, offset=0, dtype=torch.long, device='cpu'):
    l = torch.ones(row, col, dtype=dtype, device='cpu').tril(offset) \
             .nonzero()[-100:-1, :].transpose(0, 1).to(device)
    torch.cuda.empty_cache()

    r = torch.tril_indices(
        row, col, offset, dtype=dtype, device=device)[:, -100:-1]
    self.assertEqual(l, r)
    torch.cuda.empty_cache()

    l = torch.ones(row, col, dtype=dtype, device='cpu').triu(offset) \
             .nonzero()[-100:-1, :].transpose(0, 1).to(device)
    torch.cuda.empty_cache()

    r = torch.triu_indices(
        row, col, offset, dtype=dtype, device=device)[:, -100:-1]
    self.assertEqual(l, r)
    torch.cuda.empty_cache()

# (
#   row
#   col
#   offset (optional)
#   dtype (optional)
# )
tri_tests_args = [
    (1, 1),
    (3, 3),
    (3, 3, 1),
    (3, 3, 2),
    (3, 3, 200),
    (3, 3, -1),
    (3, 3, -2),
    (3, 3, -200),
    (0, 3, 0),
    (0, 3, 1),
    (0, 3, -1),
    (3, 0, 0),
    (3, 0, 1),
    (3, 0, -1),
    (0, 0, 0),
    (0, 0, 1),
    (0, 0, -1),
    (3, 6, 0),
    (3, 6, 1),
    (3, 6, 3),
    (3, 6, 9),
    (3, 6, -1),
    (3, 6, -3),
    (3, 6, -9),
    (6, 3, 0),
    (6, 3, 1),
    (6, 3, 3),
    (6, 3, 9),
    (6, 3, -1),
    (6, 3, -3),
    (6, 3, -9),
    (258, 253, 1, torch.float32),
    (257, 258, 1, torch.float64),
    (258, 258, 1, torch.short),
    (3, 513, 1, torch.long),
    (513, 3, 1, torch.int),
    (513, 0, 1, torch.double),
    (1024, 1024),
    (1024, 1024, 500, torch.float32),
    (1024, 1024, 1023),
    (1024, 1024, -500),
    (1023, 1025),
    (1025, 1023, 1022),
    (1024, 1024, -500),
    (3, 2028),
    (3, 2028, 1),
    (3, 2028, -1),
    (2028, 3),
    (2028, 1),
    (2028, 1, -1)
]

tri_large_tests_args: List[Tuple[int, ...]] = [
    # Large test cases below are deliberately commented out to speed up CI
    # tests and to avoid OOM error. When modifying implementations of
    # tril_indices and triu_indices, please enable these tests and make sure
    # they pass.
    #
    # (1, 268435455),
    # (5000, 5000),
    # (10000, 10000),
    # (268435455, 1),
    # (134217727, 2, 1),
    # (2, 134217727, 1),
    # (536870901, 1),
    # (1, 536870901),
    # (268435455, 2, 1),
    # (2, 268435455, 1)
]


def run_additional_tri_tests(self, device):
    x = torch.ones(
        3, 3, dtype=torch.long, device=device, layout=torch.strided)
    l = x.tril(0).nonzero().transpose(0, 1)
    u = x.triu(0).nonzero().transpose(0, 1)
    self.assertEqual(l, torch.tril_indices(3, 3, device=device))
    self.assertEqual(
        l, torch.tril_indices(3, 3, device=device, layout=torch.strided))

    self.assertEqual(u, torch.triu_indices(3, 3, device=device))
    self.assertEqual(
        u, torch.triu_indices(3, 3, device=device, layout=torch.strided))

    self.assertRaises(
        RuntimeError,
        lambda: torch.triu_indices(
            1, 1, device=device, layout=torch.sparse_coo))

    self.assertRaises(
        RuntimeError,
        lambda: torch.tril_indices(
            1, 1, device=device, layout=torch.sparse_coo))


def unpack_variables(args):
    if isinstance(args, tuple):
        return tuple(unpack_variables(elem) for elem in args)
    else:
        return args


EXCLUDE_FUNCTIONAL = {
    'addmm',
    'addmm_',
    'reshape',
    'where'  # argument order
}
EXCLUDE_GRADCHECK: Dict[str, Any] = {
}
EXCLUDE_GRADGRADCHECK: Dict[str, Any] = {
}
EXCLUDE_GRADGRADCHECK_BY_TEST_NAME = {
    # `other` expand_as(self, other) is not used in autograd.
    'test_expand_as',
    'test_cdist',
}


def exclude_tensor_method(name, test_name):
    # there are no tensor equivalents for these (inplace or out)
    exclude_all_tensor_method_by_test_name = {
        'test_slice',
        'test_where',
        'test_where_broadcast_all',
        'test_where_scalar',
        'test_where_scalar_broadcast_mask',
        'test_where_scalar_broadcast_non_mask',
        'test_var_mean_keepdim_dim_1d',
        'test_var_mean_keepdim_dim',
        'test_var_mean_dim_1d',
        'test_var_mean_dim',
        'test_var_mean',
        'test_std_mean_keepdim_dim_1d',
        'test_std_mean_keepdim_dim',
        'test_std_mean_dim_1d',
        'test_std_mean_dim',
        'test_std_mean',
    }
    # there are no out-of-place tensor equivalents for these
    exclude_outplace_tensor_method = {
        'index_fill',
        'scatter',
        'scatter_add',
    }
    if test_name in exclude_all_tensor_method_by_test_name:
        return True
    is_magic_method = name[:2] == '__' and name[-2:] == '__'
    is_inplace = name[-1] == "_" and not is_magic_method
    if not is_inplace and name in exclude_outplace_tensor_method:
        return True
    return False<|MERGE_RESOLUTION|>--- conflicted
+++ resolved
@@ -1,5 +1,5 @@
 from functools import reduce, wraps, partial
-from itertools import product
+from itertools import product, chain
 from operator import mul
 import collections
 import operator
@@ -31,7 +31,7 @@
      make_symmetric_pd_matrices,
      random_fullrank_matrix_distinct_singular_value, set_rng_seed, SEED,
      TEST_WITH_ROCM, IS_WINDOWS, IS_MACOS, make_tensor, TEST_SCIPY,
-     torch_to_numpy_dtype_dict, slowTest, TEST_WITH_ASAN, _wrap_warn_once,
+     torch_to_numpy_dtype_dict, slowTest, TEST_WITH_ASAN,
      GRADCHECK_NONDET_TOL,)
 
 from setuptools import distutils
@@ -3038,6 +3038,24 @@
 
     return samples + [vec_sample]
 
+def sample_inputs_diagonal_diag_embed(op_info, device, dtype, requires_grad, **kwargs):
+    make_arg = partial(make_tensor, dtype=dtype, device=device, requires_grad=requires_grad)
+
+    # Shapes for 2D Tensors
+    shapes_2d = ((M, M), (3, 5), (5, 3))
+
+    # Shapes for 3D Tensors
+    shapes_3d = ((M, M, M),)
+
+    args_2d = ((), (2,), (-2,), (1,))
+    args_3d = ((1, 1, 2), (2, 0, 1), (-2, 0, 1))
+
+    def generator():
+        for shape, arg in chain(product(shapes_2d, args_2d), product(shapes_3d, args_3d)):
+            yield SampleInput(make_arg(shape), args=arg)
+
+    return list(generator())
+
 def sample_inputs_logit(op_info, device, dtype, requires_grad, **kwargs):
     low, high = op_info.domain
 
@@ -3160,7 +3178,12 @@
     for lhs_shape, rhs_shape in test_cases:
         lhs = make_tensor(lhs_shape, device, dtype, low=None, high=None, requires_grad=requires_grad)
         rhs = make_tensor(rhs_shape, device, dtype, low=None, high=None, requires_grad=requires_grad)
-        sample_inputs.append(SampleInput(lhs, args=(rhs,)))
+        if op_info.name == 'matmul':
+            sample_inputs.append(SampleInput(lhs, args=(rhs,)))
+        elif op_info.name == '__rmatmul__':
+            sample_inputs.append(SampleInput(rhs, args=(lhs,)))
+        else:
+            raise RuntimeError("`op_info.name` must be 'matmul' or '__rmatmul__'")
     return tuple(sample_inputs)
 
 
@@ -3453,6 +3476,45 @@
 
     return list(generator())
 
+
+def sample_inputs_split(op_info, device, dtype, requires_grad, *, list_args=False, **kwargs):
+    make_arg = partial(make_tensor, device=device, dtype=dtype, requires_grad=requires_grad)
+
+    if list_args:
+        cases = (  # type: ignore[assignment]
+            ((S, S, S), ([int(S / 3), S - int(S / 3) * 2, int(S / 3)],)),
+            ((S, S, S), ([int(S / 2), S - int(S / 2) * 2, int(S / 2)], 2),),
+            ((S, S, S), ([int(S / 2), S - int(S / 2) * 2, int(S / 2)], -2),)
+        )
+    else:
+        cases = (  # type: ignore[assignment]
+            ((S, S, S), (2,)),
+            ((S, S, S), (S, 1)),
+        )
+
+    def generator():
+        for shape, args in cases:
+            yield SampleInput(make_arg(shape), args=args)
+
+    return list(generator())
+
+
+def sample_inputs_split_with_sizes(op_info, device, dtype, requires_grad, **kwargs):
+    make_arg = partial(make_tensor, device=device, dtype=dtype, requires_grad=requires_grad)
+
+    cases = (((S, S, S), ([int(S / 3), S - int(S / 3) * 2, int(S / 3)],)),
+             ((S, S, S), ([int(S / 3), S - int(S / 3), 0],)),
+             ((S, S, S), ([int(S / 3), S - int(S / 3) * 2, int(S / 3)], 2)),
+             ((S, S, S), ([int(S / 3), S - int(S / 3) * 2, int(S / 3)], -2)),
+             )
+
+    def generator():
+        for shape, args in cases:
+            yield SampleInput(make_arg(shape), args=args)
+
+    return list(generator())
+
+
 def sample_inputs_msort(op_info, device, dtype, requires_grad):
     def apply_grad(t):
         if dtype in floating_types_and(torch.float16, torch.bfloat16):
@@ -3617,8 +3679,6 @@
     return samples
 
 
-<<<<<<< HEAD
-=======
 def sample_inputs_tril_triu(op_info, device, dtype, requires_grad, **kwargs):
     make_arg = partial(make_tensor, dtype=dtype, device=device, requires_grad=requires_grad)
     cases = (((M, M), ()),
@@ -3678,7 +3738,6 @@
     return list(generator())
 
 
->>>>>>> cab48494
 def sample_inputs_view_reshape(op_info, device, dtype, requires_grad, **kwargs):
     make_arg = partial(make_tensor, dtype=dtype, device=device, requires_grad=requires_grad)
 
@@ -3837,6 +3896,24 @@
 
     return list(generator())
 
+def sample_inputs_kthvalue(op_info, device, dtype, requires_grad, **kwargs):
+    def _tensor(shape, dtype=dtype, low=None, high=None):
+        return make_tensor(shape, device, dtype, low=low, high=high, requires_grad=requires_grad)
+
+    test_cases = [
+        (_tensor((S, S, S)), (2,)),
+        (_tensor((S, S, S)), (2, 1,)),
+        (_tensor((S, S, S)), (2, -1,)),
+        (_tensor((S, S, S)), (2, 1, True,)),
+        (_tensor((S, S, S)), (2, -1, True,)),
+        (_tensor((S,)), (2, 0,)),
+        (_tensor((S,)), (2, 0, True,)),
+        (_tensor(()), (1,)),
+        (_tensor(()), (1, 0,)),
+        (_tensor(()), (1, 0, True))
+    ]
+
+    return [SampleInput(tensor, args=args) for tensor, args in test_cases]
 
 foreach_unary_op_db: List[OpInfo] = [
     ForeachUnaryFuncInfo('exp'),
@@ -3868,7 +3945,7 @@
     ForeachUnaryFuncInfo('ceil',
                          dtypes=floating_types(),
                          dtypesIfCPU=floating_types_and(torch.bfloat16),
-                         dtypesIfCUDA=floating_types_and(torch.half)),
+                         dtypesIfCUDA=floating_types_and(torch.half, torch.bfloat16)),
 
     ForeachUnaryFuncInfo('erf',
                          dtypes=floating_types(),
@@ -3888,7 +3965,7 @@
     ForeachUnaryFuncInfo('floor',
                          dtypes=floating_types(),
                          dtypesIfCPU=floating_types_and(torch.bfloat16),
-                         dtypesIfCUDA=floating_types_and(torch.half)),
+                         dtypesIfCUDA=floating_types_and(torch.half, torch.bfloat16)),
 
     ForeachUnaryFuncInfo('log1p',
                          dtypes=floating_types(),
@@ -3898,12 +3975,12 @@
     ForeachUnaryFuncInfo('round',
                          dtypes=floating_types(),
                          dtypesIfCPU=floating_types_and(torch.bfloat16),
-                         dtypesIfCUDA=floating_types_and(torch.half)),
+                         dtypesIfCUDA=floating_types_and(torch.half, torch.bfloat16)),
 
     ForeachUnaryFuncInfo('frac',
                          dtypes=floating_types(),
                          dtypesIfCPU=floating_types_and(torch.bfloat16),
-                         dtypesIfCUDA=floating_types_and(torch.half)),
+                         dtypesIfCUDA=floating_types_and(torch.half, torch.bfloat16)),
 
     ForeachUnaryFuncInfo('reciprocal',
                          dtypes=floating_types(),
@@ -3918,7 +3995,7 @@
     ForeachUnaryFuncInfo('trunc',
                          dtypes=floating_types(),
                          dtypesIfCPU=floating_types_and(torch.bfloat16),
-                         dtypesIfCUDA=floating_types_and(torch.half)),
+                         dtypesIfCUDA=floating_types_and(torch.half, torch.bfloat16)),
 
     ForeachUnaryFuncInfo('abs',
                          dtypes=all_types_and_complex_and(torch.bfloat16, torch.half, torch.bool),
@@ -4062,6 +4139,7 @@
                    # "rsqrt_cpu" not implemented for 'BFloat16'
                    backward_dtypesIfCPU=all_types_and_complex_and(torch.bool),
                    assert_autodiffed=True,
+                   supports_forward_ad=True,
                    decorators=(precisionOverride({torch.float16: 1e-2,
                                                   torch.bfloat16: 1e-1,
                                                   torch.complex64: 1e-2}),),
@@ -4090,6 +4168,7 @@
                    safe_casts_outputs=True,
                    decorators=(precisionOverride({torch.bfloat16: 5e-2}),),
                    supports_inplace_autograd=False,
+                   supports_forward_ad=True,
                    skips=(
                        SkipInfo('TestUnaryUfuncs', 'test_reference_numerics_extremal',
                                 device_type='cpu', dtypes=[torch.cfloat, torch.cdouble]),
@@ -4140,6 +4219,7 @@
            dtypesIfCUDA=floating_and_complex_types_and(torch.float16, *[torch.bfloat16] if CUDA11OrLater else []),
            assert_autodiffed=True,
            supports_inplace_autograd=False,
+           supports_forward_ad=True,
            gradcheck_nondet_tol=GRADCHECK_NONDET_TOL,
            sample_inputs_func=sample_inputs_addmm),
     OpInfo('addmm',
@@ -4151,6 +4231,7 @@
            dtypesIfCUDA=floating_and_complex_types_and(torch.float16, *[torch.bfloat16] if CUDA11OrLater else []),
            assert_autodiffed=True,
            supports_inplace_autograd=False,
+           supports_forward_ad=True,
            gradcheck_nondet_tol=GRADCHECK_NONDET_TOL,
            autodiff_nonfusible_nodes=['aten::add', 'aten::mm'],
            sample_inputs_func=partial(sample_inputs_addmm, alpha=1, beta=1)),
@@ -4161,6 +4242,7 @@
                                            *[torch.bfloat16] if CUDA11OrLater else []),
            dtypesIfROCM=floating_types_and(torch.half),
            supports_inplace_autograd=False,
+           supports_forward_ad=True,
            skips=(
                # issue may fix: https://github.com/pytorch/pytorch/issues/55589
                # AssertionError: UserWarning not triggered : Resized a non-empty tensor but did not warn about it.
@@ -4174,6 +4256,7 @@
            dtypesIfCPU=all_types_and_complex_and(torch.float16, torch.bfloat16),
            dtypesIfCUDA=floating_and_complex_types_and(torch.float16, *[torch.bfloat16] if CUDA11OrLater else []),
            dtypesIfROCM=floating_types_and(torch.half),
+           supports_forward_ad=True,
            skips=(
                # addbmm does not correctly warn when resizing out= inputs
                SkipInfo('TestCommon', 'test_out'),
@@ -4230,6 +4313,7 @@
            backward_dtypesIfCUDA=all_types_and_complex_and(torch.bool),
            # Reference: https://github.com/pytorch/pytorch/issues/50747
            supports_inplace_autograd=False,
+           supports_forward_ad=True,
            skips=(
                # Reference: https://github.com/pytorch/pytorch/issues/50747
                SkipInfo('TestCommon', 'test_variant_consistency_eager',
@@ -4240,6 +4324,7 @@
            dtypes=all_types_and_complex(),
            dtypesIfCUDA=all_types_and_complex_and(torch.float16, torch.bfloat16),
            assert_autodiffed=True,
+           supports_forward_ad=True,
            supports_inplace_autograd=False,
            skips=(
                # TODO: update sample inputs with for_inplace_variant kwarg to support this test
@@ -4249,6 +4334,7 @@
            dtypes=floating_and_complex_types(),
            dtypesIfCUDA=floating_and_complex_types_and(torch.float16, torch.bfloat16),
            supports_inplace_autograd=False,
+           supports_forward_ad=True,
            skips=(
                # TODO: update sample inputs with for_inplace_variant kwarg to support this test
                SkipInfo('TestCommon', 'test_variant_consistency_eager'),),
@@ -4272,6 +4358,7 @@
                    ref=np.arcsin,
                    domain=(-1, 1),
                    supports_sparse=True,
+                   supports_forward_ad=True,
                    decorators=(precisionOverride({torch.bfloat16: 1e-2}),),
                    safe_casts_outputs=True,
                    dtypes=all_types_and_complex_and(torch.bool, torch.bfloat16),
@@ -4302,6 +4389,7 @@
                    safe_casts_outputs=True,
                    decorators=(precisionOverride({torch.bfloat16: 5e-2}),),
                    supports_inplace_autograd=False,
+                   supports_forward_ad=True,
                    skips=(
                        SkipInfo('TestUnaryUfuncs', 'test_reference_numerics_extremal',
                                 device_type='cpu', dtypes=[torch.cfloat, torch.cdouble]),
@@ -4315,6 +4403,10 @@
                        SkipInfo('TestUnaryUfuncs', 'test_reference_numerics_hard',
                                 device_type='cuda', dtypes=[torch.cdouble],
                                 active_if=IS_WINDOWS),
+                       # Complex gradcheck tests asinh at points 0 + ix for x > 1 which are points
+                       # where asinh is not differentiable
+                       SkipInfo('TestGradients', 'test_forward_mode_AD',
+                                dtypes=complex_types())
                    )),
     UnaryUfuncInfo('atan',
                    aliases=('arctan', ),
@@ -4322,6 +4414,7 @@
                    dtypes=all_types_and_complex_and(torch.bool, torch.bfloat16),
                    dtypesIfCUDA=all_types_and_complex_and(torch.bool, torch.half, torch.bfloat16),
                    assert_autodiffed=True,
+                   supports_forward_ad=True,
                    decorators=(precisionOverride({torch.bfloat16: 1e-2}),),
                    safe_casts_outputs=True,
                    skips=(
@@ -4356,6 +4449,7 @@
                    safe_casts_outputs=True,
                    decorators=(precisionOverride({torch.bfloat16: 1e-2}),),
                    supports_inplace_autograd=False,
+                   supports_forward_ad=True,
                    skips=(
                        SkipInfo('TestUnaryUfuncs', 'test_reference_numerics_extremal',
                                 device_type='cpu', dtypes=[torch.cfloat, torch.cdouble]),
@@ -4385,7 +4479,7 @@
     UnaryUfuncInfo('ceil',
                    ref=np.ceil,
                    dtypes=floating_types_and(torch.bfloat16),
-                   dtypesIfCUDA=floating_types_and(torch.half),
+                   dtypesIfCUDA=floating_types_and(torch.half, torch.bfloat16),
                    assert_autodiffed=True),
     OpInfo('cholesky',
            dtypes=floating_and_complex_types(),
@@ -4411,6 +4505,21 @@
     OpInfo('chunk',
            dtypes=all_types_and_complex_and(torch.bool, torch.bfloat16, torch.float16),
            sample_inputs_func=sample_inputs_chunk,
+           supports_out=False),
+    OpInfo('clone',
+           dtypes=all_types_and_complex_and(torch.bool, torch.bfloat16, torch.float16),
+           sample_inputs_func=sample_inputs_clone,
+           supports_forward_ad=True,
+           supports_out=False),
+    OpInfo('contiguous',
+           op=lambda x, *args, **kwargs: x.contiguous(*args, **kwargs),
+           dtypes=all_types_and_complex_and(torch.bool, torch.bfloat16, torch.float16),
+           sample_inputs_func=sample_inputs_contiguous,
+           supports_forward_ad=True,
+           skips=(
+               # JIT has issue when op is passed as lambda
+               SkipInfo('TestCommon', 'test_variant_consistency_jit'),
+           ),
            supports_out=False),
     OpInfo('symeig',
            dtypes=floating_and_complex_types(),
@@ -4451,6 +4560,7 @@
                    ref=np.conj,
                    dtypes=all_types_and_complex_and(torch.bool,
                                                     torch.bfloat16, torch.half),
+                   supports_forward_ad=True,
                    skips=(
                        # File "test_unary_ufuncs.py", line 289, in test_reference_numerics
                        #  if not torch.can_cast(numpy_to_torch_dtype_dict[expected.dtype.type], dtype):
@@ -4524,7 +4634,7 @@
                    )),
     OpInfo('cumsum',
            dtypesIfCPU=all_types_and_complex_and(torch.bool),
-           dtypesIfCUDA=all_types_and_complex_and(torch.bool, torch.half),
+           dtypesIfCUDA=all_types_and_complex_and(torch.bool, torch.half, torch.bfloat16),
            skips=(
                # "cumsum_out_{cpu,cuda}" not implemented for 'Bool'
                SkipInfo('TestOpInfo', 'test_supported_dtypes',
@@ -4535,7 +4645,7 @@
            sample_inputs_func=sample_inputs_cumulative_ops),
     OpInfo('cumprod',
            dtypes=all_types_and_complex_and(torch.bool),
-           dtypesIfCUDA=all_types_and_complex_and(torch.bool, torch.float16),
+           dtypesIfCUDA=all_types_and_complex_and(torch.bool, torch.float16, torch.bfloat16),
            skips=(
                # "cumprod_out_{cpu, cuda}" not implemented for 'Bool'
                SkipInfo('TestOpInfo', 'test_supported_dtypes',
@@ -4549,12 +4659,12 @@
            gradcheck_fast_mode=False),
     OpInfo('cummax',
            dtypesIfCPU=all_types_and(torch.bool),
-           dtypesIfCUDA=all_types_and(torch.bool, torch.half),
+           dtypesIfCUDA=all_types_and(torch.bool, torch.half, torch.bfloat16),
            sample_inputs_func=partial(sample_inputs_cumulative_ops, supports_dtype_kwargs=False),
            gradcheck_nondet_tol=GRADCHECK_NONDET_TOL),
     OpInfo('cummin',
            dtypesIfCPU=all_types_and(torch.bool),
-           dtypesIfCUDA=all_types_and(torch.bool, torch.half),
+           dtypesIfCUDA=all_types_and(torch.bool, torch.half, torch.bfloat16),
            sample_inputs_func=partial(sample_inputs_cumulative_ops, supports_dtype_kwargs=False),
            gradcheck_nondet_tol=GRADCHECK_NONDET_TOL),
     UnaryUfuncInfo('deg2rad',
@@ -4638,6 +4748,15 @@
            dtypesIfCPU=all_types_and_complex_and(torch.bool),
            dtypesIfCUDA=all_types_and_complex_and(torch.bool, torch.half, torch.bfloat16),
            sample_inputs_func=sample_inputs_diag),
+    OpInfo('diag_embed',
+           dtypes=all_types_and_complex_and(torch.bool, torch.bfloat16, torch.float16),
+           supports_out=False,
+           supports_forward_ad=True,
+           sample_inputs_func=sample_inputs_diagonal_diag_embed),
+    OpInfo('diagonal',
+           dtypes=all_types_and_complex_and(torch.bool, torch.bfloat16, torch.float16),
+           supports_out=False,
+           sample_inputs_func=sample_inputs_diagonal_diag_embed),
     OpInfo('eq',
            dtypes=all_types_and_complex_and(torch.bool, torch.bfloat16, torch.float16),
            supports_autograd=False,
@@ -4671,7 +4790,7 @@
     UnaryUfuncInfo('frac',
                    ref=lambda x: np.modf(x)[0],
                    dtypes=floating_types_and(torch.bfloat16, torch.float16),
-                   dtypesIfCUDA=floating_types_and(torch.float16),
+                   dtypesIfCUDA=floating_types_and(torch.float16, torch.bfloat16),
                    assert_autodiffed=True,
                    # Reference for disabling extremals
                    # https://github.com/pytorch/pytorch/issues/51948
@@ -4760,7 +4879,7 @@
     UnaryUfuncInfo('floor',
                    ref=np.floor,
                    dtypes=floating_types_and(torch.bfloat16),
-                   dtypesIfCUDA=floating_types_and(torch.half),
+                   dtypesIfCUDA=floating_types_and(torch.half, torch.bfloat16),
                    assert_autodiffed=True),
     OpInfo('flip',
            op=torch.flip,
@@ -4829,7 +4948,6 @@
     OpInfo('floor_divide',
            dtypes=all_types_and(torch.half, torch.bfloat16),
            sample_inputs_func=sample_inputs_floor_divide,
-           decorators=[_wrap_warn_once("floor_divide is deprecated, and will be removed")],
            skips=(
                # `test_duplicate_method_tests` doesn't raise any warning, as it doesn't actually
                # call the operator.
@@ -4905,19 +5023,11 @@
            check_batched_gradgrad=False,
            gradcheck_nondet_tol=GRADCHECK_NONDET_TOL,
            sample_inputs_func=sample_inputs_linalg_invertible,
-<<<<<<< HEAD
-           decorators=[skipCUDAIfNoMagmaAndNoCusolver, skipCUDAIfRocm, skipCPUIfNoLapack],
-           skips=(
-               # cuda gradchecks are slow
-               # see discussion https://github.com/pytorch/pytorch/pull/47761#issuecomment-747316775
-               SkipInfo('TestGradients', 'test_fn_gradgrad', device_type='cuda'),)),
-=======
            decorators=[skipCUDAIfNoMagmaAndNoCusolver, skipCUDAIfRocm, skipCPUIfNoLapack]),
     OpInfo('kthvalue',
            dtypes=all_types(),
            dtypesIfCUDA=all_types_and(torch.float16),
            sample_inputs_func=sample_inputs_kthvalue),
->>>>>>> cab48494
     OpInfo('le',
            aliases=('less_equal',),
            dtypes=all_types_and(torch.bool, torch.bfloat16, torch.float16),
@@ -5221,7 +5331,7 @@
            sample_inputs_func=sample_inputs_masked_select),
     OpInfo('matrix_exp',
            dtypesIfCPU=floating_and_complex_types_and(torch.bfloat16),
-           dtypesIfCUDA=floating_and_complex_types_and(torch.float16),
+           dtypesIfCUDA=floating_and_complex_types_and(torch.float16, *[torch.bfloat16] if CUDA11OrLater else []),
            sample_inputs_func=sample_inputs_matrix_exp,
            supports_out=False),
     OpInfo('matmul',
@@ -5525,7 +5635,7 @@
     UnaryUfuncInfo('round',
                    ref=np.round,
                    dtypes=floating_types_and(torch.bfloat16),
-                   dtypesIfCUDA=floating_types_and(torch.half),
+                   dtypesIfCUDA=floating_types_and(torch.half, torch.bfloat16),
                    assert_autodiffed=True,),
     UnaryUfuncInfo('sin',
                    ref=np.sin,
@@ -5593,6 +5703,21 @@
                        SkipInfo('TestUnaryUfuncs', 'test_reference_numerics_hard',
                                 device_type='cpu', dtypes=[torch.complex64])
                    )),
+    OpInfo('split',
+           dtypes=all_types_and_complex_and(torch.bfloat16, torch.half, torch.bool),
+           sample_inputs_func=partial(sample_inputs_split, list_args=False),
+           supports_out=False,
+           assert_autodiffed=True),
+    OpInfo('split',
+           variant_test_name='list_args',
+           dtypes=all_types_and_complex_and(torch.bfloat16, torch.half, torch.bool),
+           sample_inputs_func=partial(sample_inputs_split, list_args=True),
+           supports_out=False),
+    OpInfo('split_with_sizes',
+           dtypes=all_types_and_complex_and(torch.bfloat16, torch.half, torch.bool),
+           sample_inputs_func=sample_inputs_split_with_sizes,
+           supports_out=False,
+           assert_autodiffed=True),
     OpInfo('__radd__',
            op=torch.Tensor.__radd__,
            dtypes=all_types_and_complex_and(torch.bfloat16, torch.half, torch.bool),
@@ -5619,6 +5744,23 @@
            assert_autodiffed=True,
            supports_forward_ad=True,
            autodiff_nonfusible_nodes=['aten::mul'],),
+    OpInfo('__rmatmul__',
+           op=torch.Tensor.__rmatmul__,
+           dtypes=floating_types(),
+           dtypesIfCPU=all_types_and_complex(),
+           dtypesIfCUDA=floating_types_and(torch.float16, torch.complex64, torch.complex128),
+           dtypesIfROCM=floating_types_and(torch.half),
+           assert_autodiffed=True,
+           sample_inputs_func=sample_inputs_matmul,
+           supports_out=False,
+           skips=(
+               SkipInfo('TestCommon', 'test_variant_consistency_jit',),
+               # https://github.com/pytorch/pytorch/issues/55755
+               SkipInfo('TestOpInfo', 'test_unsupported_dtypes',
+                        device_type='cpu', dtypes=(torch.float16,)),
+               # https://github.com/pytorch/pytorch/pull/57934#issuecomment-840091579
+               SkipInfo('TestOpInfo', 'test_unsupported_dtypes',
+                        device_type='cuda', dtypes=(torch.bfloat16,)),)),
     OpInfo('__rpow__',
            op=torch.Tensor.__rpow__,
            dtypes=all_types_and_complex_and(torch.bfloat16, torch.half, torch.bool),
@@ -5770,7 +5912,7 @@
                    aliases=('fix', ),
                    ref=np.trunc,
                    dtypes=floating_types_and(torch.bfloat16),
-                   dtypesIfCUDA=floating_types_and(torch.float16),
+                   dtypesIfCUDA=floating_types_and(torch.float16, torch.bfloat16),
                    assert_autodiffed=True),
     UnaryUfuncInfo('exp2',
                    aliases=('special.exp2', ),
@@ -5900,6 +6042,7 @@
                    decorators=(precisionOverride({torch.float16: 1e-2,
                                                   torch.bfloat16: 1e-2}),),
                    safe_casts_outputs=True,
+                   supports_forward_ad=True,
                    supports_complex_to_float=True),
     OpInfo('linalg.solve',
            aten_name='linalg_solve',
@@ -6450,12 +6593,13 @@
            ),
     OpInfo('logcumsumexp',
            dtypes=floating_types_and(),
-           dtypesIfCUDA=floating_types_and(torch.half),
+           dtypesIfCUDA=floating_types_and(torch.half, torch.bfloat16),
            skips=(
                # AssertionError: UserWarning not triggered : Resized a non-empty tensor but did not warn about it.
                SkipInfo('TestCommon', 'test_out', dtypes=(torch.float32,), device_type='cuda'),
-               # logcumsumexp_backward not implemented for 'Half
-               SkipInfo('TestOpInfo', 'test_supported_backward', dtypes=(torch.float16,), device_type='cuda'),
+               # logcumsumexp_backward not implemented for Half & BFloat16
+               SkipInfo('TestOpInfo', 'test_supported_backward',
+                        dtypes=(torch.float16, torch.bfloat16), device_type='cuda'),
            ),
            sample_inputs_func=sample_inputs_logcumsumexp),
     UnaryUfuncInfo('sigmoid',
@@ -6706,33 +6850,6 @@
     set_rng_seed(SEED)
     return [
         ('t', (1, 2), NO_ARGS, '', (False,)),
-<<<<<<< HEAD
-        ('fmod', (S, S, S), (1.5,), '', (True,)),
-        ('fmod', (), (1.5,), 'scalar', (True,)),
-        ('fmod', (S, S, S), (non_differentiable(torch.rand(S, S, S) + 1.5),), 'tensor'),
-        ('fmod', (S,), (non_differentiable(torch.rand(S, S, S) + 1.5),), 'tensor_broadcast_lhs'),
-        ('fmod', (S, S, S), (non_differentiable(torch.rand(S) + 1.5),), 'tensor_broadcast_rhs'),
-        ('fmod', (S, 1, S), (non_differentiable(torch.rand(S, S) + 1.5),), 'tensor_broadcast_all'),
-        ('fmod', (), (non_differentiable(uniform_scalar(1.5)),), 'scalar_tensor'),
-        ('fmod', (), (non_differentiable(torch.rand(S, S, S) + 1.5),), 'scalar_tensor_broadcast_lhs'),
-        ('fmod', (S, S, S), (non_differentiable(uniform_scalar(1.5)),), 'scalar_tensor_broadcast_rhs'),
-        ('remainder', (S, S, S), (1.5,), '', (True,)),
-        ('remainder', (), (1.5,), 'scalar', (True,)),
-        ('remainder', (S, S, S), (non_differentiable(torch.rand(S, S, S) + 1.5),), 'tensor'),
-        ('remainder', (S,), (non_differentiable(torch.rand(S, S, S) + 1.5),), 'tensor_broadcast_lhs'),
-        ('remainder', (S, 1, S), (non_differentiable(torch.rand(S, S) + 1.5),), 'tensor_broadcast_all'),
-        ('remainder', (), (non_differentiable(uniform_scalar(1.5)),), 'scalar_tensor'),
-        ('remainder', (), (non_differentiable(torch.rand(S, S, S) + 1.5),), 'scalar_tensor_broadcast_lhs'),
-        ('kthvalue', (S, S, S), (2,)),
-        ('kthvalue', (S, S, S), (2, 1,), 'dim', (), [1]),
-        ('kthvalue', (S, S, S), (2, 1, True,), 'keepdim_dim', (), [1]),
-        ('kthvalue', (S,), (2, 0,), 'dim_1d', (), [1]),
-        ('kthvalue', (S,), (2, 0, True,), 'keepdim_dim_1d', (), [1]),
-        ('kthvalue', (), (1,), 'scalar', (), ()),
-        ('kthvalue', (), (1, 0,), 'scalar_dim', (), [1]),
-        ('kthvalue', (), (1, 0, True), 'scalar_keepdim_dim', (), [1]),
-=======
->>>>>>> cab48494
         ('median', (S, S, S), NO_ARGS),
         ('median', (S, S, S), (1,), 'dim', (), [0]),
         ('median', (S, S, S), (1, True,), 'keepdim_dim', (), [0]),
@@ -6790,70 +6907,10 @@
         ('norm', (), (3, 0), '3_dim_scalar', (), [1]),
         ('norm', (), (2, 0, True), 'keepdim_2_dim_scalar', (), [1]),
         ('norm', (), (3, 0, True), 'keepdim_3_dim_scalar', (), [1]),
-<<<<<<< HEAD
-        ('clone', (S, M, S), NO_ARGS),
-        ('clone', (), NO_ARGS, 'scalar'),
-        ('contiguous', (S, S), NO_ARGS, '', (True,)),
-        ('contiguous', torch.randn(S, S).transpose(0, 1), NO_ARGS, 'not_contiguous', (True,)),
-        ('diag_embed', (S, S), NO_ARGS),
-        ('diagonal', (M, M), NO_ARGS, '2d'),
-        ('diagonal', (3, 5), NO_ARGS, '2d_wide'),
-        ('diagonal', (3, 5), (2,), '2d_wide_pos'),
-        ('diagonal', (3, 5), (-2,), '2d_wide_neg'),
-        ('diagonal', (5, 3), NO_ARGS, '2d_tall'),
-        ('diagonal', (5, 3), (2,), '2d_tall_pos'),
-        ('diagonal', (5, 3), (-2,), '2d_tall_neg'),
-        ('diagonal', (M, M), (1,), '2d_1'),
-        ('diagonal', (M, M), (2,), '2d_2'),
-        ('diagonal', (M, M, M), (1, 1, 2), '3d_1'),
-        ('diagonal', (M, M, M), (2, 0, 1), '3d_2'),
-        ('diagonal', (M, M, M), (-2, 0, 1), '3d_3'),
-        ('tril', (M, M), NO_ARGS),
-        ('tril', (M, M), (2,), 'idx'),
-        ('tril', (S, M, M), NO_ARGS, 'batched'),
-        ('tril', (S, M, M), (2,), 'batched_idx'),
-        ('tril', (3, 3, S, S), NO_ARGS, 'more_batched'),
-        ('triu', (M, M), NO_ARGS),
-        ('triu', (M, M), (2,), 'idx'),
-        ('triu', (S, M, M), NO_ARGS, 'batched'),
-        ('triu', (S, M, M), (2,), 'batched_idx'),
-        ('triu', (3, 3, S, S), NO_ARGS, 'more_batched'),
-        ('cross', (S, 3), ((S, 3),)),
-        ('cross', (S, 3, S), ((S, 3, S), 1), 'dim'),
-        ('fill_', (S, S, S), (1,), 'number'),
-        ('fill_', (), (1,), 'number_scalar'),
-        ('fill_', (S, S, S), ((),), 'variable'),
-        ('split', (S, S, S), (2,), '', (True,)),
-        ('split', (S, S, S), (S, 1), 'dim', (True,), [1]),
-        ('split', (S, S, S), ([int(S / 3), S - int(S / 3) * 2, int(S / 3)],), 'size_list',
-            (True, 'aten::split_with_sizes')),
-        ('split', (S, S, S), ([int(S / 2), S - int(S / 2) * 2, int(S / 2)], 2), 'size_list_dim',
-            (True, 'aten::split_with_sizes'), [1]),
-        ('split_with_sizes', (S, S, S), ([int(S / 3), S - int(S / 3) * 2, int(S / 3)],), '', (True,)),
-        ('split_with_sizes', (S, S, S), ([int(S / 3), S - int(S / 3), 0],), 'size_0', (True, )),
-        ('split_with_sizes', (S, S, S), ([int(S / 3), S - int(S / 3) * 2, int(S / 3)],), 'dim', (True, ), [1]),
-        ('tensor_split', (S, S, S), (3,), 'sections', (False,)),
-        ('tensor_split', (S, S, S), (3, 1), 'sections_dim', (False,), [1]),
-        ('tensor_split', (S, S, S), ([2, 4],), 'indices', (False,)),
-        ('tensor_split', (S, S, S), ([2, 4], 1), 'indices_dim', (False,), [1]),
-        ('resize_', (S, S, S), (torch.Size([S * S, S])), 'fewer_dims'),
-        ('resize_', (), (dont_convert(()),), 'scalar'),
-        ('resize_', (), (torch.Size([1, 1, 1])), 'scalar_to_dims'),
-        ('resize_as_', (), (non_differentiable(torch.tensor(5.)),), 'scalar'),
-        ('resize_as_', (), (non_differentiable(torch.randn((1, 1, 1))),), 'scalar_to_dims'),
-        ('resize_as_', (S, S, S), (non_differentiable(torch.randn(S * S, S)),)),
-        ('where', (M, M), (mask_not_all_zeros((M, M)), (M, M)), '', (True,)),
-        ('where', (M, 1, M), (mask_not_all_zeros((M, M)), (M, M, 1)), 'broadcast_all', (True,)),
-        ('where', (), (bernoulli_scalar(), ()), 'scalar', (True,)),
-        ('where', (M, 1, M), (bernoulli_scalar(), (M, M, 1)), 'scalar_broadcast_mask', (True,)),
-        ('where', (), (mask_not_all_zeros((M, M)), ()), 'scalar_broadcast_non_mask', (True,)),
-        ('to_sparse', (S, S), (), '', (), (), [], lambda x: x.to_dense())
-=======
         ('cross', (S, 3), ((S, 3),)),
         ('cross', (S, 3, S), ((S, 3, S), 1), 'dim'),
         ('to_sparse', (S, S), (), '', (), (), [], lambda x: x.to_dense()),
         ('to_sparse', (S, S), (1,), 'dim', (), (), [], lambda x: x.to_dense())
->>>>>>> cab48494
     ]
 
 def create_input(call_args, requires_grad=True, non_contiguous=False, call_kwargs=None, dtype=torch.double, device=None):
