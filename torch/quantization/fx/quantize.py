import torch
from torch.fx import (
    GraphModule,
    Proxy,
    map_arg
)

from torch.fx.graph import (
    Graph,
    Node,
)

from torch.fx.node import Argument

from torch.quantization import (
    propagate_qconfig_,
    convert,
)

from ..quantization_mappings import (
    get_default_qat_module_mappings,
)

from ..quantize import (
    _remove_qconfig,
    is_activation_post_process
)

from ..utils import (
    get_combined_dict,
    get_qconfig_dtypes,
    weight_is_quantized,
    activation_is_statically_quantized,
    activation_is_int8_quantized,
    activation_dtype,
    weight_dtype,
)

from .pattern_utils import (
    is_match,
    get_default_quant_patterns,
    get_default_output_activation_post_process_map,
    Pattern,
)

from .graph_module import (
    is_observed_module,
    is_observed_standalone_module,
    ObservedGraphModule,
    ObservedStandaloneGraphModule,
    QuantizedGraphModule,
)

from .quantization_patterns import (
    binary_op_supported_dtypes,
    binary_reference_op_supported_dtypes,
    BinaryOpQuantizeHandler,
    CatQuantizeHandler,
    CopyNodeQuantizeHandler,
    CustomModuleQuantizeHandler,
    QuantizeHandler,
    StandaloneModuleQuantizeHandler,
)

from .utils import (
    _parent_name,
    all_node_args_have_no_tensors,
    is_get_tensor_info_node,
    quantize_node,
    get_custom_module_class_keys,
    get_new_attr_name_with_prefix,
    collect_producer_nodes,
    graph_module_from_producer_nodes,
    assert_and_get_unique_device,
    node_return_type_is_int,
    node_bool_tensor_arg_indexes,
)

from .qconfig_utils import (
    convert_dict_to_ordered_dict,
    generate_qconfig_map,
    get_flattened_qconfig_dict,
    QConfigAny,
)

import operator

from typing import Any, Callable, Dict, List, Optional, Set, Tuple, Union

# Define helper types
MatchResult = Tuple[Node, List[Node], Optional[Pattern], QuantizeHandler,
                    QConfigAny]

# ------------------------
# Helper Functions
# ------------------------
def qat_swap_modules(
        root: torch.nn.Module,
        additional_qat_module_mapping: Dict[Callable, Callable]) -> None:
    all_mappings = get_combined_dict(
        get_default_qat_module_mappings(), additional_qat_module_mapping)
    convert(root, mapping=all_mappings, inplace=True, remove_qconfig=False)

def get_standalone_module_configs(
    node: Node,
    modules: Dict[str, torch.nn.Module],
    prepare_custom_config_dict: Dict[str, Any],
    qconfig: QConfigAny,
) -> Tuple[Dict[str, Any], Dict[str, Any]]:
    """
    Returns the standalone module qconfig_dict and prepare_config_dict
    for `node`, assuming that the module pointed to by `node` is
    a standalone modules.
    """
    standalone_module = modules[node.target]  # type: ignore[index]
    standalone_module_name_configs = \
        prepare_custom_config_dict.get("standalone_module_name", [])
    standalone_module_class_configs = \
        prepare_custom_config_dict.get("standalone_module_class", [])
    class_config_map = {x[0]: (x[1], x[2]) for x in standalone_module_class_configs}
    name_config_map = {x[0]: (x[1], x[2]) for x in standalone_module_name_configs}
    config = class_config_map.get(type(standalone_module), (None, None))
    config = name_config_map.get(node.target, config)
    sm_qconfig_dict = {"": qconfig} if config[0] is None else config[0]
    sm_prepare_config_dict = {} if config[1] is None else config[1]
    return sm_qconfig_dict, sm_prepare_config_dict


def insert_observer(
    node: Node,
    observer: torch.quantization.ObserverBase,
    model: torch.nn.Module,
    modules: Dict[str, torch.nn.Module],
    graph: Graph,
) -> Node:
    """
    Attaches `observer` to `model`, and creates a node which calls
    `observer` on the output of `node`.
    """
    model_device = assert_and_get_unique_device(model)
    if model_device:
        observer.to(model_device)
    # add observer module as attribute
    prefix = node.name + '_activation_post_process_'
    get_new_observer_name = get_new_attr_name_with_prefix(prefix)
    observer_name = get_new_observer_name(model)
    setattr(model, observer_name, observer)
    modules[observer_name] = observer
    with graph.inserting_after(node):
        new_obs = graph.create_node(
            'call_module', observer_name, (node,), {})
    return new_obs

def get_target_activation_dtype_for_node(
    node: Node,
    qconfig: QConfigAny,
    inputs_seen_counter: int,
    outputs_seen_counter: int,
    input_quantized_idxs: List[int],
    output_quantized_idxs: List[int],
    qhandler: Optional[QuantizeHandler],
    modules: Dict[str, torch.nn.Module],
    cache_for_no_tensor_check: Dict[Node, bool],
) -> Optional[torch.dtype]:
    """
    Returns the expected dtype of the input and output of this node after
    convert. If the value is not None, it represents the dtype of the
    Tensor. If the value is None, it means the value is not a Tensor.

    Note: this is for activations only, weight dtypes are not handled here.

    TODO(future PR, if needed): explicitly spell out the non-Tensor
    dtypes.
    """
    if node.op == 'placeholder':
        if inputs_seen_counter in input_quantized_idxs:
            return torch.quint8
        else:
            # if dtype is fp32 (default), do nothing
            # note: other dtypes are not supported
            return torch.float

    elif node.op in ('call_module', 'call_method', 'call_function'):
        args_have_no_tensors = \
            all_node_args_have_no_tensors(
                node, modules, cache_for_no_tensor_check)
        if args_have_no_tensors:
            return None

        # TODO(future PR): consider stopping matching getitem
        is_getitem = node.op == 'call_function' and \
            node.target == operator.getitem
        if is_getitem:
            return torch.float

        # get qconfig to determine the eventual dtype of this node
        if qconfig is not None:
            if qhandler is not None and qhandler.input_output_observed():
                act_dtype, weight_dtype, act_compute_dtype = \
                    get_qconfig_dtypes(qconfig)
                return act_dtype
            else:
                return torch.float
        else:
            return torch.float

    elif node.op == 'get_attr':
        return torch.float

    elif node.op == 'output':
        if outputs_seen_counter in output_quantized_idxs:
            return torch.quint8
        else:
            # if dtype is fp32 (default), do nothing
            # note: other dtypes are not supported
            return torch.float

    else:
        raise AssertionError(f'need to handle {node.format_node()}')

def maybe_insert_input_observer_for_arg_or_kwarg(
    node: Union[Node, Any],
    arg: Argument,
    qconfig: QConfigAny,
    model: torch.nn.Module,
    modules: Dict[str, torch.nn.Module],
    graph: Graph,
    node_name_to_target_dtype: Dict[str, Any],
    qhandler: Optional[QuantizeHandler],
    prepare_custom_config_dict: Dict[str, Any],
) -> Argument:
    """
    Given a `node` and an `arg`, inserts an input observer between
    `node` and `arg` if necessary.
    """
    # for ops such as torch.cat([x0, x1]),
    # traverse through the list
    if isinstance(arg, (list, tuple)):
        new_arg_to_return = []
        for inner_arg in arg:
            new_inner_arg = maybe_insert_input_observer_for_arg_or_kwarg(
                node, inner_arg, qconfig, model, modules,
                graph, node_name_to_target_dtype,
                qhandler, prepare_custom_config_dict)
            new_arg_to_return.append(new_inner_arg)
        return new_arg_to_return

    if not isinstance(arg, Node):
        return arg
    assert isinstance(arg, Node)

    # default (no observer)
    new_arg = arg

    is_standalone_module = qhandler is not None and \
        isinstance(qhandler, StandaloneModuleQuantizeHandler)

    if not is_standalone_module:
        # regular flow for most nodes, except standalone modules
        is_weight = node_arg_is_weight(node, arg)
        assert qconfig is not None
        act_post_process_ctr = qconfig.weight if is_weight else \
            qconfig.activation
        is_bias = node_arg_is_bias(node, arg)
        is_activation = not (is_weight or is_bias)
        weight_needs_obs = is_weight and weight_is_quantized(qconfig)
        bias_needs_obs = \
            (is_bias and activation_dtype(qconfig) == torch.float16) and \
            weight_dtype(qconfig) == torch.float16

        arg_dtype = node_name_to_target_dtype[arg.name]
        node_dtype = node_name_to_target_dtype[node.name]
        dtype_changes_and_second_dtype_not_float = (
            # if the dtypes are different, we need an observer
            (arg_dtype != node_dtype) and
            # except if the second dtype is float, a dequant will be inserted
            # without an observer in convert
            # TODO(future PR): change this so a placeholder is inserted for
            # future dequants, to make the logic easier to understand
            (node_dtype != torch.float) and
            # if arg is a bool tensor or not a tensor, do not insert observer
            (arg_dtype not in (torch.bool, None)) and
            (is_activation and activation_is_statically_quantized(qconfig))
        )

        needs_obs = (
            weight_needs_obs or
            bias_needs_obs or
            dtype_changes_and_second_dtype_not_float
        )

    else:
        # custom flow for standalone modules
        _sm_qconfig_dict, sm_prepare_config_dict = \
            get_standalone_module_configs(
                node, modules, prepare_custom_config_dict, qconfig)

        sm_input_quantized_idxs = \
            sm_prepare_config_dict.get('input_quantized_idxs', [])
        # for args, this is set to the index of the current arg
        # for kwargs, this is left at None
        cur_input_idx = None
        for arg_idx, arg_to_check in enumerate(node.args):
            if arg_to_check is arg:
                cur_input_idx = arg_idx
                break

        if cur_input_idx is None:
            needs_obs = False
        else:
            arg_dtype = node_name_to_target_dtype[arg.name]
            node_dtype = torch.quint8 if cur_input_idx in sm_input_quantized_idxs \
                else torch.float
            needs_obs = (
                (arg_dtype != node_dtype) and
                (node_dtype != torch.float)
            )

    if needs_obs:

        new_obs_mod = act_post_process_ctr()
        existing_obs_node = None

        # Before using the new observer, check if an observer
        # of the correct type already exists. If it does, use it.
        # This prevents duplicate observer insertions if a node is
        # used by multiple nodes.
        for maybe_obs_node, _ in arg.users.items():
            if maybe_obs_node.op == 'call_module':
                maybe_obs_mod = modules[maybe_obs_node.target]  # type: ignore[index]
                if (
                    type(maybe_obs_mod) == type(new_obs_mod) and
                    node_name_to_target_dtype[maybe_obs_node.name] == node_dtype
                ):
                    existing_obs_node = maybe_obs_node
                    break

        if existing_obs_node is None:
            new_obs_node = insert_observer(
                arg, new_obs_mod, model, modules, graph)
            # set the type, so the next node can read it
            node_name_to_target_dtype[new_obs_node.name] = node_dtype
            # override this arg to be the observed arg
            new_arg = new_obs_node
        else:
            new_arg = existing_obs_node

    return new_arg


def maybe_insert_input_observers_for_node(
    node: Node,
    qconfig: QConfigAny,
    model: torch.nn.Module,
    modules: Dict[str, torch.nn.Module],
    graph: Graph,
    node_name_to_target_dtype: Dict[str, Any],
    qhandler: Optional[QuantizeHandler],
    prepare_custom_config_dict: Dict[str, Any],
) -> None:
    """
    If needed, inserts observers to the input args and kwargs of `node`.
    Note: modifies `node` inplace.

    For example, if cur_node needs an observer after prev_node, we change from

      prev_node -> cur_node

    To

      prev_node -> obs -> cur_node
    """
    if qconfig is None:
        # if quantization is turned off for this node, we do not need
        # to insert input observers
        return
    assert qconfig is not None

    # Look through every input arg.  If that arg's target dtype does not
    # match the current node's target dtype, insert an observer.
    new_args = []
    for arg in node.args:
        new_arg = maybe_insert_input_observer_for_arg_or_kwarg(
            node, arg, qconfig, model, modules, graph,
            node_name_to_target_dtype,
            qhandler, prepare_custom_config_dict)
        new_args.append(new_arg)

    new_kwargs = {}
    for k, kwarg in node.kwargs.items():
        new_kwarg = maybe_insert_input_observer_for_arg_or_kwarg(
            node, kwarg, qconfig, model, modules, graph,
            node_name_to_target_dtype,
            qhandler, prepare_custom_config_dict)
        new_kwargs[k] = new_kwarg

    # assign the new args and kwargs to the node, inplace
    node.args = tuple(new_args)
    node.kwargs = new_kwargs  # type: ignore[assignment]


def maybe_insert_output_observer_for_node(
    node: Node,
    model: torch.nn.Module,
    modules: Dict[str, torch.nn.Module],
    graph: Graph,
    matches: Dict[str, MatchResult],
    node_name_to_target_dtype: Dict[str, Any],
    matched_pattern: Any,
    qhandler: Optional[QuantizeHandler],
) -> Optional[Node]:
    """
    If `node` needs an output observer, creates it, inserts it into `graph`
    and returns it.

    If `node` does not need an output observer, returns None.
    """
    root_node, matched_nodes, pattern, qhandler, qconfig = matches.get(
        node.name, (None, None, None, None, None))

    if qhandler is not None:
        assert qconfig is not None

        is_standalone_module = qhandler is not None and \
            isinstance(qhandler, StandaloneModuleQuantizeHandler)

        should_insert_observer = \
            qhandler.should_insert_observer_for_output(
                qconfig, model.training)
        # TODO(future PR): move the following logic to
        # should_insert_observer_for_output
        should_insert_observer = should_insert_observer and \
            activation_is_statically_quantized(qconfig)

        # we never insert observers to output of standalone module, we assume
        # if needed, they are inserted inside the standalone module
        should_insert_observer = should_insert_observer and \
            (not is_standalone_module)

        if should_insert_observer:
            act_post_process_ctr = qconfig.activation
            if activation_is_int8_quantized(qconfig):
                act_post_process_ctr = \
                    get_default_output_activation_post_process_map().get(
                        matched_pattern,
                        act_post_process_ctr)
            observer = act_post_process_ctr()
            new_obs = insert_observer(node, observer, model, modules, graph)
            # set the type, so the next node can read it
            node_name_to_target_dtype[new_obs.name] = \
                node_name_to_target_dtype[node.name]
            return new_obs

    elif node.op == 'output':
        prev_node = node.args[0]
        assert isinstance(prev_node, Node)
        prev_node_dtype = node_name_to_target_dtype[prev_node.name]
        node_dtype = node_name_to_target_dtype[node.name]
        should_insert_observer = (
            prev_node_dtype == torch.float and
            node_dtype != torch.float
        )
        if should_insert_observer:
            assert qconfig is not None
            observer = qconfig.activation()
            new_obs = insert_observer(
                prev_node, observer, model, modules, graph)
            # set the type, so the next node can read it
            node_name_to_target_dtype[new_obs.name] = node_dtype
            return new_obs

    return None

def maybe_insert_observers_before_graph_output(
    graph_output_node: Node,
    output_quantized_idxs: List[int],
    node_name_to_target_dtype: Dict[str, torch.dtype],
    qconfig_map: Dict[str, QConfigAny],
    model: torch.nn.Module,
    modules: Dict[str, torch.nn.Module],
    graph: Graph,
) -> None:
    """
    If the output needs to be quantized and there are any nodes
    in the output which are not already observed, inserts observers
    for those nodes.
    """

    # TODO(future PR): update the output_quantized_idxs API to match
    # arbitrary data structures. There is always a single output, and
    # that output can have arbitrary nesting of values. List[int] is
    # not the right data type for this.
    assert output_quantized_idxs == [0] or output_quantized_idxs == [], \
        'unrecognized format of output_quantized_idxs'

    # Currently dequants are inserted in the convert step. So, we only
    # have to do anything if the output is hardcoded to be quantized
    if output_quantized_idxs == []:
        return
    # TODO(future PR): support more dtypes in model outputs, if necessary
    output_target_dtype = torch.quint8

    def _recursive_maybe_replace_node_with_obs(
        maybe_node: Argument,
        target_dtype: torch.dtype,
        node_name_to_target_dtype: Dict[str, torch.dtype],
        qconfig_map: Dict[str, QConfigAny],
        model: torch.nn.Module,
        modules: Dict[str, torch.nn.Module],
        graph: Graph,
    ) -> Argument:
        """
        Navigate an arbitrary data structure of lists, tuples, dicts.
        For each container type, recurse on all inputs. Once any Node
        is found, insert an observer if needed and do not recurse further.

        For example, given a structure of

          {'foo1': [[bar1]], 'foo2': {'foo3': [[[bar3]]]}}

        we recurse down to bar1 and bar3, observe them if necessary,
        and if we inserted an observer then replace the original node
        with its observer.

        Returns the data structure with all nodes needing observation being
        replaced by their observers.
        """
        if isinstance(maybe_node, Node):
            # check dtype of this node
            this_node_dtype = node_name_to_target_dtype[maybe_node.name]
            if this_node_dtype != target_dtype:
                # insert observer
                qconfig = qconfig_map.get(maybe_node.name)
                # TODO(future PR): see if we need to allow specifying qconfig
                #   on output nodes, to remove the restriction below.
                assert qconfig is not None, \
                    'Quantizing the output node without a qconfig is not supported'
                observer_mod = qconfig.activation()
                observer_node = insert_observer(
                    maybe_node, observer_mod, model, modules, graph)
                return observer_node
            else:
                return maybe_node
        elif isinstance(maybe_node, (list, tuple)):
            results = []
            for inner_node in maybe_node:
                results.append(_recursive_maybe_replace_node_with_obs(
                    inner_node, target_dtype, node_name_to_target_dtype,
                    qconfig_map, model, modules, graph))
            if isinstance(maybe_node, list):
                return results
            else:
                return tuple(results)
        elif isinstance(maybe_node, dict):
            results_dict = {}
            for k, inner_v in maybe_node.items():
                results_dict[k] = _recursive_maybe_replace_node_with_obs(
                    inner_v, target_dtype, node_name_to_target_dtype,
                    qconfig_map, model, modules, graph)
            return results_dict
        else:
            return results

    new_args = []
    for old_arg in graph_output_node.args:
        new_args.append(
            _recursive_maybe_replace_node_with_obs(
                old_arg, output_target_dtype, node_name_to_target_dtype,
                qconfig_map, model, modules, graph))

    graph_output_node.args = new_args  # type: ignore[assignment]


def maybe_propagate_dtype_for_node(
    node: Node,
    target_dtype: torch.dtype,
    node_name_to_target_dtype: Dict[str, torch.dtype],
    matches: Dict[str, MatchResult],
) -> None:
    """
    Assigns `target_dtype` to `node`. If `node` is matched to an instance
    of `CopyNodeQuantizeHandler`, also call this function recursively on
    the first argument, to propagate the dtype to the caller.
    """
    node_name_to_target_dtype[node.name] = target_dtype
    # if this is a copy node, propagate to first arg
    root_node, matched_nodes, pattern, qhandler, qconfig = matches.get(
        node.name, (None, None, None, None, None))
    if isinstance(qhandler, CopyNodeQuantizeHandler):
        prev_node = node.args[0]
        if isinstance(prev_node, Node):
            maybe_propagate_dtype_for_node(
                prev_node, target_dtype, node_name_to_target_dtype, matches)

def propagate_dtypes_for_known_nodes(
    graph: Graph,
    node_name_to_target_dtype: Dict[str, torch.dtype],
    matches: Dict[str, MatchResult],
) -> None:
    """
    Currently we assume that inputs to the graph are either `torch.float` or
    `torch.quint8`, which is not always correct. For ops such as
    `x.masked_fill(mask, value)`, we know that the dtype of  `mask` is a
    `BoolTensor`. Propagate this information throughout the graph.

    Note: not all dtypes in the graph will be correct after this pass, but a
    higher percentage of them will be correct. Hopefully in the future we can
    replace this with a better way to reason about dtypes of tensors.
    """
    for node in graph.nodes:
        bool_arg_idxs = node_bool_tensor_arg_indexes(node)
        for bool_arg_idx in bool_arg_idxs:
            cur_node = node.args[bool_arg_idx]
            maybe_propagate_dtype_for_node(
                cur_node, torch.bool, node_name_to_target_dtype, matches)

def adjust_observers_for_cat(
    node: Node,
    model: torch.nn.Module,
    modules: Dict[str, torch.nn.Module],
) -> None:
    """
    Ensures that for quantized `torch.cat` nodes, we share an observer
    for all input arguments as well as the output argument. In detail, given
    a graph of

      x0 -> obs0 -> cat -> x2
                  /
      x1 -> obs1 /

    where node obs0 points to observer instance observer0,
    obs1 points to observer1 and obs2 points to observer2, we make nodes obs1
    and ob2 point to observer0.
    """
    # find the observer module to use
    first_arg = node.args[0]
    assert isinstance(first_arg, (list, tuple))
    first_arg_arg = first_arg[0]

    # if we have a graph such as
    #   observed_node -> non_observed_node -> cat
    # we need to navigate up to the first observer
    iteration_guard = 0
    while not is_activation_post_process_node(first_arg_arg, modules):
        first_arg_arg = first_arg_arg.args[0]
        iteration_guard += 1
        if iteration_guard > 10000:
            raise AssertionError('Unable to find observer of previous node')

    assert isinstance(first_arg_arg, Node)
    target_to_use = first_arg_arg.target
    assert isinstance(target_to_use, str)
    obs_mod_to_use = modules[target_to_use]

    # set all other input observer nodes to use that module
    for input_idx, input_arg in enumerate(first_arg):
        if input_idx == 0:
            continue
        iteration_guard = 0
        while not is_activation_post_process_node(input_arg, modules):
            input_arg = input_arg.args[0]
            iteration_guard += 1
            if iteration_guard > 10000:
                raise AssertionError('Unable to find observer of previous node')

        parent_name, name = _parent_name(input_arg.target)
        setattr(modules[parent_name], name, obs_mod_to_use)

    # set the output observer node to use that module
    for output_obs_node, _ in node.users.items():
        assert is_activation_post_process_node(output_obs_node, modules)
        parent_name, name = _parent_name(output_obs_node.target)
        setattr(modules[parent_name], name, obs_mod_to_use)

    # TODO(future PR): delete the orphaned observer modules

def insert_observers_for_model(
    model: GraphModule,
    modules: Dict[str, torch.nn.Module],
    matches: Dict[str, MatchResult],
    qconfig_map: Dict[str, QConfigAny],
    graph: Graph,
    prepare_custom_config_dict: Dict[str, Any],
    input_quantized_idxs: List[int],
    output_quantized_idxs: List[int],
) -> Optional[Node]:
    """
    Inserts observers, using the following high level algorithm:

    For each node in the graph:
      1. determine the target dtype of this node in the quantized graph, and save
           it for future steps
      2. determine the target dtype or all args and kwargs of this node
      3. if any arg or kwarg's target dtype does not match the current node's
           dtype, insert an observer
      4. if the current node needs an output observer, insert it

    For example:

    - starting graph:
        x0 -> linear -> x1

    - observed graph after processing x0:
        x0(fp32)

    - observed graph after processing linear:
        x0(fp32) -> x0_obs0(int8) -> linear(int8) -> linear_obs0(int8)

    - observed graph after processing x1:
        x0(fp32) -> x0_obs0(int8) -> linear(int8) -> linear_obs0(int8) -> x1

    After a node is processed, the naive observer placement is guaranteed to be
    complete for that node and all of its predecessors. There can be future
    passes which optimize the graph by deduplicating observers, etc.
    """

    node_name_to_target_dtype: Dict[str, Any] = {}
    cache_for_no_tensor_check: Dict[Node, bool] = dict()

    inputs_seen_counter = 0
    outputs_seen_counter = 0
    results_node = None

    # first, populate the dtype map based only on qconfig and qhandler
    # this assumes:
    # graph inputs are fp32 by default, and int8 where overriden
    # other nodes output dtype is specified by the qconfig
    modules = dict(model.named_modules(remove_duplicate=False))
    for node in model.graph.nodes:
        root_node, matched_nodes, pattern, qhandler, qconfig = matches.get(
            node.name, (None, None, None, None, None))
        node_name_to_target_dtype[node.name] = get_target_activation_dtype_for_node(
            node, qconfig, inputs_seen_counter, outputs_seen_counter,
            input_quantized_idxs, output_quantized_idxs, qhandler,
            modules, cache_for_no_tensor_check)

    # Second, for nodes with known input dtypes, propagate them throughout the
    # graph. For example, if there is a call such as
    #   x1 = x0.masked_fill(mask, 1)
    # we propagate the type of mask to be torch.bool
    propagate_dtypes_for_known_nodes(
        model.graph, node_name_to_target_dtype, matches)

    # After this point, the current node and all of its arguments
    # have a dtype assigned. Now, we insert observers for inputs
    # of this node (if needed for this node), and the output of this node
    # (if needed for this node).

    # Since we are mutating the graph as we go, we iterate over the original
    # nodes before observer insertion, instead of model.graph.nodes.
    nodes_before_observation = list(model.graph.nodes)

    for node in nodes_before_observation:

        # check for matches
        root_node, matched_nodes, pattern, qhandler, qconfig = matches.get(
            node.name, (None, None, None, None, None))

        if node.op == 'placeholder':
            # if a graph input is in fp32, it does not need observation
            # if a graph input is in int8, we assume the observation happens
            #   outside of the graph, and no additional observation is needed
            pass

        elif node.op in ('call_module', 'call_method', 'call_function', 'output'):
            modules = dict(model.named_modules(remove_duplicate=False))
            this_node_dtype = node_name_to_target_dtype[node.name]
            output_not_a_tensor = this_node_dtype is None
            # TODO(future PR): consider stopping matching getitem
            is_getitem = node.op == 'call_function' and \
                node.target == operator.getitem

            skip_inserting_observers = (
                (qconfig is None) or
                output_not_a_tensor or
                is_getitem
            ) and (not node.op == 'output')

            if not skip_inserting_observers:
                if node.op != 'output':
                    # this modifies node inplace
                    maybe_insert_input_observers_for_node(
                        node, qconfig, model, modules, graph,
                        node_name_to_target_dtype,
                        qhandler, prepare_custom_config_dict)

                    is_last_node_of_pattern = root_node is node
                    is_like_copy_node = \
                        (qhandler is not None and (
                            isinstance(qhandler, CopyNodeQuantizeHandler)
                        ))
                    if is_last_node_of_pattern and (not is_like_copy_node):
                        # this returns the new observer node if it was needed
                        maybe_output_obs_node = maybe_insert_output_observer_for_node(
                            node, model, modules, graph, matches,
                            node_name_to_target_dtype, pattern, qhandler)
                        if maybe_output_obs_node is not None:
                            # Update users of original node to use the output observer
                            # instead. For example, change
                            #
                            #           next_node
                            #          /
                            #   cur_node -> obs
                            #
                            # to
                            #
                            #                 next_node
                            #                 /
                            #   cur_node -> obs
                            #
                            # We need to save orig users before updating uses because
                            # the list of users will change as we update uses
                            orig_users = list(node.users.keys())
                            for user_node in orig_users:
                                if user_node is maybe_output_obs_node:
                                    continue
                                user_node.replace_input_with(node, maybe_output_obs_node)

                            # for quantized cat nodes only, we modify the graph
                            # to make all inputs and outputs use the first input's
                            # observer
                            if isinstance(qhandler, CatQuantizeHandler):
                                adjust_observers_for_cat(node, model, modules)

                else:  # output
                    maybe_insert_observers_before_graph_output(
                        node, output_quantized_idxs,
                        node_name_to_target_dtype, qconfig_map,
                        model, modules, graph)

        #
        # After this point, the current node has input and output observers
        # that it needs for itself inserted.
        #

        # increment the counters, so future inputs and outputs are assigned
        # correct dtypes
        if node.op == 'placeholder':
            inputs_seen_counter += 1
        elif node.op == 'output':
            outputs_seen_counter += 1
            results_node = node

    return results_node

def run_prepare_fx_on_standalone_modules(
    model: torch.nn.Module,
    modules: Dict[str, torch.nn.Module],
    matches: Any,
    prepare_custom_config_dict: Dict[str, Any],
) -> None:
    """
    Runs prepare_fx on each standalone module. Note: this does
    not modify the graph, it just replaces the unobserved modules with
    their observed versions.
    """
    for (
        node_name,
        (root_node, matched_nodes, pattern, qhandler, qconfig),
    ) in matches.items():
        if qhandler is None:
            continue
        elif not isinstance(qhandler, StandaloneModuleQuantizeHandler):
            continue

        sm_qconfig_dict, sm_prepare_config_dict = \
            get_standalone_module_configs(
                root_node, modules, prepare_custom_config_dict, qconfig)

        standalone_module = modules[root_node.target]  # type: ignore[index]
        prepare = \
            torch.quantization.quantize_fx._prepare_standalone_module_fx  # type: ignore[attr-defined]
        observed_standalone_module = \
            prepare(standalone_module, sm_qconfig_dict, sm_prepare_config_dict)
        preserved_attributes = \
            set(sm_prepare_config_dict.get("preserved_attributes", []))
        observed_standalone_module = ObservedStandaloneGraphModule(
            observed_standalone_module, observed_standalone_module.graph,
            preserved_attributes)
        parent_name, name = _parent_name(root_node.target)
        setattr(modules[parent_name], name,
                observed_standalone_module)
        modules[root_node.target] = observed_standalone_module  # type: ignore[index]


def is_activation_post_process_node(node: Node, modules: Dict[str, torch.nn.Module]) -> bool:
    return node.op == "call_module" and \
        is_activation_post_process(modules[str(node.target)])


# A dictionary for querying the weight index for a given op
WEIGHT_INDEX_DICT = {
    torch.nn.functional.conv1d : [1],
    torch.nn.functional.conv2d : [1],
    torch.nn.functional.conv3d : [1],
    torch.nn.functional.linear : [1],
}

def node_arg_is_weight(node: Node, arg: Any) -> bool:
    if isinstance(node, Node) and node.op == 'call_function' and \
            node.target in WEIGHT_INDEX_DICT:
        for i, node_arg in enumerate(node.args):
            if arg is node_arg and i in \
                    WEIGHT_INDEX_DICT[node.target]:  # type: ignore[index]
                return True
    return False

CONV_OPS_WITH_BIAS = {
    torch.nn.functional.conv1d,
    torch.nn.functional.conv2d,
    torch.nn.functional.conv3d,
}
CONV_BIAS_ARG_INDEX = 2

def node_arg_is_bias(node: Node, arg: Any) -> bool:
    if isinstance(node, Node) and node.op == 'call_function':
        if node.target in CONV_OPS_WITH_BIAS:
            for i, node_arg in enumerate(node.args):
                if arg is node_arg and i == CONV_BIAS_ARG_INDEX:
                    return True
        elif node.target is torch.nn.functional.linear:
            for kwarg_name, kwarg_value in node.kwargs.items():
                if kwarg_name == 'bias' and arg is kwarg_value:
                    return True
    return False


# weight prepacking ops
WEIGHT_PREPACK_OPS = {
    torch._ops.ops.quantized.linear_prepack,
    torch._ops.ops.quantized.linear_prepack_fp16,
    torch._ops.ops.quantized.conv1d_prepack,
    torch._ops.ops.quantized.conv2d_prepack,
    torch._ops.ops.quantized.conv3d_prepack,
}

def run_weight_observers(observed: GraphModule) -> None:
    r''' Extract the subgraph that produces the weight for dynamic quant
    or weight only quant node and run the subgraph to observe the weight.
    Note that the observers of dynamic quant or weight only quant ops are
    run during the convert step.
    '''
    for node in observed.graph.nodes:
        if node.op == 'call_function' and node.target in WEIGHT_INDEX_DICT:
            for i, node_arg in enumerate(node.args):
                if i in WEIGHT_INDEX_DICT[node.target]:
                    # node_arg is weight
                    weight_observer_nodes = collect_producer_nodes(node_arg)
                    if weight_observer_nodes is not None:
                        weight_observer_module = \
                            graph_module_from_producer_nodes(
                                observed, weight_observer_nodes)
                        # run the weight observer
                        weight_observer_module()

class Quantizer:
    def __init__(self):
        # mapping from a tuple of nodes in reverse order to uninitialized
        #   QuantizeHandler subclass. For example,
        # {
        #   # match a single node
        #   (<class 'torch.nn.modules.conv.Conv3d'>:
        #     <class 'torch.quantization.fx.quantize.ConvRelu'>),
        #   # match multiple nodes in reverse order
        #   ((<function relu at 0x7f766a7360d0>, <built-in function add>):
        #     <class 'torch.quantization.fx.quantize.Add'>),
        # }
        self.patterns: Dict[Pattern, QuantizeHandler] = {}
        self.prepare_custom_config_dict: Dict[str, Any] = {}

        # mapping from node name to the scope of the module which contains the node.
        self.node_name_to_scope: Dict[str, Tuple[str, type]] = {}

    def _prepare(
            self,
            model: GraphModule,
            qconfig_dict: Any,
            node_name_to_scope: Dict[str, Tuple[str, type]],
            prepare_custom_config_dict: Optional[Dict[str, Any]],
            is_standalone_module: bool) -> ObservedGraphModule:
        """ standalone_module means it a submodule that is not inlined in
        parent module, and will be quantized separately as one unit.

        How the standalone module is observed is specified by `input_quantized_idxs` and
        `output_quantized_idxs` in the prepare_custom_config for the standalone module
        Returns:
            model(GraphModule): prepared standalone module
            attributes:
                _standalone_module_input_quantized_idxs(List[Int]): a list of
                    indexes for the graph input that is expected to be quantized,
                    same as input_quantized_idxs configuration provided
                    for the standalone module
                _standalone_module_output_quantized_idxs(List[Int]): a list of
                    indexs for the graph output that is quantized
                    same as input_quantized_idxs configuration provided
                    for the standalone module
        """
        if prepare_custom_config_dict is None:
            prepare_custom_config_dict = {}
        self.prepare_custom_config_dict = prepare_custom_config_dict

        additional_quant_patterns = \
            prepare_custom_config_dict.get("additional_quant_pattern", {})
        self.patterns = get_combined_dict(
            get_default_quant_patterns(), additional_quant_patterns)

        convert_dict_to_ordered_dict(qconfig_dict)
        flattened_qconfig_dict = get_flattened_qconfig_dict(qconfig_dict)
        # TODO: support regex as well
        propagate_qconfig_(model, flattened_qconfig_dict)
        if model.training:
            additional_qat_module_mapping = prepare_custom_config_dict.get(
                "additional_qat_module_mapping", {})
            qat_swap_modules(model, additional_qat_module_mapping)

        # mapping from fully qualified module name to module instance
        # for example,
        # {
        #   '': Model(...),
        #   'linear': Linear(...),
        #   'linear.weight_fake_quant': PerChannelMinMaxObserver(...),
        # }
        modules = dict(model.named_modules())

        self.node_name_to_scope = node_name_to_scope
        # fill qconfig_map, a map from node name to qconfig, used in _find_matches
        qconfig_map = generate_qconfig_map(model, modules, model.graph, qconfig_dict, node_name_to_scope)

        # match the patterns that will get quantized
        standalone_module_name_configs = prepare_custom_config_dict.get(
            "standalone_module_name", [])
        standalone_module_class_configs = prepare_custom_config_dict.get(
            "standalone_module_class", [])

        standalone_module_names = [config[0] for config in standalone_module_name_configs]
        standalone_module_classes = [config[0] for config in standalone_module_class_configs]
        custom_module_classes = get_custom_module_class_keys(
            prepare_custom_config_dict, "float_to_observed_custom_module_class")
        matches = self._find_matches(
            model.graph, modules, self.patterns, qconfig_map, standalone_module_names,
            standalone_module_classes, custom_module_classes)

        input_quantized_idxs: List[int] = self.prepare_custom_config_dict.get(
            "input_quantized_idxs", [])
        output_quantized_idxs: List[int] = self.prepare_custom_config_dict.get(
            "output_quantized_idxs", [])

        run_prepare_fx_on_standalone_modules(
            model, modules, matches, prepare_custom_config_dict)

        result_node = insert_observers_for_model(
            model, modules, matches, qconfig_map,
            model.graph, prepare_custom_config_dict,
            input_quantized_idxs, output_quantized_idxs)

        self.save_state(model, qconfig_map)
        preserved_attributes = set(prepare_custom_config_dict.get("preserved_attributes", []))
        model = ObservedGraphModule(model, model.graph, preserved_attributes)
        if is_standalone_module:
            assert result_node is not None
            assert isinstance(result_node.args[0], Node), \
                "standalone module only supports returning simple value currently"\
                "(not tuple, dict etc.)"
            # these inputs are observed in parent
            # converting List[int] to Tensor since module attribute is
            # Union[Tensor, Module]
            model._standalone_module_input_quantized_idxs = \
                torch.tensor(input_quantized_idxs)
            model._standalone_module_output_quantized_idxs = torch.tensor(output_quantized_idxs)
        return model

    def save_state(self, observed: GraphModule, qconfig_map: Dict[str, QConfigAny]) -> None:
        observed._patterns = self.patterns  # type: ignore[assignment]
        observed._qconfig_map = qconfig_map  # type: ignore[assignment]
        observed._prepare_custom_config_dict = \
            self.prepare_custom_config_dict  # type: ignore[assignment]
        observed._node_name_to_scope = self.node_name_to_scope  # type: ignore[assignment]

    def restore_state(self, observed: GraphModule) -> None:
        assert is_observed_module(observed), \
            'incoming model must be produced by prepare_fx'
        self.patterns = observed._patterns  # type: ignore[assignment]
        self.prepare_custom_config_dict = \
            observed._prepare_custom_config_dict  # type: ignore[assignment]
        self.node_name_to_scope = observed._node_name_to_scope  # type: ignore[assignment]

    def prepare(
            self,
            model: GraphModule,
            qconfig_dict: Any,
            node_name_to_scope: Dict[str, Tuple[str, type]],
            prepare_custom_config_dict: Dict[str, Any] = None,
            is_standalone_module: bool = False) -> ObservedGraphModule:
        return self._prepare(
            model, qconfig_dict, node_name_to_scope, prepare_custom_config_dict,
            is_standalone_module)

    def _convert(self, model: GraphModule, is_reference: bool = False,
                 convert_custom_config_dict: Dict[str, Any] = None,
                 is_standalone_module: bool = False,
                 _remove_qconfig_flag: bool = True) -> QuantizedGraphModule:
        """ standalone_module means it a submodule that is not inlined in
        parent module, and will be quantized separately as one unit.

        Returns a quantized standalone module, whether input/output is quantized is
        specified by prepare_custom_config_dict, with
        input_quantized_idxs, output_quantized_idxs, please
        see docs for prepare_fx for details
        """
        if convert_custom_config_dict is None:
            convert_custom_config_dict = {}
        self.restore_state(model)
        qconfig_map: Dict[str, QConfigAny] = model._qconfig_map  # type: ignore[assignment]
        # always run weight observers in the top level forward method
        # for dynamic quant ops or weight only quant ops
        run_weight_observers(model)

        # move to cpu since we only have quantized cpu kernels
        model.eval().cpu()
        # mapping from fully qualified module name to module instance
        # for example,
        # {
        #   '': Model(...),
        #   'linear': Linear(...),
        #   'linear.weight_fake_quant': PerChannelMinMaxObserver(...),
        # }
        # We use remove_duplicate=False here because torch.cat uses
        # the same activation_post_process module instance but different names
        modules = dict(model.named_modules(remove_duplicate=False))

        custom_module_classes = get_custom_module_class_keys(
            convert_custom_config_dict,
            "observed_to_quantized_custom_module_class")
        matches = self._find_matches(
            model.graph, modules, self.patterns,
            qconfig_map,
            custom_module_classes=custom_module_classes)

        quantized_graph = Graph()
        env: Dict[str, Tuple[Node, Optional[torch.dtype]]] = {}

        graph_inputs: List[str] = []
        for node in model.graph.nodes:
            if node.op == 'placeholder':
                graph_inputs.append(node.name)

        def load_non_quantized(n: Node) -> Node:
            assert n.name in env, \
                'trying to load float node but did not find ' + \
                'node:' + n.name + \
                ' in env: ' + \
                str(env)
            quantized_node, dtype = env[n.name]
            if dtype and dtype != torch.float:
                env[n.name] = Proxy(quantized_node).dequantize().node, torch.float
            return env[n.name][0]

        def load_quantized(n: Node) -> Node:
            assert n.name in env, \
                'trying to load quantized node but did not find node:' + \
                n.name + ' in environment:' + str(env)
            quantized_node, dtype = env[n.name]
            assert dtype in [torch.quint8, torch.qint8, torch.float16], \
                f'Expecting node {quantized_node} to be quantized but got dtype: {dtype}'
            return quantized_node

        def load_x(n: Node) -> Node:
            assert n.name in env, \
                'node ' + n.name + ' does not exist in environment'
            return env[n.name][0]

        def load_arg(quantized: Optional[Union[List[int], bool, Tuple[int, ...]]]
                     ) -> Callable[[Node], Argument]:
            """
            Input: quantized, which can be None, list, boolean or tuple
              - if quantized is None, then we'll load the node as long as it
                exists
              - if quantized is a boolean, then all args will be
                quantized/not quantized
              - if quantized is an empty list or tuple, then it is the same as load_arg(quantized=False)
              - if quantized is a list or tuple, then arg should be a list and
                the args with corresponding indexes will be quantized


            Output: fn which takes arg_or_args, and loads them from the
                corresponding environment depending on the value of quantized.
            """
            assert quantized is None or \
                isinstance(quantized, (tuple, list, bool)), type(quantized)
            if isinstance(quantized, (tuple, list)) and len(quantized) == 0:
                # empty tuple or list means nothing is quantized
                quantized = False

            def load_arg_impl(arg_or_args):
                # we'll update the format of `quantized`
                # to better match arg_or_args
                updated_quantized: Optional[Union[List[int], bool, Tuple[int, ...]]] = quantized

                if isinstance(quantized, (tuple, list)) and \
                   len(quantized) == 1 and isinstance(arg_or_args, Node):
                    # when argument is one Node instead of tuple, we just need to check
                    # 0 is in the quantized list
                    updated_quantized = 0 in quantized

                if updated_quantized is None:
                    return map_arg(arg_or_args, load_x)
                if isinstance(updated_quantized, bool):
                    return map_arg(
                        arg_or_args,
                        load_quantized if updated_quantized else load_non_quantized)
                elif isinstance(updated_quantized, (tuple, list)):
                    assert isinstance(arg_or_args, (tuple, list)), arg_or_args
                    loaded_args = []
                    # for now, we only support quantizing positional arguments
                    for i, a in enumerate(arg_or_args):
                        if i in updated_quantized:
                            loaded_args.append(map_arg(a, load_quantized))
                        else:
                            loaded_args.append(map_arg(a, load_non_quantized))
                    return type(arg_or_args)(loaded_args)
            return load_arg_impl

        def node_arg_is_quantized(node_arg: Any) -> bool:
            if isinstance(node_arg, Node):
                assert node_arg.name in env, \
                    'Expecting node_arg to be in the environment'
                if node_arg.name in env:
                    _, dtype = env[node_arg.name]
                    return dtype != torch.float
                else:
                    return False
            elif isinstance(node_arg, list):
                quantized = map(node_arg_is_quantized, node_arg)
                if all(quantized):
                    return True
                elif not any(quantized):
                    return False
                else:
                    raise Exception(
                        "partially quantized inputs in list not handled yet")
            else:
                return False

        def is_output_quantized(node: Node, obj: QuantizeHandler, qconfig: QConfigAny, modules: Dict[str, torch.nn.Module]) -> bool:
            """ Check if output node is quantized or not """
            assert modules is not None
            # by default the output for a quantizable node is expected to be quantized
            quantized = True

            # Need to get correct quantized/non-quantized state forn the output
            # of FixedQParamsQuantizeHandler
            # TODO: we may want to try to remove the special case here
            # as well
            if obj.should_mark_output_quantized_from_input_quantized_status(qconfig):
                assert node.op in [
                    'call_module',
                    'call_function',
                    'call_method'], \
                    'FixedQParamsQuantizeHandler of type ' + node.op + ' is not handled'
                # TODO: need to extend this to consider all relevant args instead of just arg[0]
                quantized = node_arg_is_quantized(node.args[0])

            # the output is unquantized if the node is not a CopyNode
            # or the activation is not statically quantized
            if not activation_is_statically_quantized(qconfig) or \
               not obj.input_output_observed():
                quantized = False
            if node_return_type_is_int(node):
                quantized = False

            return quantized

        def insert_quantize_node(node: Node, modules: Dict[str, torch.nn.Module]) -> None:
            """ Given a activation_post_process module call node, insert a
            quantize node"""
            assert modules is not None
            assert isinstance(node.target, str)
            observer_module = modules[node.target]
            prev_node = node.args[0]
            if observer_module.dtype == torch.float32:
                # copy the observer for fp32 dtype
                env[node.name] = quantized_graph.node_copy(
                    node, load_non_quantized), torch.float
            elif isinstance(prev_node, Node) and prev_node.name in env:
                # if previous node is already quantized, we'll just remove the
                # activation_post_process
                _, prev_dtype = env[prev_node.name]
                current_dtype = observer_module.dtype
                if prev_dtype == current_dtype:
                    env[node.name] = env[prev_node.name]
                else:
                    root_module = modules[""]
                    assert isinstance(prev_node, Node)
                    observer_dtype: torch.dtype = observer_module.dtype  # type: ignore[assignment]
                    env[node.name] = (
                        quantize_node(self, load_non_quantized(prev_node),
                                      observer_module, node, modules, quantized_graph, is_input=True),
                        observer_dtype)
            else:
                # replace activation post process with quantization ops
                root_module = modules[""]
                assert isinstance(node.args[0], Node)
                dtype: torch.dtype = observer_module.dtype  # type: ignore[assignment]
                env[node.name] = (
                    quantize_node(self, load_non_quantized(node.args[0]),
                                  observer_module, node, modules, quantized_graph, is_input=True),
                    dtype)

        # additional state to override inputs to be quantized, if specified
        # by the user
        placeholder_node_seen_cnt = 0
        output_node_seen_cnt = 0
        input_quantized_idxs: List[int] = self.prepare_custom_config_dict.get(
            "input_quantized_idxs", [])
        output_quantized_idxs: List[int] = self.prepare_custom_config_dict.get(
            "output_quantized_idxs", [])

        for node in model.graph.nodes:
            if node.op == "output":
                cur_output_node_idx = output_node_seen_cnt
                output_node_seen_cnt += 1
                if cur_output_node_idx in output_quantized_idxs:
                    # Result are kept quantized if the user specified the
                    # output_quantized_idxs override.
                    graph_output = map_arg(node.args[0], load_x)
                else:
                    graph_output = map_arg(node.args[0], load_non_quantized)
                quantized_graph.output(graph_output)
                continue
            root_node, matched, matched_pattern, obj, qconfig = \
                matches.get(node.name, (None, None, None, None, None))
            if root_node is node:
                is_observed_standalone_module_node = (
                    node.op == 'call_module' and
                    is_observed_standalone_module(
                        modules[node.target])
                )
                if qconfig is None and not is_observed_standalone_module_node:
                    result = quantized_graph.node_copy(
                        node, load_non_quantized)
                    quantized = False
                else:
                    assert obj is not None
                    # We will get whether the output is quantized or not before
                    # convert for standalone module and after convert
                    # for non-standalone module, since _standalone_module_output_quantized_idxs
                    # is only available in observed standalone module
                    if is_observed_standalone_module_node:
                        out_quant_idxs = modules[node.target]._standalone_module_output_quantized_idxs.tolist()  # type: ignore[operator] # noqa: B950
                        assert len(out_quant_idxs) <= 1, "Currently standalone only support one output"
                        quantized = 0 in out_quant_idxs

                    qconfig = qconfig_map[node.name]
                    result = obj.convert(
                        self, node, qconfig, modules, quantized_graph, load_arg, is_reference=is_reference,
                        convert_custom_config_dict=convert_custom_config_dict)
                    if not is_observed_standalone_module_node:
                        quantized = is_output_quantized(node, obj, qconfig, modules)

                if quantized:
                    env[node.name] = result, activation_dtype(qconfig)
                else:
                    env[node.name] = result, torch.float
                continue
            elif root_node is not None:
                if qconfig is None:
                    # This branch is hit if all of these conditions are met:
                    # 1. we are in a fusion pattern of multiple nodes (i.e. add-relu)
                    # 2. the current node is not the "root_node" of the pattern
                    # 3. quantization for this pattern is disabled
                    #
                    # In this case, we need to make sure to populate the env with
                    # intermediate nodes manually, because the QuantizeHandler.convert
                    # function will not be called.
                    result = quantized_graph.node_copy(
                        node, load_non_quantized)
                    env[node.name] = result, torch.float
                continue

            # handle activation post process calls
            if node.op == 'call_module' and \
                    is_activation_post_process(modules[node.target]):
                insert_quantize_node(node, modules)
            elif node.op == 'placeholder':
                cur_placeholder_node_idx = placeholder_node_seen_cnt
                placeholder_node_seen_cnt += 1
                if cur_placeholder_node_idx in input_quantized_idxs:
                    env[node.name] = \
<<<<<<< HEAD
                        quantized_graph.node_copy(
                            node, load_non_quantized), activation_dtype(qconfig) if qconfig else torch.float
=======
                        self.quantized_graph.node_copy(
                            node, load_non_quantized), torch.quint8
>>>>>>> 169014f0
                else:
                    env[node.name] = \
                        quantized_graph.node_copy(node, load_non_quantized), torch.float
            else:
                # copy quantized or non-quantized node
                # get_tensor_info_node like shape works for both
                # quantized and non-quantized input and output a non-Tensor
                # (we use None for dtype currently for non-Tensors)
                if is_get_tensor_info_node(node):
                    env[node.name] = \
                        quantized_graph.node_copy(node, load_x), None
                else:
                    env[node.name] = \
                        quantized_graph.node_copy(node, load_non_quantized), torch.float

        # remove activation post process
        act_post_process_removed_graph = Graph()
        remove_env: Dict[str, Node] = {}

        def load_arg_remove(a: Argument) -> Argument:
            return map_arg(a, lambda node: remove_env[node.name])

        for node in quantized_graph.nodes:
            if node.op == 'output':
                act_post_process_removed_graph.output(
                    map_arg(node.args[0], load_arg_remove))
                continue
            if node.op == 'call_module' and \
               is_activation_post_process(modules[node.target]):
                # remove activation post process node
                remove_env[node.name] = remove_env[node.args[0].name]
            else:
                remove_env[node.name] = act_post_process_removed_graph.node_copy(
                    node, load_arg_remove)

        # removes qconfig and activation_post_process modules
        if _remove_qconfig_flag:
            _remove_qconfig(model)
        preserved_attributes = set(convert_custom_config_dict.get("preserved_attributes", []))
        model = QuantizedGraphModule(model, act_post_process_removed_graph, preserved_attributes)
        return model

    # Trace back from the weight node util we hit getattr, reconstruct the
    # graph module with the traced nodes and run the graph module to pack the
    # weight. then replace the original chain of ops with the packed weight.
    def _fold_weight(self, quantized: QuantizedGraphModule) -> QuantizedGraphModule:
        packed_weights = dict()
        # map from folded node name to the prepacked weight name
        folded_nodes = dict()
        # get packed weights
        for node in quantized.graph.nodes:
            if node.op == 'call_function' and node.target in WEIGHT_PREPACK_OPS:
                nodes_to_fold = collect_producer_nodes(node)
                if nodes_to_fold is not None:
                    for node_to_fold in nodes_to_fold:
                        folded_nodes[node_to_fold.name] = node

                    prepacking_module = graph_module_from_producer_nodes(
                        quantized, nodes_to_fold)
                    packed_weight = prepacking_module()
                    packed_weights[node.name] = packed_weight

        # remove folded nodes and replace the prepacking node with getattr
        folded_graph = Graph()
        env: Dict[Any, Any] = {}

        def load_arg(a):
            return map_arg(a, lambda node: env[node.name])
        quantized_root = quantized
        quantized_graph = quantized.graph

        for node in quantized_graph.nodes:
            prepack_node = folded_nodes.get(node.name, None)
            if prepack_node is node:
                packed_weight = packed_weights[node.name]
                # add a prepacked attribute to root
                op_node = list(prepack_node.users)[0]
                module_path, _ = self.node_name_to_scope[op_node.name]
                get_new_packed_weight_name = \
                    get_new_attr_name_with_prefix(module_path + '_packed_weight_')
                packed_weight_name = get_new_packed_weight_name(quantized_root)
                setattr(quantized_root, packed_weight_name, packed_weight)
                # replace prepack node with a getattr node
                env[node.name] = folded_graph.create_node(
                    'get_attr', packed_weight_name, (), {})
            elif prepack_node is not None:
                # remove the foled node
                continue
            else:
                # copy other nodes
                env[node.name] = folded_graph.node_copy(node, load_arg)
        quantized = QuantizedGraphModule(quantized_root, folded_graph, quantized_root.preserved_attr_names)
        return quantized

    def convert(self, model: GraphModule, is_reference: bool = False,
                convert_custom_config_dict: Dict[str, Any] = None,
                is_standalone_module: bool = False,
                _remove_qconfig: bool = True) -> QuantizedGraphModule:
        quantized = self._convert(
            model, is_reference, convert_custom_config_dict, is_standalone_module, _remove_qconfig_flag=_remove_qconfig)
        if not is_reference:
            quantized = self._fold_weight(quantized)
        return quantized

    def _find_matches(
            self, graph: Graph, modules: Dict[str, torch.nn.Module],
            patterns: Dict[Pattern, QuantizeHandler],
            qconfig_map: Dict[str, QConfigAny],
            standalone_module_names: List[str] = None,
            standalone_module_classes: List[Callable] = None,
            custom_module_classes: List[Any] = None) -> Dict[str, MatchResult]:
        """
        Matches the nodes in the input graph to quantization patterns, and
        outputs the information needed to quantize them in future steps.

        Inputs:
          - graph: an fx.Graph object
          - modules: a mapping of fully qualified module name to instance,
              for example, {'foo': ModuleFoo, ...}
          - patterns: a mapping from a tuple of nodes in reverse order to
              uninitialized QuantizeHandler subclass.

        Outputs a map of
          node_name ->
            (node, matched_values, matched_pattern, QuantizeHandler instance,
             qconfig)

        For example, {
          'relu_1': (relu_1, [relu_1], torch.nn.functional.relu,
                     <CopyNodeQuantizeHandler instance>, QConfig(...)),
          ...
        }
        """
        if custom_module_classes is None:
            custom_module_classes = []

        if standalone_module_classes is None:
            standalone_module_classes = []

        if standalone_module_names is None:
            standalone_module_names = []

        match_map: Dict[str, MatchResult] = {}
        all_matched : Set[str] = set()

        def record_match(pattern, node, matched):
            if isinstance(pattern, tuple):
                s, *args = pattern
                record_match(s, node, matched)
                if pattern[0] is not getattr:
                    for subpattern, arg in zip(args, node.args):
                        record_match(subpattern, arg, matched)
            else:
                matched.append(node)

        cache_for_no_tensor_check: Dict[Node, bool] = dict()
        for node in reversed(graph.nodes):
            if node.name not in match_map and node.name not in all_matched:
                for pattern, value in patterns.items():
                    if is_match(modules, node, pattern):
                        skip_this_match = False
                        if value is BinaryOpQuantizeHandler:

                            # to properly check for dtype support, we need to
                            # navigate to the base node of an add-relu or mul-relu
                            # pattern
                            base_node = node
                            if (
                                (node.op == 'call_function' and
                                 node.target is torch.nn.functional.relu) or
                                (node.op == 'call_module' and
                                 isinstance(modules[node.target], torch.nn.ReLU))
                            ):
                                base_node = node.args[0]

                            this_node_qconfig = \
                                qconfig_map[base_node.name]
                            if this_node_qconfig:
                                dtypes = get_qconfig_dtypes(this_node_qconfig)
                                # TODO(future PR): update the pattern to quantize
                                # handler logic to take this into account.


                                # This needs to handle 3 cases
                                # 1) op and dtype is in either [is_ref or non-ref] list -> don't skip
                                # 2) op is not in either list (i.e. relu) -> don't skip
                                # 3) op is in non-ref list, but not for dtype, and op+dtype not in is_ref list -> skip

                                # note: the value of is_reference is unknown at prepare, so we have to cover both cases
                                # handle is_reference = False
                                skip_match_not_is_reference = (
                                    (base_node.target in binary_op_supported_dtypes) and
                                    (dtypes not in binary_op_supported_dtypes[base_node.target])
                                )

                                # handle is_reference = True
                                supported_is_reference = (
                                    (base_node.target in binary_reference_op_supported_dtypes) and
                                    (dtypes in binary_reference_op_supported_dtypes[base_node.target])
                                )

                                # only skip if not reference says skip and is_reference doesn't support
                                skip_this_match = skip_match_not_is_reference and not supported_is_reference

                        if not skip_this_match:
                            matched: List[Any] = []
                            record_match(pattern, node, matched)
                            for n in matched:
                                match_map[n.name] = (
                                    node, matched, pattern, value(self, node, modules),  # type: ignore[operator]
                                    qconfig_map[n.name])
                                all_matched.add(n.name)
                            # break after finding the first match
                            break

        # add custom module instances to the match result
        assert modules is not None
        for node in graph.nodes:
            if node.op == 'call_module' and \
               type(modules[node.target]) in custom_module_classes:
                custom_module_qconfig = qconfig_map[node.name]
                match_map[node.name] = (
                    node, [node], None, CustomModuleQuantizeHandler(self, node, modules),
                    custom_module_qconfig)

        def is_standalone_module(node_target: str, modules: Dict[str, torch.nn.Module]):
            assert modules is not None
            return (
                node_target in standalone_module_names or  # type: ignore[operator]
                type(modules[node_target]) in standalone_module_classes  # type: ignore[operator]
            )

        # add standalone modules to the match
        for node in graph.nodes:
            if node.op == 'call_module' and \
               (is_standalone_module(node.target, modules) or
                    is_observed_standalone_module(modules[node.target])):
                # add node to matched nodes
                custom_module_qconfig = qconfig_map[node.name]
                match_map[node.name] = (
                    node, [node], None,
                    StandaloneModuleQuantizeHandler(self, node, modules),
                    custom_module_qconfig)

        return match_map<|MERGE_RESOLUTION|>--- conflicted
+++ resolved
@@ -1386,13 +1386,8 @@
                 placeholder_node_seen_cnt += 1
                 if cur_placeholder_node_idx in input_quantized_idxs:
                     env[node.name] = \
-<<<<<<< HEAD
                         quantized_graph.node_copy(
-                            node, load_non_quantized), activation_dtype(qconfig) if qconfig else torch.float
-=======
-                        self.quantized_graph.node_copy(
                             node, load_non_quantized), torch.quint8
->>>>>>> 169014f0
                 else:
                     env[node.name] = \
                         quantized_graph.node_copy(node, load_non_quantized), torch.float
