#pragma once

#include <ATen/core/builtin_function.h>
#include <ATen/core/function_schema.h>
#include <ATen/core/ivalue.h>
#include <ATen/core/jit_type.h>
#include <ATen/core/op_registration/infer_schema.h>
#include <ATen/core/overloaded_function.h>
#include <ATen/core/stack.h>
#include <c10/util/C++17.h>
#include <c10/util/Metaprogramming.h>
#include <c10/util/TypeList.h>
#include <c10/util/TypeTraits.h>
#include <torch/custom_class_detail.h>
#include <torch/library.h>
#include <iostream>
#include <sstream>

namespace torch {

/// This struct is used to represent default values for arguments
/// when registering methods for custom classes.
///     static auto register_foo = torch::class_<Foo>("myclasses", "Foo")
///       .def("myMethod", &Foo::myMethod, {torch::arg("name") = name});
struct arg {
  // Static method for representing a default value of None. This is meant to
  // be used like so:
  //     torch::arg("name") = torch::arg::none
  // and is identical to:
  //     torch::arg("name") = IValue()
  static c10::IValue none() {
    return c10::IValue();
  }

  // Explicit constructor.
  explicit arg(std::string name) : name_(std::move(name)), value_(c10::nullopt) {}
  // Assignment operator. This enables the pybind-like syntax of
  // torch::arg("name") = value.
  arg& operator=(const c10::IValue& rhs) {
    value_ = rhs;
    return *this;
  }

  // The name of the argument. This is copied to the schema; argument
  // names cannot be extracted from the C++ declaration.
  std::string name_;
  // IValue's default constructor makes it None, which is not distinguishable from
  // an actual, user-provided default value that is None. This boolean
  // helps distinguish between the two cases.
  c10::optional<c10::IValue> value_;
};

/// This function is used in conjunction with `class_::def()` to register
/// a constructor for a given C++ class type. For example,
/// `torch::init<int, std::string>()` would register a two-argument constructor
/// taking an `int` and a `std::string` as argument.
template <class... Types>
detail::types<void, Types...> init() {
  return detail::types<void, Types...>{};
}

template <typename Func, typename... ParameterTypeList>
struct InitLambda {
  Func f;
};

template <typename Func>
decltype(auto) init(Func&& f) {
  using InitTraits =
      c10::guts::infer_function_traits_t<std::decay_t<Func>>;
  using ParameterTypeList = typename InitTraits::parameter_types;

  InitLambda<Func, ParameterTypeList> init{std::forward<Func>(f)};
  return init;
}

/// Entry point for custom C++ class registration. To register a C++ class
/// in PyTorch, instantiate `torch::class_` with the desired class as the
/// template parameter. Typically, this instantiation should be done in
/// the initialization of a global variable, so that the class will be
/// made available on dynamic library loading without any additional API
/// calls needed. For example, to register a class named Foo, you might
/// create a global variable like so:
///
///     static auto register_foo = torch::class_<Foo>("myclasses", "Foo")
///       .def("myMethod", &Foo::myMethod)
///       .def("lambdaMethod", [](const c10::intrusive_ptr<Foo>& self) {
///         // Do something with `self`
///       });
///
/// In addition to registering the class, this registration also chains
/// `def()` calls to register methods. `myMethod()` is registered with
/// a pointer to the Foo class's `myMethod()` method. `lambdaMethod()`
/// is registered with a C++ lambda expression.
template <class CurClass>
class class_ {
  static_assert(std::is_base_of<CustomClassHolder, CurClass>::value,
    "torch::class_<T> requires T to inherit from CustomClassHolder");

 public:
  /// This constructor actually registers the class type.
  /// String argument `namespaceName` is an identifier for the
  /// namespace you would like this class to appear in.
  /// String argument `className` is the name you would like to
  /// see this class exposed as in Python and TorchScript. For example, if
  /// you pass `foo` as the namespace name and `Bar` as the className, the
  /// class will appear as `torch.classes.foo.Bar` in Python and TorchScript
  explicit class_(const std::string& namespaceName, const std::string& className, std::string doc_string = "") {
    detail::checkValidIdent(namespaceName, "Namespace name");
    detail::checkValidIdent(className, "Class name");
    qualClassName = std::string("__torch__.torch.classes.") + namespaceName + "." + className;

    classTypePtr = at::ClassType::create(
        c10::QualifiedName(qualClassName),
        std::weak_ptr<jit::CompilationUnit>(),
        /*is_module=*/false,
        std::move(doc_string));
    classTypePtr->addAttribute("capsule", at::CapsuleType::get());

    c10::getCustomClassTypeMap().insert(
        {std::type_index(typeid(c10::intrusive_ptr<CurClass>)), classTypePtr});
    c10::getCustomClassTypeMap().insert(
        {std::type_index(typeid(c10::tagged_capsule<CurClass>)), classTypePtr});

    registerCustomClass(classTypePtr);
  }

  /// def() can be used in conjunction with `torch::init()` to register
  /// a constructor for a given C++ class type. For example, passing
  /// `torch::init<int, std::string>()` would register a two-argument constructor
  /// taking an `int` and a `std::string` as argument.
  template <typename... Types>
  class_& def(
      torch::detail::types<void, Types...>,
      std::string doc_string = "",
      std::initializer_list<arg> default_args = {}) { // Used in combination with
    // torch::init<...>()
    auto func = [](c10::tagged_capsule<CurClass> self, Types... args) {
      auto classObj = c10::make_intrusive<CurClass>(args...);
      auto object = self.ivalue.toObject();
      object->setSlot(0, c10::IValue::make_capsule(std::move(classObj)));
    };

    defineMethod(
        "__init__",
        std::move(func),
        std::move(doc_string),
        std::move(default_args));
    return *this;
  }

  // Used in combination with torch::init([]lambda(){......})
  template <typename Func, typename... ParameterTypes>
  class_& def(
      InitLambda<Func, c10::guts::typelist::typelist<ParameterTypes...>> init,
      std::string doc_string = "",
      std::initializer_list<arg> default_args = {}) {
    auto init_lambda_wrapper = [func = std::move(init.f)](
                                   c10::tagged_capsule<CurClass> self,
                                   ParameterTypes... arg) {
      c10::intrusive_ptr<CurClass> classObj =
          at::guts::invoke(func, std::forward<ParameterTypes>(arg)...);
      auto object = self.ivalue.toObject();
      object->setSlot(0, c10::IValue::make_capsule(classObj));
    };

    defineMethod(
        "__init__",
        std::move(init_lambda_wrapper),
        std::move(doc_string),
        std::move(default_args));

    return *this;
  }

  /// This is the normal method registration API. `name` is the name that
  /// the method will be made accessible by in Python and TorchScript.
  /// `f` is a callable object that defines the method. Typically `f`
  /// will either be a pointer to a method on `CurClass`, or a lambda
  /// expression that takes a `c10::intrusive_ptr<CurClass>` as the first
  /// argument (emulating a `this` argument in a C++ method.)
  ///
  /// Examples:
  ///
  ///     // Exposes method `foo` on C++ class `Foo` as `call_foo()` in
  ///     // Python and TorchScript
  ///     .def("call_foo", &Foo::foo)
  ///
  ///     // Exposes the given lambda expression as method `call_lambda()`
  ///     // in Python and TorchScript.
  ///     .def("call_lambda", [](const c10::intrusive_ptr<Foo>& self) {
  ///       // do something
  ///     })
  template <typename Func>
  class_& def(
      std::string name,
      Func f,
      std::string doc_string = "",
      std::initializer_list<arg> default_args = {}) {
    auto wrapped_f = detail::wrap_func<CurClass, Func>(std::move(f));
    defineMethod(
        std::move(name),
        std::move(wrapped_f),
        std::move(doc_string),
        std::move(default_args));
    return *this;
  }

  /// Method registration API for static methods.
  template <typename Func>
  class_& def_static(std::string name, Func func, std::string doc_string = "") {
    auto qualMethodName = qualClassName + "." + name;
    auto schema =
        c10::inferFunctionSchemaSingleReturn<Func>(std::move(name), "");

    auto wrapped_func =
        [func = std::move(func)](jit::Stack& stack) mutable -> void {
      using RetType =
          typename c10::guts::infer_function_traits_t<Func>::return_type;
      detail::BoxedProxy<RetType, Func>()(stack, func);
    };
    auto method = std::make_unique<jit::BuiltinOpFunction>(
        qualMethodName,
        std::move(schema),
        std::move(wrapped_func),
        std::move(doc_string));

    classTypePtr->addStaticMethod(method.get());
    registerCustomClassMethod(std::move(method));
    return *this;
  }

  /// Property registration API for properties with both getter and setter
  /// functions.
  template <typename GetterFunc, typename SetterFunc>
  class_& def_property(
      const std::string& name,
      GetterFunc getter_func,
      SetterFunc setter_func,
      std::string doc_string = "") {
    torch::jit::Function* getter;
    torch::jit::Function* setter;

    auto getter_name = name + "_getter";
    auto wrapped_getter =
        detail::wrap_func<CurClass, GetterFunc>(std::move(getter_func));
    getter = defineMethod(getter_name, wrapped_getter, doc_string);

    auto setter_name = name + "_setter";
    auto wrapped_setter =
        detail::wrap_func<CurClass, SetterFunc>(std::move(setter_func));
    setter = defineMethod(setter_name, wrapped_setter, doc_string);

    classTypePtr->addProperty(name, getter, setter);
    return *this;
  }

  /// Property registration API for properties with only getter function.
  template <typename GetterFunc>
  class_& def_property(
      const std::string& name,
      GetterFunc getter_func,
      std::string doc_string = "") {
    torch::jit::Function* getter;

    auto getter_name = name + "_getter";
    auto wrapped_getter =
        detail::wrap_func<CurClass, GetterFunc>(std::move(getter_func));
    getter = defineMethod(getter_name, wrapped_getter, doc_string);

    classTypePtr->addProperty(name, getter, nullptr);
    return *this;
  }

  /// Property registration API for properties with read-write access.
  template <typename T>
  class_& def_readwrite(const std::string& name, T CurClass::*field) {
    auto getter_func =
        [field = std::move(field)](const c10::intrusive_ptr<CurClass>& self) {
          return self.get()->*field;
        };

    auto setter_func = [field = std::move(field)](
                           const c10::intrusive_ptr<CurClass>& self, T value) {
      self.get()->*field = value;
    };

    return def_property(name, getter_func, setter_func);
  }

  /// Property registration API for properties with read-only access.
  template <typename T>
  class_& def_readonly(const std::string& name, T CurClass::*field) {
    auto getter_func =
        [field = std::move(field)](const c10::intrusive_ptr<CurClass>& self) {
          return self.get()->*field;
        };

    return def_property(name, getter_func);
  }

  /// This is an unsafe method registration API added for adding custom JIT backend support via custom
  /// C++ classes. It is not for general purpose use.
  class_& _def_unboxed(std::string name, std::function<void(jit::Stack&)> func, c10::FunctionSchema schema, std::string doc_string = "") {
    auto qualMethodName = qualClassName + "." + name;
    auto method = std::make_unique<jit::OverloadedFunction>(
        qualMethodName,
        std::move(schema),
        std::move(func),
        std::move(doc_string));
    classTypePtr->addMethod(method.get());
    registerCustomClassMethod(std::move(method));
    return *this;
  }

  /// def_pickle() is used to define exactly what state gets serialized
  /// or deserialized for a given instance of a custom C++ class in
  /// Python or TorchScript. This protocol is equivalent to the Pickle
  /// concept of `__getstate__` and `__setstate__` from Python
  /// (https://docs.python.org/2/library/pickle.html#object.__getstate__)
  ///
  /// Currently, both the `get_state` and `set_state` callables must be
  /// C++ lambda expressions. They should have the following signatures,
  /// where `CurClass` is the class you're registering and `T1` is some object
  /// that encapsulates the state of the object.
  ///
  ///     __getstate__(intrusive_ptr<CurClass>) -> T1
  ///     __setstate__(T2) -> intrusive_ptr<CurClass>
  ///
  /// `T1` must be an object that is convertable to IValue by the same rules
  /// for custom op/method registration.
  ///
  /// For the common case, T1 == T2. T1 can also be a subtype of T2. An
  /// example where it makes sense for T1 and T2 to differ is if __setstate__
  /// handles legacy formats in a backwards compatible way.
  ///
  /// Example:
  ///
  ///     .def_pickle(
  ///         // __getstate__
  ///         [](const c10::intrusive_ptr<MyStackClass<std::string>>& self) {
  ///           return self->stack_;
  ///         },
  ///         [](std::vector<std::string> state) { // __setstate__
  ///            return c10::make_intrusive<MyStackClass<std::string>>(
  ///               std::vector<std::string>{"i", "was", "deserialized"});
  ///         })
  template <typename GetStateFn, typename SetStateFn>
  class_& def_pickle(GetStateFn&& get_state, SetStateFn&& set_state) {
    static_assert(
        c10::guts::is_stateless_lambda<std::decay_t<GetStateFn>>::value &&
            c10::guts::is_stateless_lambda<std::decay_t<SetStateFn>>::value,
        "def_pickle() currently only supports lambdas as "
        "__getstate__ and __setstate__ arguments.");
    def("__getstate__", std::forward<GetStateFn>(get_state));

    // __setstate__ needs to be registered with some custom handling:
    // We need to wrap the invocation of of the user-provided function
    // such that we take the return value (i.e. c10::intrusive_ptr<CurrClass>)
    // and assign it to the `capsule` attribute.
    using SetStateTraits =
        c10::guts::infer_function_traits_t<std::decay_t<SetStateFn>>;
    using SetStateArg = typename c10::guts::typelist::head_t<
        typename SetStateTraits::parameter_types>;
    auto setstate_wrapper = [set_state = std::move(set_state)](
                                c10::tagged_capsule<CurClass> self,
                                SetStateArg&& arg) {
      c10::intrusive_ptr<CurClass> classObj =
          at::guts::invoke(set_state, std::forward<SetStateArg>(arg));
      auto object = self.ivalue.toObject();
      object->setSlot(0, c10::IValue::make_capsule(classObj));
    };
    defineMethod(
        "__setstate__",
        detail::wrap_func<CurClass, decltype(setstate_wrapper)>(
            std::move(setstate_wrapper)));

    // type validation
    auto getstate_schema = classTypePtr->getMethod("__getstate__").getSchema();
    auto format_getstate_schema = [&getstate_schema]() {
      std::stringstream ss;
      ss << getstate_schema;
      return ss.str();
    };
    TORCH_CHECK(
        getstate_schema.arguments().size() == 1,
        "__getstate__ should take exactly one argument: self. Got: ",
        format_getstate_schema());
    auto first_arg_type = getstate_schema.arguments().at(0).type();
    TORCH_CHECK(
        *first_arg_type == *classTypePtr,
        "self argument of __getstate__ must be the custom class type. Got ",
        first_arg_type->repr_str());
    TORCH_CHECK(
        getstate_schema.returns().size() == 1,
        "__getstate__ should return exactly one value for serialization. Got: ",
        format_getstate_schema());

    auto ser_type = getstate_schema.returns().at(0).type();
    auto setstate_schema = classTypePtr->getMethod("__setstate__").getSchema();
    auto arg_type = setstate_schema.arguments().at(1).type();
    TORCH_CHECK(
        ser_type->isSubtypeOf(arg_type),
        "__getstate__'s return type should be a subtype of "
        "input argument of __setstate__. Got ",
        ser_type->repr_str(),
        " but expected ",
        arg_type->repr_str());

    return *this;
  }

 private:
  template <typename Func>
  torch::jit::Function* defineMethod(
      std::string name,
      Func func,
      std::string doc_string = "",
      std::initializer_list<arg> default_args = {}) {
    auto qualMethodName = qualClassName + "." + name;
    auto schema = c10::inferFunctionSchemaSingleReturn<Func>(std::move(name), "");

    // If default values are provided for function arguments, there must be
    // none (no default values) or default values for all function
    // arguments, except for self. This is because argument names are not
    // extracted by inferFunctionSchemaSingleReturn, and so there must be a
    // torch::arg instance in default_args even for arguments that do not
    // have an actual default value provided.
        TORCH_CHECK(
            default_args.size() == 0 ||
                default_args.size() == schema.arguments().size() - 1,
            "Default values must be specified for none or all arguments");

    // If there are default args, copy the argument names and default values to the
    // function schema.
    if (default_args.size() > 0) {
      const auto& old_args = schema.arguments();
      std::vector<c10::Argument> new_args;
      new_args.reserve(old_args.size());
      std::vector<arg> default_args_v(default_args);

      new_args.emplace_back(old_args[0]);
      for (size_t i = 0; i < default_args_v.size(); ++i) {
        // Skip self.
        auto& arg = old_args[i+1];
        new_args.emplace_back(c10::Argument(
            std::move(default_args_v[i].name_),
            arg.type(),
            arg.N(),
            default_args_v[i].value_.has_value() ? std::move(*default_args_v[i].value_) : c10::nullopt));
      }

      schema = schema.cloneWithArguments(new_args);
    }

    auto wrapped_func =
        [func = std::move(func)](jit::Stack& stack) mutable -> void {
      // TODO: we need to figure out how to profile calls to custom functions
      // like this! Currently can't do it because the profiler stuff is in
      // libtorch and not ATen
      using RetType =
          typename c10::guts::infer_function_traits_t<Func>::return_type;
      detail::BoxedProxy<RetType, Func>()(stack, func);
    };
    auto method = std::make_unique<jit::OverloadedFunction>(
        qualMethodName,
        std::move(schema),
        std::move(wrapped_func),
        std::move(doc_string));

    // Register the method here to keep the Method alive.
    // ClassTypes do not hold ownership of their methods (normally it
    // those are held by the CompilationUnit), so we need a proxy for
    // that behavior here.
<<<<<<< HEAD
    classTypePtr->addOverloadedMethod(method.get());
=======
    auto method_val = method.get();
    classTypePtr->addMethod(method_val);
>>>>>>> 2d36b30a
    registerCustomClassMethod(std::move(method));
    return method_val;
  }

  std::string qualClassName;
  at::ClassTypePtr classTypePtr;
};

/// make_custom_class() is a convenient way to create an instance of a registered
/// custom class and wrap it in an IValue, for example when you want to pass the
/// object to TorchScript. Its syntax is equivalent to APIs like `std::make_shared<>`
/// or `c10::make_intrusive<>`.
///
/// For example, if you have a custom C++ class that can be constructed from an `int`
/// and `std::string`, you might use this API like so:
///
///     IValue custom_class_iv = torch::make_custom_class<MyClass>(3, "foobarbaz");
template <typename CurClass, typename... CtorArgs>
c10::IValue make_custom_class(CtorArgs&&... args) {
  auto userClassInstance = c10::make_intrusive<CurClass>(std::forward<CtorArgs>(args)...);
  return c10::IValue(std::move(userClassInstance));
}

// jit namespace for backward-compatibility
// We previously defined everything in torch::jit but moved it out to
// better reflect that these features are not limited only to TorchScript
namespace jit {

using ::torch::getCustomClass;
using ::torch::isCustomClass;
using ::torch::init;
using ::torch::class_;

} // namespace jit

template <class CurClass>
inline class_<CurClass> Library::class_(const std::string& className) {
  TORCH_CHECK(kind_ == DEF || kind_ == FRAGMENT,
    "class_(\"", className, "\"): Cannot define a class inside of a TORCH_LIBRARY_IMPL block.  "
    "All class_()s should be placed in the (unique) TORCH_LIBRARY block for their namespace.  "
    "(Error occurred at ", file_, ":", line_, ")");
  TORCH_INTERNAL_ASSERT(ns_.has_value(), file_, ":", line_);
  return torch::class_<CurClass>(*ns_, className);
}

}<|MERGE_RESOLUTION|>--- conflicted
+++ resolved
@@ -472,12 +472,8 @@
     // ClassTypes do not hold ownership of their methods (normally it
     // those are held by the CompilationUnit), so we need a proxy for
     // that behavior here.
-<<<<<<< HEAD
+    auto method_val = method.get();
     classTypePtr->addOverloadedMethod(method.get());
-=======
-    auto method_val = method.get();
-    classTypePtr->addMethod(method_val);
->>>>>>> 2d36b30a
     registerCustomClassMethod(std::move(method));
     return method_val;
   }
