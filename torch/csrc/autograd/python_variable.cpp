#include <torch/csrc/autograd/python_variable.h>

#include <torch/csrc/THP.h>
#include <torch/csrc/DynamicTypes.h>
#include <torch/csrc/Exceptions.h>
#include <torch/csrc/Device.h>
#include <torch/csrc/Size.h>
#include <torch/csrc/Types.h>
#include <torch/csrc/autograd/autograd.h>
#include <torch/csrc/autograd/edge.h>
#include <torch/csrc/autograd/python_cpp_function.h>
#include <torch/csrc/autograd/python_hook.h>
#include <torch/csrc/autograd/python_variable_indexing.h>
#include <torch/csrc/autograd/variable.h>
#include <torch/csrc/autograd/functions/accumulate_grad.h>
#include <torch/csrc/autograd/function.h>
#include <torch/csrc/autograd/generated/VariableType.h>
#include <torch/csrc/autograd/utils/error_messages.h>
#include <torch/csrc/autograd/utils/wrap_outputs.h>
#include <torch/csrc/tensor/python_tensor.h>
#include <pybind11/pybind11.h>
#include <torch/csrc/utils/cuda_lazy_init.h>
#include <torch/csrc/utils/pybind.h>
#include <torch/csrc/utils/pycfunction_helpers.h>
#include <torch/csrc/utils/python_strings.h>
#include <torch/csrc/utils/python_arg_parser.h>
#include <torch/csrc/utils/tensor_new.h>
#include <torch/csrc/jit/frontend/tracer.h>
#include <ATen/NamedTensorUtils.h>
#include <c10/util/DeadlockDetection.h>

#include <ATen/ATen.h>
#include <pybind11/pybind11.h>

#include <structmember.h>
#include <cstdint>
#include <iostream>
#include <memory>
#include <utility>
#include <vector>

using namespace at;
using namespace torch;
using namespace torch::autograd;

namespace {

std::string concrete_name_fn(const c10::impl::PyInterpreter* self) {
  std::stringstream ss;
  ss << self;
  return ss.str();
}

void concrete_decref_fn(const c10::impl::PyInterpreter* self, PyObject* pyobj) {
  // Leak the pyobj if not initialized.  This can happen if we are running
  // exit handlers that are destructing tensors with residual (owned)
  // PyObjects stored in them.
  if (!Py_IsInitialized())
    return;

  pybind11::gil_scoped_acquire gil;
  if (Py_REFCNT(pyobj) > 1) {
    // It's still alive!  This can happen if a weak ref resurrected
    // the PyObject without flipping ownership.  At this point it is
    // too late to rescue the object, so just stub out the PyObject
    // so that it fails on subsequent uses.  Don't raise an error here;
    // you're probably in a destructor.
    TORCH_WARN(
      "Deallocating Tensor that still has live PyObject references.  "
      "This probably happened because you took out a weak reference to "
      "Tensor and didn't call _fix_weakref() after dereferencing it.  "
      "Subsequent accesses to this tensor via the PyObject will now fail."
    );
    ((THPVariable*)pyobj)->cdata = MaybeOwned<Variable>();
  }
  Py_DECREF(pyobj);
};

class PyInterpreterHolder {
 public:
  PyInterpreterHolder()
      : impl_(new c10::impl::PyInterpreter(
            &concrete_name_fn,
            &concrete_decref_fn)) {}
  // NB: intentionally leaks the memory
  ~PyInterpreterHolder() {
    impl_->disarm();
  }
  c10::impl::PyInterpreter* get() const noexcept {
    return impl_;
  }

 private:
  c10::impl::PyInterpreter* impl_;
};
PyInterpreterHolder self_interpreter;

} // anonymous namespace

namespace py = pybind11;

// NOLINTNEXTLINE(cppcoreguidelines-avoid-non-const-global-variables)
PyObject *THPVariableClass = nullptr;

// NOLINTNEXTLINE(cppcoreguidelines-avoid-non-const-global-variables)
PyObject *ParameterClass = nullptr;

// clang-tidy gets confused by static const
// NOLINTNEXTLINE(cppcoreguidelines-avoid-non-const-global-variables)
static const char* VOLATILE_WARNING =
    "volatile was removed and now has no effect. Use "
    "`with torch.no_grad():` instead.";

// Creates a new Python object for a Variable.  The status parameter
// specifies what the interpreter tag status on the object is; for
// example, if you ran check_pyobj, the return optional of this object
// tells you if the tensor was already tagged or not so you can pass
// TAGGED_BY_US or MAYBE_UNINITIALIZED; in other cases, you know where
// var came from and can directly assert that it's DEFINITELY_UNINITIALIZED.
// It's ALWAYS safe (albeit slower) to call this with MAYBE_UNINITIALIZED.
static PyObject* THPVariable_NewWithVar(
    PyTypeObject* type,
    Variable var,
    c10::impl::PyInterpreterStatus status) {
  PyObject* obj = type->tp_alloc(type, 0);
  if (obj) {
    auto v = (THPVariable*) obj;
    // TODO: named constructor to avoid default initialization
    new (&v->cdata) MaybeOwned<Variable>();
    v->cdata = MaybeOwned<Variable>::owned(std::move(var));
    // cannot use var as it is moved out of
    THPVariable_Unpack(v).unsafeGetTensorImpl()->init_pyobj(
        self_interpreter.get(), obj, status);
  }
  return obj;
}

// TODO: Make this take Variable by const reference
PyObject * THPVariable_Wrap(Variable var)
{
  if (!var.defined()) {
    Py_RETURN_NONE;
  }

  c10::optional<PyObject*> mb_obj =
      var.unsafeGetTensorImpl()->check_pyobj(self_interpreter.get());
  c10::impl::PyInterpreterStatus status;
  if (mb_obj.has_value()) {
    auto obj = *mb_obj;
    if (obj) {
      if (var.unsafeGetTensorImpl()->owns_pyobj()) {
        // C++ owns the Python object; this implies there weren't any other
        // owning references to the Python object.  Since we're making the
        // object "live" again on Python side, let's flip back the ownership
        // (Python owns C++) as it would now be unsound to deallocate the C++
        // object if all C++ references go to zero
        var.unsafeGetTensorImpl()->set_owns_pyobj(false);
        reinterpret_cast<THPVariable*>(obj)->cdata =
            MaybeOwned<Variable>::owned(std::move(var));
        // NB: incref is not necessary, because we are "stealing" the previous
        // ownership from the Variable to return it here for the wrap
        return obj;
      }
      Py_INCREF(obj);
      return obj;
    }
    // TODO: a better invariant is that if we tagged, we MUST have a valid
    // PyObject.  That's PyObject preservation
    // (https://github.com/pytorch/pytorch/pull/56017).  Prior to this PR
    // being a thing, the PyObject field will get cleared when all references
    // to the Python object are removed.
    status = c10::impl::PyInterpreterStatus::TAGGED_BY_US;
  } else {
    status = c10::impl::PyInterpreterStatus::MAYBE_UNINITIALIZED;
  }
  return THPVariable_NewWithVar(
      (PyTypeObject*)THPVariableClass, std::move(var), status);
}

<<<<<<< HEAD
static int THPVariable_clear(THPVariable* self) {
  Py_CLEAR(self->backward_hooks);
  const auto& tensor = THPVariable_Unpack(self);
  if (tensor.defined()) {
    // Two situations to consider:
    //    PyObject -owns-> Tensor
    //        unsafeIsBorrowed() is FALSE.  We're obligated to look through
    //        Tensor to break references.  Clearing cdata must induce the
    //        destruction of the C++ Tensor.  If there were other references
    //        to C++ tensor, the Python object would have been resurrected
    //        by flipping the ownership.
    //    Tensor -owns-> PyObject
    //        unsafeIsBorrowed() is TRUE.  We're deallocating the PyObject
    //        because Tensor asked us to (it's already destructing).

    if (!self->cdata.unsafeIsBorrowed()) {
      // TODO: empirically, on OS X this assert appears to be untrue
      // In test_py_tensors_multi_async_call - ProcessGroupRpcTestWithSpawn
      // distributed/rpc/test_process_group_agent.py
      //
      //  libc++abi.dylib: terminating with uncaught exception of type
      //  c10::Error: !tensor.unsafeGetTensorImpl()->owns_pyobj()INTERNAL ASSERT
      //  FAILED at "../torch/csrc/autograd/python_variable.cpp":171, please
      //  report a bug to PyTorch. Exception raised from THPVariable_clear at
      //  ../torch/csrc/autograd/python_variable.cpp:171 (most recent call
      //  first): frame #0: c10::Error::Error(c10::SourceLocation,
      //  std::__1::basic_string<char, std::__1::char_traits<char>,
      //  std::__1::allocator<char> >) + 98 (0x1158a0442 in libc10.dylib) frame
      //  #1: c10::detail::torchCheckFail(char const*, char const*, unsigned
      //  int, char const*) + 205 (0x11589ed3d in libc10.dylib) frame #2:
      //  c10::detail::torchInternalAssertFail(char const*, char const*,
      //  unsigned int, char const*, c10::detail::CompileTimeEmptyString) + 9
      //  (0x1141e3f89 in libtorch_python.dylib) frame #3:
      //  THPVariable_clear(THPVariable*) + 412 (0x1148a547c in
      //  libtorch_python.dylib) frame #4:
      //  THPVariable_subclass_dealloc(_object*) + 453 (0x1148a5035 in
      //  libtorch_python.dylib) frame #5: (anonymous
      //  namespace)::concrete_decref_fn(c10::impl::PyInterpreter const*,
      //  _object*) + 53 (0x1148a5ea5 in libtorch_python.dylib) frame #6:
      //  c10::TensorImpl::release_resources() + 182 (0x11588c4a6 in
      //  libc10.dylib) frame #7:
      //  c10::MaybeOwned<at::Tensor>::operator=(c10::MaybeOwned<at::Tensor>&&)
      //  + 91 (0x11488c11b in libtorch_python.dylib) frame #8:
      //  THPVariable_subclass_dealloc(_object*) + 607 (0x1148a50cf in
      //  libtorch_python.dylib) <omitting python frames> frame #47: start + 1
      //  (0x7fff6ffc7cc9 in libdyld.dylib) frame #48: 0x0 + 4 (0x4 in ???)
      // TORCH_INTERNAL_ASSERT(!tensor.unsafeGetTensorImpl()->owns_pyobj());
      if (auto grad_acc =
              torch::autograd::impl::try_get_grad_accumulator(tensor)) {
        grad_acc->pre_hooks().clear();
      }
    }
  }
  self->cdata = MaybeOwned<Variable>();
=======

/// NOTE [ PyObject Traversal ]
///
/// PyObjects that are wrapping c++ objects can lead to non-trivial traverse logic
/// and it can be tricky to know what to traverse and when. This note tries to
/// clarify what is the danger here and a simple algorithm to choose how to write
/// the tp_traverse and tp_clear functions.
/// If you're not already familiar with how the CPython GC works, you should read this
/// in-depth description: https://devguide.python.org/garbage_collector/
///
/// The complexity for us comes from the fact that some c++ shared_ptr objects
/// own references to python objects and are also owned both by other python objects
/// and c++ objects. This means that to allow the GC to collect all cycles, we need to
/// properly implement the traverse/clear methods that take into account these C++
/// ownership links.
///
/// The main danger here comes from the fact that, while all python-related code is
/// thread safe wrt the GC execution (thanks to the GIL), other threads might be using
/// our C++ objects arbitrarily which can lead to shared_ptr ref count going up or down
/// in between the different traverse/clear invocations.
/// The one constraint we add here that is not explicitly mentioned in the GC description
/// above is that for a given GC run (meaning while the GIL is held), the traverse/clear
/// pair should never report different ownership relations: if traverse visited a given
/// PyObject, then the clear within that same GC run must still be the sole owner and
/// clear that PyObject.
///
/// A more mechanical algorithm to know what to traverse/clear is as follows:
///   - Any field on this PyObject that contains a strong reference to another PyObject
///     must be visited and cleared. An example of that is the "backward_hooks" field of
///     the THPVariable.
///   - Any field that contains a C++ object that is uniquely owned by this PyObject (either
///     a unique_ptr or a shared_ptr with use_count==1) should have all the PyObject it owns
///     visited and cleared. An example would be here the tensor hooks.
///   - If that uniquely owned C++ object also uniquely owns other C++ objects, these should be
///     visited and cleared as well if they contain any PyObject.
///
/// Caveat: to avoid slow runtime, we limit the depth of this exploration of C++ objects in
/// practice and we do not, for example, go through the whole autograd graph, even if it is
/// uniquely owned. This is a known place where users can create noncollectable cycles as described
/// in: https://github.com/pytorch/pytorch/issues/7343
///


static int THPVariable_traverse(THPVariable *self, visitproc visit, void *arg)
{
  Py_VISIT(self->backward_hooks);

  const auto& tensor = THPVariable_Unpack(self);
  if (tensor.defined()) {

    // WARNING: The grad_fn traversal logic is very subtle, if you change this,
    // be very careful not to re-introduce this bug:
    // https://gist.github.com/zou3519/7ac92b84dd7d206dcc6eae55fee8372c

    // We ensure that we follow NOTE [ PyObject Traversal ] he by checking that this
    // python object is the sole owner of the underlying Tensor and that this Tensor
    // is the sole owner of its grad_fn.
    // In this case, the only way to get a new reference to the grad_fn is by using
    // this python object, which requires the GIL to be accessed.
    // Note that this is only valid as long as user don't share non-owning references
    // across different threads (which is crazy and should never be done).

    if (tensor.use_count() == 1) {
      auto autograd_meta = torch::autograd::impl::get_autograd_meta(tensor);
      if (autograd_meta) {
        // Do NOT call grad_fn() here as that might trigger a recompute
        const auto& grad_fn = autograd_meta->grad_fn_;
        if (grad_fn && grad_fn.use_count() == 1) {
          // All Node can have a pyobj (stored in "pyobj_")
          Py_VISIT(grad_fn->pyobj());
          // PyNode are special as they also have an "obj" field
          if (auto py_node_fn = dynamic_cast<PyNode*>(grad_fn.get())) {
            Py_VISIT(py_node_fn->obj);
          }
        }
      }
    }

    for (const auto& hook : torch::autograd::impl::hooks(tensor)) {
      if (auto pyhook = dynamic_cast<PyFunctionPreHook*>(hook.get())) {
        Py_VISIT(pyhook->dict);
      }
    }
  }

>>>>>>> b9e8ddd4
  return 0;
}

// returns true if successfully rezzed; if so, cancel the
// rest of deallocation
static bool THPVariable_tryResurrect(THPVariable* self) {
  const auto& tensor = THPVariable_Unpack(self);

  // Is this true or not???  Triggered by TestAutograd.test_variable_traverse
  // TORCH_INTERNAL_ASSERT(tensor.defined());

  // Check if there are other C++ owners
  if (tensor.use_count() <= 1) {
    return false;
  }

  // There are other C++ owners of the tensor.  Flip ownership
  // so that C++ owns this Python object, and cancel deallocation.
  TORCH_INTERNAL_ASSERT(!tensor.unsafeGetTensorImpl()->owns_pyobj());

  tensor.unsafeGetTensorImpl()->set_owns_pyobj(true);

// Resurrect the Python object.  This is something CPython does
// internally occasionally, see
// https://github.com/python/cpython/blob/b98eba5bc2ffbe7a0ed49d540ebc4f756ae61985/Objects/object.c#L248-L259
// so we just copy the pattern here.  Note that we don't have to worry
// about saving and restoring the refcount (as the quoted code does)
// because we actually DO need to reset the refcount to one here, we
// can't assume that some other code has taken care of it.
// NB: this will overreport _Py_RefTotal but based on inspection of object.c
// there is no way to avoid this
#ifdef Py_TRACE_REFS
  _Py_AddToAllObjects(op, 1);
#endif
  Py_INCREF(self);

  // Flip THPVariable to be non-owning
  // (near use-after-free miss here: fresh MaybeOwned is created breaking
  // reference on Tensor in struct BEFORE we overwrite the old one)
  self->cdata = MaybeOwned<Variable>::borrowed(tensor);

  // NB: At this point, tensor *could* be dead (e.g., some other C++ thread
  // decrefed it.)  At this point, it is probably waiting on the GIL to
  // deallocate the Python object and will kill self, BUT NOT YET.

  return true;
}

PyObject *THPVariable_pynew(PyTypeObject *type, PyObject *args, PyObject *kwargs);

static PyObject* THPVariable_fix_weakref(PyObject* self, PyObject* noargs) {
  const auto& var = THPVariable_Unpack(self);
  THPVariable_Wrap(var);
  Py_RETURN_NONE;
}

// Instantiates a subclass of self with the same data.
static PyObject* THPVariable_as_subclass(PyObject* _self, PyObject* args, PyObject* kwargs) {
  HANDLE_TH_ERRORS
  const auto& self = THPVariable_Unpack(_self);
  static PythonArgParser parser({
    "as_subclass(PyObject* cls)",
  });
  ParsedArgs<1> parsed_args{};
  auto r = parser.parse(_self, args, kwargs, parsed_args);
  PyObject* cls = r.pyobject(0);
  if (!PyType_Check(cls)) {
    throw torch::TypeError("cls must be a type (got %s)", Py_TYPE(cls)->tp_name);
  }
  return THPVariable_NewWithVar(
      (PyTypeObject*)cls,
      self.alias(),
      c10::impl::PyInterpreterStatus::DEFINITELY_UNINITIALIZED);
  END_HANDLE_TH_ERRORS
}

static PyObject* THPVariable_make_subclass(PyObject* _ignored, PyObject* args, PyObject* kwargs) {
  HANDLE_TH_ERRORS
  static PythonArgParser parser({
    "_make_subclass(PyObject* cls, Tensor data, bool require_grad=False)",
  });
  ParsedArgs<3> parsed_args{};
  auto r = parser.parse(args, kwargs, parsed_args);
  PyObject* cls = r.pyobject(0);
  if (!PyType_Check(cls)) {
    throw torch::TypeError("cls must be a type (got %s)", Py_TYPE(cls)->tp_name);
  }
  auto data =
      r.tensor(1).detach(); // creates a fresh Tensor (DEFINITELY_UNINITIALIZED)
  // We set `data`'s `allow_tensor_metadata_change` to true here, because we want to
  // allow the following use case for backward compatibility:
  //
  // ```python
  // rnn = torch.nn.RNN(100, 100, 2)
  // # The following calls `torch._cudnn_rnn_flatten_weight(rnn._flat_weights, ...)`,
  // # which changes storage of `rnn`'s weights in-place
  // rnn.flatten_parameters()
  // ```
  data.unsafeGetTensorImpl()->set_allow_tensor_metadata_change(true);
  auto var = data.set_requires_grad(r.toBool(2));
  return THPVariable_NewWithVar(
      (PyTypeObject*)cls,
      std::move(var),
      c10::impl::PyInterpreterStatus::DEFINITELY_UNINITIALIZED);
  END_HANDLE_TH_ERRORS
}

typedef PyObject *(*getter)(PyObject *, void *);
typedef int (*setter)(PyObject *, PyObject *, void *);

PyObject *THPVariable_get_T(THPVariable *self, void *unused)
{
  HANDLE_TH_ERRORS
  if (check_has_torch_function((PyObject *)self)) {
    return handle_torch_function_getter(self, "T");
  }
  const auto& var = THPVariable_Unpack(self);
  return THPVariable_Wrap(var.numpy_T());
  END_HANDLE_TH_ERRORS
}

PyObject *THPVariable_get_cdata(THPVariable *self, void *unused)
{
  HANDLE_TH_ERRORS
  if (check_has_torch_function((PyObject *)self)) {
    return handle_torch_function_getter(self, "_cdata");
  }
  const auto& var = THPVariable_Unpack(self);
  return PyLong_FromVoidPtr(var.unsafeGetTensorImpl());
  END_HANDLE_TH_ERRORS
}

PyObject *THPVariable_get_version(THPVariable *self, void *unused)
{
  HANDLE_TH_ERRORS
  if (check_has_torch_function((PyObject *)self)) {
    return handle_torch_function_getter(self, "_version");
  }
  const auto& var = THPVariable_Unpack(self);
  return PyInt_FromLong(var._version());
  END_HANDLE_TH_ERRORS
}

PyObject *THPVariable_get_grad_fn(THPVariable *self, void *unused)
{
  HANDLE_TH_ERRORS
  if (check_has_torch_function((PyObject *)self)) {
    return handle_torch_function_getter(self, "grad_fn");
  }
  const auto& var = THPVariable_Unpack(self);
  if (!var.grad_fn()) {
    Py_RETURN_NONE;
  }
  return functionToPyObject(var.grad_fn());
  END_HANDLE_TH_ERRORS
}

static int THPVariable_set_grad_fn(THPVariable *self, PyObject *obj, void *unused)
{
  HANDLE_TH_ERRORS
  if (check_has_torch_function((PyObject *)self)) {
    return handle_torch_function_setter(self, "_grad_fn", obj);
  }
  THPUtils_assertRet(-1, obj, "Deletion of _grad_fn not allowed. Detach tensor instead!");
  THPUtils_assertRet(-1, obj == Py_None, "_grad_fn can be only set to None");
  THPVariable_Unpack(self).detach_();
  return 0;
  END_HANDLE_TH_ERRORS_RET(-1)
}

static PyObject *THPVariable_is_leaf(THPVariable *self, void *unused)
{
  HANDLE_TH_ERRORS
  if (check_has_torch_function((PyObject *)self)) {
    return handle_torch_function_getter(self, "is_leaf");
  }
  return PyBool_FromLong(!THPVariable_Unpack(self).grad_fn());
  END_HANDLE_TH_ERRORS
}

static PyObject * THPVariable_get_data(THPVariable *self, void *unused)
{
  HANDLE_TH_ERRORS
  if (check_has_torch_function((PyObject *)self)) {
    return handle_torch_function_getter(self, "data");
  }
  const auto& var = THPVariable_Unpack(self).variable_data();
  return THPVariable_Wrap(var);
  END_HANDLE_TH_ERRORS
}

int THPVariable_set_data(THPVariable *self, PyObject *data, void *unused)
{
  HANDLE_TH_ERRORS
  if (check_has_torch_function((PyObject *)self)) {
    return handle_torch_function_setter(self, "data", data);
  }
  THPUtils_assertRet(-1, data, "Deleting tensor data is not allowed. Delete tensor instead!");
  if (!THPVariable_Check(data)) {
    throw torch::TypeError("Variable data has to be a tensor, but got %s", Py_TYPE(data)->tp_name);
  }

  THPVariable_Unpack(self).set_data(THPVariable_Unpack(data));
  return 0;
  END_HANDLE_TH_ERRORS_RET(-1)
}

PyObject *THPVariable_get_grad(THPVariable *self, void *unused)
{
  HANDLE_TH_ERRORS
  if (check_has_torch_function((PyObject *)self)) {
    return handle_torch_function_getter(self, "grad");
  }
  return THPVariable_Wrap(THPVariable_Unpack(self).grad());
  END_HANDLE_TH_ERRORS
}

int THPVariable_set_grad(THPVariable *self, PyObject *py_grad, void *unused)
{
  HANDLE_TH_ERRORS
  if (check_has_torch_function((PyObject *)self)) {
    return handle_torch_function_setter(self, "grad", py_grad);
  }
  const auto& var = THPVariable_Unpack(self);
  if (!py_grad || py_grad == Py_None) {
    var.mutable_grad().reset();
    return 0;
  }

  THPUtils_assertRet(-1, self != (THPVariable*)py_grad,
      "can't assign Variable as its own grad");

  const auto& grad = THPVariable_Unpack(py_grad);
  bool gradIsSparse = (var.dtype() == grad.dtype() &&
                       var.device().type() == grad.device().type() &&
                       grad.layout() == kSparse);
  THPUtils_assertRet(-1, grad.options().type_equal(var.options()) || gradIsSparse,
      "assigned grad has data of a different type");
  if (var.is_cuda()) {
    THPUtils_assertRet(-1, grad.get_device() == var.get_device(),
        "assigned grad has data located on a different device");
  }
  THPUtils_assertRet(-1, grad.sizes().equals(var.sizes()),
      "assigned grad has data of a different size");

  var.mutable_grad() = grad;
  return 0;
  END_HANDLE_TH_ERRORS_RET(-1)
}

PyObject *THPVariable_get_volatile(THPVariable *self, void *unused)
{
  HANDLE_TH_ERRORS
  if (check_has_torch_function((PyObject *)self)) {
    return handle_torch_function_getter(self, "volatile");
  }
  const char* msg = "volatile was removed (Variable.volatile is always False)";
  auto r = PyErr_WarnEx(PyExc_UserWarning, msg, 1);
  if (r != 0) throw python_error();
  Py_RETURN_FALSE;
  END_HANDLE_TH_ERRORS
}

int THPVariable_set_volatile(THPVariable *self, PyObject *obj, void *unused)
{
  HANDLE_TH_ERRORS
  if (check_has_torch_function((PyObject *)self)) {
    return handle_torch_function_setter(self, "volatile", obj);
  }
  auto r = PyErr_WarnEx(PyExc_UserWarning, VOLATILE_WARNING, 1);
  if (r != 0) throw python_error();
  return 0;
  END_HANDLE_TH_ERRORS_RET(-1)
}

PyObject *THPVariable_get_output_nr(THPVariable *self, void *unused)
{
  HANDLE_TH_ERRORS
  if (check_has_torch_function((PyObject *)self)) {
    return handle_torch_function_getter(self, "output_nr");
  }
  const auto output_nr = static_cast<long>(THPVariable_Unpack(self).output_nr());
  return PyInt_FromLong(output_nr);
  END_HANDLE_TH_ERRORS
}

PyObject *THPVariable_get_requires_grad(THPVariable *self, void *unused)
{
  HANDLE_TH_ERRORS
  if (check_has_torch_function((PyObject *)self)) {
    return handle_torch_function_getter(self, "requires_grad");
  }
  return PyBool_FromLong(THPVariable_Unpack(self).requires_grad());
  END_HANDLE_TH_ERRORS
}

PyObject *THPVariable_get_ndim(THPVariable *self, void *unused)
{
  HANDLE_TH_ERRORS
  if (check_has_torch_function((PyObject *)self)) {
    return handle_torch_function_getter(self, "ndim");
  }
  return PyInt_FromLong(THPVariable_Unpack(self).dim());
  END_HANDLE_TH_ERRORS
}

PyObject *THPVariable_get_names(PyObject *self, void *unused)
{
  HANDLE_TH_ERRORS
  if (check_has_torch_function(self)) {
    return handle_torch_function_getter((THPVariable*)self, "names");
  }
  // The long-term plan is to return a list of (python) torch.Dimname.
  // However, for now, return a list of string.
  const auto& tensor = THPVariable_Unpack(self);
  size_t size = tensor.dim();
  THPObjectPtr tuple(PyTuple_New(size));
  if (!tuple) throw python_error();

  const auto dimnames = tensor.names();
  for (size_t i = 0; i < size; ++i) {
    // NOLINTNEXTLINE(cppcoreguidelines-init-variables)
    PyObject* str;
    if (dimnames[i].type() == at::NameType::WILDCARD) {
      // PyTuple_SET_ITEM steals a reference to the object. When the tuple is
      // deallocated, it'll decrement the refcount on Py_None, which is bad.
      // To avoid this, we "create" a new reference to Py_None by increasing
      // the refcount.
      // Sources:
      // - https://docs.python.org/3/c-api/tuple.html#c.PyTuple_SetItem
      // - https://stackoverflow.com/questions/16400600/how-to-return-a-tuple-containing-a-none-value-from-the-c-api
      Py_INCREF(Py_None);
      str = Py_None;
    } else {
      str = THPUtils_packString(dimnames[i].symbol().toUnqualString());
      if (!str) throw python_error();
    }
    PyTuple_SET_ITEM(tuple.get(), i, str);
  }
  return tuple.release();
  END_HANDLE_TH_ERRORS
}

int THPVariable_set_names(PyObject *self, PyObject *names, void *unused) {
  HANDLE_TH_ERRORS
  if (check_has_torch_function(self)) {
    return handle_torch_function_setter((THPVariable*)self, "names", names);
  }
  const auto& var = THPVariable_Unpack(self);
  if (names == Py_None) {
    at::internal_set_names_inplace(var, at::nullopt);
  } else {
    THPUtils_assertRet(-1,
        THPUtils_checkDimnameList(names),
        "names must either be None or a tuple of dim names");
    at::internal_set_names_inplace(var, torch::parseDimnameList(names));
  }
  return 0;
  END_HANDLE_TH_ERRORS_RET(-1)
}

int THPVariable_set_requires_grad(THPVariable *self, PyObject *obj, void *unused)
{
  HANDLE_TH_ERRORS
  if (check_has_torch_function((PyObject *)self)) {
    return handle_torch_function_setter(self, "requires_grad", obj);
  }
  THPUtils_assertRet(-1, obj && PyBool_Check(obj), "requires_grad must be a bool");
  const auto& var = THPVariable_Unpack(self);
  auto requires_grad = (obj == Py_True);
  if (!var.is_leaf()) {
    THPUtils_setError(autograd::utils::requires_grad_leaf_error(obj == Py_True).c_str());
    return -1;
  }
  if (requires_grad && !isDifferentiableType(at::typeMetaToScalarType((var.dtype())))) {
    THPUtils_setError("only Tensors of floating point and complex dtype can require gradients");
    return -1;
  }
  var.set_requires_grad(requires_grad);
  return 0;
  END_HANDLE_TH_ERRORS_RET(-1)
}

PyObject *THPVariable_get_name(THPVariable* self, void *unused)
{
  if (check_has_torch_function((PyObject *)self)) {
    HANDLE_TH_ERRORS
    return handle_torch_function_getter(self, "name");
    END_HANDLE_TH_ERRORS
  }
  const auto& tensor = THPVariable_Unpack(self);
  if (tensor.name() == "")
    Py_RETURN_NONE;
  return THPUtils_packString(tensor.name().c_str());
}

PyObject *THPVariable_get_backwards_hooks(THPVariable *self, void *unused)
{
  HANDLE_TH_ERRORS
  if (check_has_torch_function((PyObject *)self)) {
    return handle_torch_function_getter(self, "_backward_hooks");
  }
  if (self->backward_hooks) {
    Py_INCREF(self->backward_hooks);
    return self->backward_hooks;
  }
  Py_RETURN_NONE;
  END_HANDLE_TH_ERRORS
}

int THPVariable_set_backwards_hooks(THPVariable *self, PyObject *obj, void *unused)
{
  HANDLE_TH_ERRORS
  if (check_has_torch_function((PyObject *)self)) {
    return handle_torch_function_setter(self, "_backward_hooks", obj);
  }
  THPUtils_assertRet(-1, obj, "Deletion of _backwards_hooks not allowed!");
  if (obj == Py_None) {
    obj = nullptr;
  }
  Py_XINCREF(obj);
  Py_XDECREF(self->backward_hooks);
  self->backward_hooks = obj;
  const auto& tensor = THPVariable_Unpack(self);
  torch::autograd::impl::clear_hooks(tensor);
  if (obj) {
    torch::autograd::impl::add_hook(tensor, std::make_shared<PyFunctionPreHook>(obj, 0));
  }
  return 0;
  END_HANDLE_TH_ERRORS_RET(-1)
}

PyObject *THPVariable_get_base(THPVariable *self, void *unused)
{
  HANDLE_TH_ERRORS
  if (check_has_torch_function((PyObject *)self)) {
    return handle_torch_function_getter(self, "_base");
  }
  const auto& tensor = THPVariable_Unpack(self);
  if (tensor.is_view()) {
    return THPVariable_Wrap(tensor._base());
  }
  Py_RETURN_NONE;
  END_HANDLE_TH_ERRORS
}

#ifndef USE_DEPLOY
// This code is only used for asserts, so it is OK to skip it entirely from
// deploy interpreters (in which case we will just skip the safety check).  For
// a more precise check, it would be necessary to test that we are not holding
// the GIL for *all* active torch deploy interpreters.  There is not really any
// reason to do this.
struct ConcretePythonGILHooks : public c10::impl::PythonGILHooks {
  bool check_python_gil() const override {
    return Py_IsInitialized() && PyGILState_Check();
  };
};
// During process destruction, python_gil_hooks will get destructed, making
// further virtual calls on the object invalid.  By the ordering of declarations
// in this file, the registerer will get destructed first, removing the
// externally visible reference to the object.  Assuming at this point in time,
// there aren't other threads racing to read out the hooks, subsequent calls
// into GIL hooks will hit a nullptr and gracefully no-op the asserts (as
// desired, since at process shutdown time the Python interpreter is definitely
// dead).
//
// An alternative way to reduce the risk of python_gil_hooks going prematurely
// dead would be to leak it at destruction time.  I didn't do that because
// it's annoying to write the Registerer class for this case.
ConcretePythonGILHooks python_gil_hooks;
static c10::impl::PythonGILHooksRegisterer python_gil_hooks_registerer(&python_gil_hooks);
#endif

PyObject *THPVariable_get_shape(THPVariable *self, void *unused)
{
  HANDLE_TH_ERRORS
  if (check_has_torch_function((PyObject *)self)) {
    return handle_torch_function_getter(self, "shape");
  }
  return THPSize_New(THPVariable_Unpack(self));
  END_HANDLE_TH_ERRORS
}

PyObject *THPVariable_is_cuda(THPVariable *self, void *unused)
{
  HANDLE_TH_ERRORS
  if (check_has_torch_function((PyObject *)self)) {
    return handle_torch_function_getter(self, "is_cuda");
  }
  auto& self_ = THPVariable_Unpack(self);
  return torch::autograd::utils::wrap(self_.is_cuda());
  END_HANDLE_TH_ERRORS
}

PyObject* THPVariable_is_xpu(THPVariable* self, void* unused) {
  HANDLE_TH_ERRORS
  if (check_has_torch_function((PyObject*)self)) {
    return handle_torch_function_getter(self, "is_xpu");
  }
  auto& self_ = THPVariable_Unpack(self);
  return torch::autograd::utils::wrap(self_.is_xpu());
  END_HANDLE_TH_ERRORS
}

PyObject *THPVariable_is_sparse(THPVariable *self, void *unused)
{
  HANDLE_TH_ERRORS
  if (check_has_torch_function((PyObject *)self)) {
    return handle_torch_function_getter(self, "is_sparse");
  }
  auto& self_ = THPVariable_Unpack(self);
  return torch::autograd::utils::wrap(self_.is_sparse());
  END_HANDLE_TH_ERRORS
}

PyObject *THPVariable_is_sparse_csr(THPVariable *self, void *unused)
{
  HANDLE_TH_ERRORS
  if (check_has_torch_function((PyObject *)self)) {
    return handle_torch_function_getter(self, "is_sparse_csr");
  }
  auto& self_ = THPVariable_Unpack(self);
  return torch::autograd::utils::wrap(self_.is_sparse_csr());
  END_HANDLE_TH_ERRORS
}

PyObject *THPVariable_is_mkldnn(THPVariable *self, void *unused)
{
  HANDLE_TH_ERRORS
  if (check_has_torch_function((PyObject *)self)) {
    return handle_torch_function_getter(self, "is_mkldnn");
  }
  auto& self_ = THPVariable_Unpack(self);
  return torch::autograd::utils::wrap(self_.is_mkldnn());
  END_HANDLE_TH_ERRORS
}

PyObject *THPVariable_is_mlc(THPVariable *self, void *unused)
{
  HANDLE_TH_ERRORS
  if (check_has_torch_function((PyObject *)self)) {
    return handle_torch_function_getter(self, "is_mlc");
  }
  auto& self_ = THPVariable_Unpack(self);
  return torch::autograd::utils::wrap(self_.is_mlc());
  END_HANDLE_TH_ERRORS
}

PyObject *THPVariable_is_vulkan(THPVariable *self, void *unused)
{
  HANDLE_TH_ERRORS
  if (check_has_torch_function((PyObject *)self)) {
    return handle_torch_function_getter(self, "is_vulkan");
  }
  auto& self_ = THPVariable_Unpack(self);
  return torch::autograd::utils::wrap(self_.is_vulkan());
  END_HANDLE_TH_ERRORS
}

PyObject *THPVariable_is_quantized(THPVariable *self, void *unused)
{
  HANDLE_TH_ERRORS
  if (check_has_torch_function((PyObject *)self)) {
    return handle_torch_function_getter(self, "is_quantized");
  }
  auto& self_ = THPVariable_Unpack(self);
  return torch::autograd::utils::wrap(self_.is_quantized());
  END_HANDLE_TH_ERRORS
}

PyObject *THPVariable_is_meta(THPVariable *self, void *unused)
{
  HANDLE_TH_ERRORS
  if (check_has_torch_function((PyObject *)self)) {
    return handle_torch_function_getter(self, "is_meta");
  }
  auto& self_ = THPVariable_Unpack(self);
  return torch::autograd::utils::wrap(self_.is_meta());
  END_HANDLE_TH_ERRORS
}

PyObject *THPVariable_is_complex(THPVariable *self, void *unused)
{
  HANDLE_TH_ERRORS
  if (check_has_torch_function((PyObject *)self)) {
    return handle_torch_function_getter(self, "is_complex");
  }
  auto& self_ = THPVariable_Unpack(self);
  return torch::autograd::utils::wrap(self_.is_complex());
  END_HANDLE_TH_ERRORS
}

static PyObject *THPVariable_dtype(THPVariable *self, void *unused)
{
  HANDLE_TH_ERRORS
  if (check_has_torch_function((PyObject *)self)) {
    return handle_torch_function_getter(self, "dtype");
  }
  auto& self_ = THPVariable_Unpack(self);
  return torch::autograd::utils::wrap(torch::getTHPDtype(self_.scalar_type()));
  END_HANDLE_TH_ERRORS
}

static PyObject * THPVariable_layout(THPVariable* self, void *unused) {
  HANDLE_TH_ERRORS
  if (check_has_torch_function((PyObject *)self)) {
    return handle_torch_function_getter(self, "layout");
  }
  auto& self_ = THPVariable_Unpack(self);
  return torch::autograd::utils::wrap(torch::getTHPLayout(self_.layout()));
  END_HANDLE_TH_ERRORS
}

static PyObject * THPVariable_device(THPVariable* self, void *unused) {
  HANDLE_TH_ERRORS
  if (check_has_torch_function((PyObject *)self)) {
    return handle_torch_function_getter(self, "device");
  }
  return THPDevice_New(THPVariable_Unpack(self).device());
  END_HANDLE_TH_ERRORS
}

PyObject *THPVariable_get_real(THPVariable* self, void *unused)
{
  HANDLE_TH_ERRORS
  if (check_has_torch_function((PyObject *)self)) {
    return handle_torch_function_getter(self, "real");
  }
  auto& self_ = THPVariable_Unpack(self);
  auto real = at::real(self_);
  return THPVariable_Wrap(real);
  END_HANDLE_TH_ERRORS
}

PyObject *THPVariable_get_imag(THPVariable* self, void *unused)
{
  HANDLE_TH_ERRORS
  if (check_has_torch_function((PyObject *)self)) {
    return handle_torch_function_getter(self, "imag");
  }
  auto& self_ = THPVariable_Unpack(self);
  auto imag = at::imag(self_);
  return THPVariable_Wrap(imag);
  END_HANDLE_TH_ERRORS
}

int THPVariable_set_real(THPVariable *self, THPVariable *real, void *unused)
{
  HANDLE_TH_ERRORS
  auto& self_ = THPVariable_Unpack(self);
  auto self_real = at::real(self_);
  self_real.copy_(THPVariable_Unpack(real));
  return 0;
  END_HANDLE_TH_ERRORS_RET(-1)
}

int THPVariable_set_imag(THPVariable* self, THPVariable *imag, void *unused)
{
  HANDLE_TH_ERRORS
  auto& self_ = THPVariable_Unpack(self);
  auto self_imag = at::imag(self_);
  self_imag.copy_(THPVariable_Unpack(imag));
  return 0;
  END_HANDLE_TH_ERRORS_RET(-1)
}

// properties are registered here because we are currently only able to bind them
// manually. TODO: make declarable in native_functions
// NOLINTNEXTLINE(modernize-avoid-c-arrays,cppcoreguidelines-avoid-c-arrays,cppcoreguidelines-avoid-non-const-global-variables)
static struct PyGetSetDef THPVariable_properties[] = {
  {"T", (getter)THPVariable_get_T, nullptr, nullptr, nullptr},
  {"_cdata", (getter)THPVariable_get_cdata, nullptr, nullptr, nullptr},
  {"_version", (getter)THPVariable_get_version, nullptr, nullptr, nullptr},
  {"grad_fn", (getter)THPVariable_get_grad_fn, nullptr, nullptr, nullptr},
  {"_grad_fn", (getter)THPVariable_get_grad_fn, (setter)THPVariable_set_grad_fn, nullptr, nullptr},
  {"is_leaf", (getter)THPVariable_is_leaf, nullptr, nullptr, nullptr},
  {"data", (getter)THPVariable_get_data, (setter)THPVariable_set_data, nullptr, nullptr},
  {"_grad", (getter)THPVariable_get_grad, (setter)THPVariable_set_grad, nullptr, nullptr}, // Allows the python class to override .grad
  {"grad", (getter)THPVariable_get_grad, (setter)THPVariable_set_grad, nullptr, nullptr},
  {"_base", (getter)THPVariable_get_base, nullptr, nullptr, nullptr},
  {"volatile", (getter)THPVariable_get_volatile, (setter)THPVariable_set_volatile, nullptr, nullptr},
  {"output_nr", (getter)THPVariable_get_output_nr, nullptr, nullptr, nullptr},
  {"requires_grad", (getter)THPVariable_get_requires_grad, (setter)THPVariable_set_requires_grad, nullptr, nullptr},
  {"_backward_hooks", (getter)THPVariable_get_backwards_hooks, (setter)THPVariable_set_backwards_hooks, nullptr, nullptr},
  {"name", (getter)THPVariable_get_name, nullptr, nullptr, nullptr},
  {"shape", (getter)THPVariable_get_shape, nullptr, nullptr, nullptr},
  {"is_cuda", (getter)THPVariable_is_cuda, nullptr, nullptr, nullptr},
  {"is_xpu", (getter)THPVariable_is_xpu, nullptr, nullptr, nullptr},
  {"is_sparse", (getter)THPVariable_is_sparse, nullptr, nullptr, nullptr},
  {"is_sparse_csr", (getter)THPVariable_is_sparse_csr, nullptr, nullptr, nullptr},
  {"is_mkldnn", (getter)THPVariable_is_mkldnn, nullptr, nullptr, nullptr},
  {"is_mlc", (getter)THPVariable_is_mlc, nullptr, nullptr, nullptr},
  {"is_vulkan", (getter)THPVariable_is_vulkan, nullptr, nullptr, nullptr},
  {"is_complex", (getter)THPVariable_is_complex, nullptr, nullptr, nullptr},
  {"is_quantized", (getter)THPVariable_is_quantized, nullptr, nullptr, nullptr},
  {"is_meta", (getter)THPVariable_is_meta, nullptr, nullptr, nullptr},
  {"dtype", (getter)THPVariable_dtype, nullptr, nullptr, nullptr},
  {"layout", (getter)THPVariable_layout, nullptr, nullptr, nullptr},
  {"device", (getter)THPVariable_device, nullptr, nullptr, nullptr},
  {"ndim", (getter)THPVariable_get_ndim, nullptr, nullptr, nullptr},
  {"names", (getter)THPVariable_get_names, (setter)THPVariable_set_names, nullptr, nullptr},
  {"real", (getter)THPVariable_get_real, (setter)THPVariable_set_real, nullptr, nullptr},
  {"imag", (getter)THPVariable_get_imag, (setter)THPVariable_set_imag, nullptr, nullptr},
  {nullptr}
};

// NOLINTNEXTLINE(cppcoreguidelines-avoid-non-const-global-variables)
static PyMappingMethods THPVariable_as_mapping = {
  THPVariable_length,
  THPVariable_getitem,
  THPVariable_setitem,
};

// NOLINTNEXTLINE(modernize-avoid-c-arrays,cppcoreguidelines-avoid-c-arrays,cppcoreguidelines-avoid-non-const-global-variables)
static PyMethodDef extra_methods[] = {
  {"as_subclass", castPyCFunctionWithKeywords(THPVariable_as_subclass),
    METH_VARARGS | METH_KEYWORDS, nullptr},
  {"_make_subclass", castPyCFunctionWithKeywords(THPVariable_make_subclass),
    METH_STATIC | METH_VARARGS | METH_KEYWORDS, nullptr},
  {"_fix_weakref", THPVariable_fix_weakref,
    METH_NOARGS, nullptr},
  {nullptr}
};

/* From https://github.com/python/cpython/blob/v3.7.0/Modules/xxsubtype.c
   If compiled as a shared library instead, some compilers don't allow addresses
   of Python objects defined in other libraries to be used in static
   initializers here.  The DEFERRED_ADDRESS macro is used to tag the slots where
   such addresses appear; the module init function must fill in the tagged slots
   at runtime.  The argument is for documentation -- the macro ignores it.
*/
#define DEFERRED_ADDRESS(ADDR) nullptr

struct THPVariableMeta {
  PyHeapTypeObject base;
};

int THPVariableMetaType_init(PyObject *cls, PyObject *args, PyObject *kwargs);

// NOLINTNEXTLINE(cppcoreguidelines-avoid-non-const-global-variables)
PyTypeObject THPVariableMetaType = {
  PyVarObject_HEAD_INIT(DEFERRED_ADDRESS(&PyType_Type), 0)
  "torch._C._TensorMeta",                      /* tp_name */
  sizeof(THPVariableMeta),                     /* tp_basicsize */
  0,                                           /* tp_itemsize */
  nullptr,                                     /* tp_dealloc */
  // NOLINTNEXTLINE(modernize-use-nullptr)
  0,                                           /* tp_vectorcall_offset */
  nullptr,                                     /* tp_getattr */
  nullptr,                                     /* tp_setattr */
  nullptr,                                     /* tp_reserved */
  nullptr,                                     /* tp_repr */
  nullptr,                                     /* tp_as_number */
  nullptr,                                     /* tp_as_sequence */
  nullptr,                                     /* tp_as_mapping */
  nullptr,                                     /* tp_hash  */
  nullptr,                                     /* tp_call */
  nullptr,                                     /* tp_str */
  nullptr,                                     /* tp_getattro */
  nullptr,                                     /* tp_setattro */
  nullptr,                                     /* tp_as_buffer */
  Py_TPFLAGS_DEFAULT | Py_TPFLAGS_BASETYPE,    /* tp_flags */
  nullptr,                                     /* tp_doc */
  nullptr,                                     /* tp_traverse */
  nullptr,                                     /* tp_clear */
  nullptr,                                     /* tp_richcompare */
  0,                                           /* tp_weaklistoffset */
  nullptr,                                     /* tp_iter */
  nullptr,                                     /* tp_iternext */
  nullptr,                                     /* tp_methods */
  nullptr,                                     /* tp_members */
  nullptr,                                     /* tp_getset */
  DEFERRED_ADDRESS(&PyType_Type),              /* tp_base */
  nullptr,                                     /* tp_dict */
  nullptr,                                     /* tp_descr_get */
  nullptr,                                     /* tp_descr_set */
  0,                                           /* tp_dictoffset */
  THPVariableMetaType_init,                    /* tp_init */
  nullptr,                                     /* tp_alloc */
  nullptr,                                     /* tp_new */
};

// NOLINTNEXTLINE(cppcoreguidelines-avoid-non-const-global-variables)
PyTypeObject THPVariableType = {
    PyVarObject_HEAD_INIT(
        &THPVariableMetaType,
        0) "torch._C._TensorBase", /* tp_name */
    sizeof(THPVariable), /* tp_basicsize */
    0, /* tp_itemsize */
    // This is unspecified, because it is illegal to create a THPVariableType
    // directly.  Subclasses will have their tp_dealloc set appropriately
    // by the metaclass
    nullptr, /* tp_dealloc */
    // NOLINTNEXTLINE(modernize-use-nullptr)
    0, /* tp_vectorcall_offset */
    nullptr, /* tp_getattr */
    nullptr, /* tp_setattr */
    nullptr, /* tp_reserved */
    nullptr, /* tp_repr */
    nullptr, /* tp_as_number */
    nullptr, /* tp_as_sequence */
    &THPVariable_as_mapping, /* tp_as_mapping */
    nullptr, /* tp_hash  */
    nullptr, /* tp_call */
    nullptr, /* tp_str */
    nullptr, /* tp_getattro */
    nullptr, /* tp_setattro */
    nullptr, /* tp_as_buffer */
    Py_TPFLAGS_DEFAULT | Py_TPFLAGS_BASETYPE |
        Py_TPFLAGS_HAVE_GC, /* tp_flags */
    nullptr, /* tp_doc */
    // Also set by metaclass
    nullptr, /* tp_traverse */
    (inquiry)THPVariable_clear, /* tp_clear */
    nullptr, /* tp_richcompare */
    0, /* tp_weaklistoffset */
    nullptr, /* tp_iter */
    nullptr, /* tp_iternext */
    nullptr, /* tp_methods */
    nullptr, /* tp_members */
    THPVariable_properties, /* tp_getset */
    nullptr, /* tp_base */
    nullptr, /* tp_dict */
    nullptr, /* tp_descr_get */
    nullptr, /* tp_descr_set */
    0, /* tp_dictoffset */
    nullptr, /* tp_init */
    nullptr, /* tp_alloc */
    // Although new is provided here, it is illegal to call this with cls ==
    // THPVariableMeta.  Instead, subclass it first and then construct it
    THPVariable_pynew, /* tp_new */
};

PyObject *THPVariable_pynew(PyTypeObject *type, PyObject *args, PyObject *kwargs)
{
  HANDLE_TH_ERRORS
  TORCH_CHECK(type != &THPVariableType, "Cannot directly construct _TensorBase; subclass it and then construct that");
  jit::tracer::warn("torch.Tensor", jit::tracer::WARN_CONSTRUCTOR);
  auto tensor = torch::utils::legacy_tensor_ctor(torch::tensors::get_default_dispatch_key(), torch::tensors::get_default_scalar_type(), args, kwargs);
  // WARNING: tensor is NOT guaranteed to be a fresh tensor; e.g., if it was
  // given a raw pointer that will refcount bump
  return THPVariable_NewWithVar(
      type,
      std::move(tensor),
      c10::impl::PyInterpreterStatus::MAYBE_UNINITIALIZED);
  END_HANDLE_TH_ERRORS
}

static void clear_slots(PyTypeObject* type, PyObject* self) {
  Py_ssize_t i, n;
  PyMemberDef* mp;

  n = Py_SIZE(type);
  mp = PyHeapType_GET_MEMBERS((PyHeapTypeObject*)type);
  for (i = 0; i < n; i++, mp++) {
    if (mp->type == T_OBJECT_EX && !(mp->flags & READONLY)) {
      char* addr = (char*)self + mp->offset;
      PyObject* obj = *(PyObject**)addr;
      if (obj != NULL) {
        *(PyObject**)addr = NULL;
        Py_DECREF(obj);
      }
    }
  }
}

// NB: this is not the tp_dealloc on THPVariable; instead, its the dealloc
// on subclasses.  It's never valid to construct a THPVariable so it's not
// necessary to implement the dealloc for that case
void THPVariable_subclass_dealloc(PyObject* self) {
  if (THPVariable_tryResurrect((THPVariable*)self))
    return;

  // This is like a crappy version of subtype_dealloc.
  // Unfortunately, we cannot directly delegate to
  // subtype_dealloc as it will start walking the parent
  // chain *starting with* the type of self, which will cause
  // us to go back to our custom dealloc.
  //
  // We have to replicate the subtype_dealloc logic to ensure
  // that finalizers are handled correctly
  PyTypeObject* type = Py_TYPE(self);
  TORCH_INTERNAL_ASSERT(type->tp_flags & Py_TPFLAGS_HEAPTYPE);
  TORCH_INTERNAL_ASSERT(PyType_IS_GC(type), "GC types not implemented");

  PyObject_GC_UnTrack(self);
  // TODO: consider using trash can

  bool has_finalizer = type->tp_finalize || type->tp_del;

  if (type->tp_finalize) {
    PyObject_GC_Track(self);
    if (PyObject_CallFinalizerFromDealloc(self) < 0) {
      /* Resurrected */
      return;
    }
    PyObject_GC_UnTrack(self);
  }

  // base test is unnecessary as THPVariable does not set this
  if (type->tp_weaklistoffset) {
    PyObject_ClearWeakRefs(self);
  }

  if (type->tp_del) {
    PyObject_GC_Track(self);
    type->tp_del(self);
    if (self->ob_refcnt > 0) {
      /* Resurrected */
      return;
    }
    PyObject_GC_UnTrack(self);
  }

  if (has_finalizer) {
    /* New weakrefs could be created during the finalizer call.
       If this occurs, clear them out without calling their
       finalizers since they might rely on part of the object
       being finalized that has already been destroyed. */
    if (type->tp_weaklistoffset) {
      /* Modeled after GET_WEAKREFS_LISTPTR() */
      PyWeakReference** list =
          (PyWeakReference**)PyObject_GET_WEAKREFS_LISTPTR(self);
      while (*list)
        _PyWeakref_ClearRef(*list);
    }
  }

  // Clear all slots until we get to base class THPVariableType
  {
    PyTypeObject* base = type;
    while (base != &THPVariableType) {
      if (Py_SIZE(base)) {
        clear_slots(base, self);
      }
      base = base->tp_base;
      TORCH_INTERNAL_ASSERT(base);
    }
  }

  // All Python defined classes have __dict__
  if (C10_LIKELY(type->tp_dictoffset)) {
    PyObject** dictptr = _PyObject_GetDictPtr(self);
    if (dictptr != NULL) {
      PyObject* dict = *dictptr;
      if (dict != NULL) {
        Py_DECREF(dict);
        *dictptr = NULL;
      }
    }
  }

  // subtype_dealloc allows for this but we don't
  TORCH_INTERNAL_ASSERT(Py_TYPE(self) == type);

  // Finally clear out the base THPVariable
  THPVariable_clear((THPVariable*)self);
  ((THPVariable*)self)->cdata.~MaybeOwned<Variable>();
  Py_TYPE(self)->tp_free(self);

  // Python defined subclasses should always be on the heap
  TORCH_INTERNAL_ASSERT(type->tp_flags & Py_TPFLAGS_HEAPTYPE);
  Py_DECREF(type);
}

static int traverse_slots(
    PyTypeObject* type,
    PyObject* self,
    visitproc visit,
    void* arg) {
  Py_ssize_t i, n;
  PyMemberDef* mp;

  n = Py_SIZE(type);
  mp = PyHeapType_GET_MEMBERS((PyHeapTypeObject*)type);
  for (i = 0; i < n; i++, mp++) {
    if (mp->type == T_OBJECT_EX) {
      char* addr = (char*)self + mp->offset;
      PyObject* obj = *(PyObject**)addr;
      if (obj != NULL) {
        int err = visit(obj, arg);
        if (err)
          return err;
      }
    }
  }
  return 0;
}

static int THPVariable_subclass_traverse(
    PyObject* self,
    visitproc visit,
    void* arg) {
  // If the tensor is eligible to be resurrected, don't traverse it; instead
  // treat all of its references as a root (as they WOULD be a root since we
  // can treat the inbound C++ references as root owners).
  //
  // This works because unlike conventional GCs, Python's GC operates in two
  // phases: first it uses traverse to discover roots, and then it uses traverse
  // to do reachability.  Bypassing traverse during root discovery forces Python
  // to treat self as a root for everything it refers to.  For a full
  // explanation of the algorithm see
  // https://devguide.python.org/garbage_collector/
  //
  // NB: if we don't hold an owning reference to the underlying Tensor, it is
  // possible that the underlying Tensor has already gone dead.  In that case,
  // it's not safe to access it.  But it's also safe to traverse, because if
  // the underlying Tensor *is* live, then root discovery will determine that
  // self is live, and nothing will get GC'ed anyway (resurrection cannot happen
  // if the C++ objects owns the PyObject)
  THPVariable* var = reinterpret_cast<THPVariable*>(self);
  if (!var->cdata.unsafeIsBorrowed()) {
    const auto& tensor = THPVariable_Unpack(self);
    if (tensor.defined() && tensor.use_count() > 1)
      return 0;
  }

  // Crappy version of subtype_traverse; same deal as
  // THPVariable_subclass_dealloc

  PyTypeObject* type = Py_TYPE(self);
  // Traverse slots until we get to base class THPVariableType
  {
    PyTypeObject* base = type;
    while (base != &THPVariableType) {
      if (Py_SIZE(base)) {
        int err = traverse_slots(base, self, visit, arg);
        if (err)
          return err;
      }
      base = base->tp_base;
      TORCH_INTERNAL_ASSERT(base);
    }
  }

  // All Python defined classes have __dict__
  if (C10_LIKELY(type->tp_dictoffset)) {
    PyObject** dictptr = _PyObject_GetDictPtr(self);
    if (dictptr && *dictptr)
      Py_VISIT(*dictptr);
  }

  TORCH_INTERNAL_ASSERT(type->tp_flags & Py_TPFLAGS_HEAPTYPE);
  Py_VISIT(type);

  // Finally traverse THPVariable special stuff
  Py_VISIT(var->backward_hooks);
  // We don't want to traverse the grad_fn, even if the Variable owns it and the
  // shared pointer's use count is 1. This is because we would need to treat
  // the grad_fn as part of the Python state and hold the GIL sometimes when
  // grad_fn's shared_ptr is copied, otherwise a race condition with the Python
  // GC could occur. Holding the GIL when the shared_ptr is copied adds
  // undesirable complexity/overhead.
  //
  // When hooks, a Variable, and its grad_fn are involved in a Python reference
  // cycle, because we're not traversing the grad_fn, the reference cycle will
  // in fact leak.
  //
  // See https://gist.github.com/zou3519/7ac92b84dd7d206dcc6eae55fee8372c
  // for more details about the race condition involving traversing the grad_fn
  // and the python GC.
  if (!var->cdata.unsafeIsBorrowed()) {
    const auto& tensor = THPVariable_Unpack(var);
    if (tensor.defined()) {
      for (const auto& hook : torch::autograd::impl::hooks(tensor)) {
        if (auto pyhook = dynamic_cast<PyFunctionPreHook*>(hook.get())) {
          Py_VISIT(pyhook->dict);
        }
      }
    }
  }

  return 0;
}

int THPVariableMetaType_init(PyObject *cls, PyObject *args, PyObject *kwargs) {
  if (PyType_Type.tp_init(cls, args, kwargs) < 0) {
    return -1;
  }
  ((PyTypeObject*)cls)->tp_dealloc = (destructor)THPVariable_subclass_dealloc;
  ((PyTypeObject*)cls)->tp_traverse =
      (traverseproc)THPVariable_subclass_traverse;
  return 0;
}

namespace torch { namespace autograd {

// NOLINTNEXTLINE(modernize-avoid-c-arrays,cppcoreguidelines-avoid-c-arrays,cppcoreguidelines-avoid-non-const-global-variables)
extern PyMethodDef variable_methods[];
extern void initTorchFunctions(PyObject *module);

void initTensorImplConversion(PyObject* module) {
  auto m = py::handle(module).cast<py::module>();
  m.def("_wrap_tensor_impl", [](void* ptr) {
    auto p = c10::intrusive_ptr<c10::TensorImpl, at::UndefinedTensorImpl>::
        unsafe_reclaim_from_nonowning(static_cast<c10::TensorImpl*>(ptr));
    TORCH_CHECK(p.defined(), "Can't wrap undefined tensor");
    auto tensor = at::Tensor::wrap_tensor_impl(std::move(p));
    // NOLINTNEXTLINE(performance-move-const-arg)
    return py::cast(std::move(tensor));
  });
  // set on the module level to avoid mixing pybind and plain CPython extensions
  m.def("_tensor_impl_raw_handle", [](torch::autograd::Variable* t) -> void* {
    // We return a raw non-owning pointer here, we rely on surrounding
    // code to keep the original tensor alive
    return t->getIntrusivePtr().get();
  });
}
}}

bool THPVariable_initModule(PyObject *module)
{
  THPVariableMetaType.tp_base = &PyType_Type;
  if (PyType_Ready(&THPVariableMetaType) < 0)
    return false;
  Py_INCREF(&THPVariableMetaType);
  PyModule_AddObject(module, "_TensorMeta",   (PyObject *)&THPVariableMetaType);

  static std::vector<PyMethodDef> methods;
  THPUtils_addPyMethodDefs(methods, torch::autograd::variable_methods);
  THPUtils_addPyMethodDefs(methods, extra_methods);
  THPVariableType.tp_methods = methods.data();
  if (PyType_Ready(&THPVariableType) < 0)
    return false;
  Py_INCREF(&THPVariableType);
  PyModule_AddObject(module, "_TensorBase",   (PyObject *)&THPVariableType);
  torch::autograd::initTorchFunctions(module);
  torch::autograd::initTensorImplConversion(module);
  return true;
}<|MERGE_RESOLUTION|>--- conflicted
+++ resolved
@@ -177,7 +177,6 @@
       (PyTypeObject*)THPVariableClass, std::move(var), status);
 }
 
-<<<<<<< HEAD
 static int THPVariable_clear(THPVariable* self) {
   Py_CLEAR(self->backward_hooks);
   const auto& tensor = THPVariable_Unpack(self);
@@ -232,93 +231,6 @@
     }
   }
   self->cdata = MaybeOwned<Variable>();
-=======
-
-/// NOTE [ PyObject Traversal ]
-///
-/// PyObjects that are wrapping c++ objects can lead to non-trivial traverse logic
-/// and it can be tricky to know what to traverse and when. This note tries to
-/// clarify what is the danger here and a simple algorithm to choose how to write
-/// the tp_traverse and tp_clear functions.
-/// If you're not already familiar with how the CPython GC works, you should read this
-/// in-depth description: https://devguide.python.org/garbage_collector/
-///
-/// The complexity for us comes from the fact that some c++ shared_ptr objects
-/// own references to python objects and are also owned both by other python objects
-/// and c++ objects. This means that to allow the GC to collect all cycles, we need to
-/// properly implement the traverse/clear methods that take into account these C++
-/// ownership links.
-///
-/// The main danger here comes from the fact that, while all python-related code is
-/// thread safe wrt the GC execution (thanks to the GIL), other threads might be using
-/// our C++ objects arbitrarily which can lead to shared_ptr ref count going up or down
-/// in between the different traverse/clear invocations.
-/// The one constraint we add here that is not explicitly mentioned in the GC description
-/// above is that for a given GC run (meaning while the GIL is held), the traverse/clear
-/// pair should never report different ownership relations: if traverse visited a given
-/// PyObject, then the clear within that same GC run must still be the sole owner and
-/// clear that PyObject.
-///
-/// A more mechanical algorithm to know what to traverse/clear is as follows:
-///   - Any field on this PyObject that contains a strong reference to another PyObject
-///     must be visited and cleared. An example of that is the "backward_hooks" field of
-///     the THPVariable.
-///   - Any field that contains a C++ object that is uniquely owned by this PyObject (either
-///     a unique_ptr or a shared_ptr with use_count==1) should have all the PyObject it owns
-///     visited and cleared. An example would be here the tensor hooks.
-///   - If that uniquely owned C++ object also uniquely owns other C++ objects, these should be
-///     visited and cleared as well if they contain any PyObject.
-///
-/// Caveat: to avoid slow runtime, we limit the depth of this exploration of C++ objects in
-/// practice and we do not, for example, go through the whole autograd graph, even if it is
-/// uniquely owned. This is a known place where users can create noncollectable cycles as described
-/// in: https://github.com/pytorch/pytorch/issues/7343
-///
-
-
-static int THPVariable_traverse(THPVariable *self, visitproc visit, void *arg)
-{
-  Py_VISIT(self->backward_hooks);
-
-  const auto& tensor = THPVariable_Unpack(self);
-  if (tensor.defined()) {
-
-    // WARNING: The grad_fn traversal logic is very subtle, if you change this,
-    // be very careful not to re-introduce this bug:
-    // https://gist.github.com/zou3519/7ac92b84dd7d206dcc6eae55fee8372c
-
-    // We ensure that we follow NOTE [ PyObject Traversal ] he by checking that this
-    // python object is the sole owner of the underlying Tensor and that this Tensor
-    // is the sole owner of its grad_fn.
-    // In this case, the only way to get a new reference to the grad_fn is by using
-    // this python object, which requires the GIL to be accessed.
-    // Note that this is only valid as long as user don't share non-owning references
-    // across different threads (which is crazy and should never be done).
-
-    if (tensor.use_count() == 1) {
-      auto autograd_meta = torch::autograd::impl::get_autograd_meta(tensor);
-      if (autograd_meta) {
-        // Do NOT call grad_fn() here as that might trigger a recompute
-        const auto& grad_fn = autograd_meta->grad_fn_;
-        if (grad_fn && grad_fn.use_count() == 1) {
-          // All Node can have a pyobj (stored in "pyobj_")
-          Py_VISIT(grad_fn->pyobj());
-          // PyNode are special as they also have an "obj" field
-          if (auto py_node_fn = dynamic_cast<PyNode*>(grad_fn.get())) {
-            Py_VISIT(py_node_fn->obj);
-          }
-        }
-      }
-    }
-
-    for (const auto& hook : torch::autograd::impl::hooks(tensor)) {
-      if (auto pyhook = dynamic_cast<PyFunctionPreHook*>(hook.get())) {
-        Py_VISIT(pyhook->dict);
-      }
-    }
-  }
-
->>>>>>> b9e8ddd4
   return 0;
 }
 
@@ -1284,6 +1196,47 @@
   Py_DECREF(type);
 }
 
+/// NOTE [ PyObject Traversal ]
+///
+/// PyObjects that are wrapping c++ objects can lead to non-trivial traverse logic
+/// and it can be tricky to know what to traverse and when. This note tries to
+/// clarify what is the danger here and a simple algorithm to choose how to write
+/// the tp_traverse and tp_clear functions.
+/// If you're not already familiar with how the CPython GC works, you should read this
+/// in-depth description: https://devguide.python.org/garbage_collector/
+///
+/// The complexity for us comes from the fact that some c++ shared_ptr objects
+/// own references to python objects and are also owned both by other python objects
+/// and c++ objects. This means that to allow the GC to collect all cycles, we need to
+/// properly implement the traverse/clear methods that take into account these C++
+/// ownership links.
+///
+/// The main danger here comes from the fact that, while all python-related code is
+/// thread safe wrt the GC execution (thanks to the GIL), other threads might be using
+/// our C++ objects arbitrarily which can lead to shared_ptr ref count going up or down
+/// in between the different traverse/clear invocations.
+/// The one constraint we add here that is not explicitly mentioned in the GC description
+/// above is that for a given GC run (meaning while the GIL is held), the traverse/clear
+/// pair should never report different ownership relations: if traverse visited a given
+/// PyObject, then the clear within that same GC run must still be the sole owner and
+/// clear that PyObject.
+///
+/// A more mechanical algorithm to know what to traverse/clear is as follows:
+///   - Any field on this PyObject that contains a strong reference to another PyObject
+///     must be visited and cleared. An example of that is the "backward_hooks" field of
+///     the THPVariable.
+///   - Any field that contains a C++ object that is uniquely owned by this PyObject (either
+///     a unique_ptr or a shared_ptr with use_count==1) should have all the PyObject it owns
+///     visited and cleared. An example would be here the tensor hooks.
+///   - If that uniquely owned C++ object also uniquely owns other C++ objects, these should be
+///     visited and cleared as well if they contain any PyObject.
+///
+/// Caveat: to avoid slow runtime, we limit the depth of this exploration of C++ objects in
+/// practice and we do not, for example, go through the whole autograd graph, even if it is
+/// uniquely owned. This is a known place where users can create noncollectable cycles as described
+/// in: https://github.com/pytorch/pytorch/issues/7343
+///
+
 static int traverse_slots(
     PyTypeObject* type,
     PyObject* self,
@@ -1366,23 +1319,37 @@
 
   // Finally traverse THPVariable special stuff
   Py_VISIT(var->backward_hooks);
-  // We don't want to traverse the grad_fn, even if the Variable owns it and the
-  // shared pointer's use count is 1. This is because we would need to treat
-  // the grad_fn as part of the Python state and hold the GIL sometimes when
-  // grad_fn's shared_ptr is copied, otherwise a race condition with the Python
-  // GC could occur. Holding the GIL when the shared_ptr is copied adds
-  // undesirable complexity/overhead.
-  //
-  // When hooks, a Variable, and its grad_fn are involved in a Python reference
-  // cycle, because we're not traversing the grad_fn, the reference cycle will
-  // in fact leak.
-  //
-  // See https://gist.github.com/zou3519/7ac92b84dd7d206dcc6eae55fee8372c
-  // for more details about the race condition involving traversing the grad_fn
-  // and the python GC.
   if (!var->cdata.unsafeIsBorrowed()) {
     const auto& tensor = THPVariable_Unpack(var);
     if (tensor.defined()) {
+      // WARNING: The grad_fn traversal logic is very subtle, if you change this,
+      // be very careful not to re-introduce this bug:
+      // https://gist.github.com/zou3519/7ac92b84dd7d206dcc6eae55fee8372c
+
+      // We ensure that we follow NOTE [ PyObject Traversal ] he by checking that this
+      // python object is the sole owner of the underlying Tensor and that this Tensor
+      // is the sole owner of its grad_fn.
+      // In this case, the only way to get a new reference to the grad_fn is by using
+      // this python object, which requires the GIL to be accessed.
+      // Note that this is only valid as long as user don't share non-owning references
+      // across different threads (which is crazy and should never be done).
+
+      if (tensor.use_count() == 1) {
+        auto autograd_meta = torch::autograd::impl::get_autograd_meta(tensor);
+        if (autograd_meta) {
+          // Do NOT call grad_fn() here as that might trigger a recompute
+          const auto& grad_fn = autograd_meta->grad_fn_;
+          if (grad_fn && grad_fn.use_count() == 1) {
+            // All Node can have a pyobj (stored in "pyobj_")
+            Py_VISIT(grad_fn->pyobj());
+            // PyNode are special as they also have an "obj" field
+            if (auto py_node_fn = dynamic_cast<PyNode*>(grad_fn.get())) {
+              Py_VISIT(py_node_fn->obj);
+            }
+          }
+        }
+      }
+
       for (const auto& hook : torch::autograd::impl::hooks(tensor)) {
         if (auto pyhook = dynamic_cast<PyFunctionPreHook*>(hook.get())) {
           Py_VISIT(pyhook->dict);
