--- conflicted
+++ resolved
@@ -825,7 +825,6 @@
     }
   }
 }
-<<<<<<< HEAD
 
 void FoldQuantizeCallIntoBuffer(
     script::Module& module,
@@ -842,26 +841,27 @@
   auto method = module.get_method(method_name);
   auto graph = method.graph();
   auto matches = findPatternMatches(pattern_graph, *graph);
-  for (const auto& match: matches) {
+  for (const auto& match : matches) {
     auto match_vmap = match.values_map;
     auto* weight = match_vmap.at(vmap.at("weight"));
     auto float_weight = module.get_parameter("weight").variable_data();
     auto scale = toIValue(match_vmap.at(vmap.at("scale"))).value().toDouble();
-    auto zero_point = toIValue(match_vmap.at(vmap.at("zero_point"))).value().toInt();
-    auto dtype = toIValue(match_vmap.at(vmap.at("dtype"))).value().toScalarType();
-    module.register_buffer("_quantized_weight", at::quantize_linear(float_weight, scale, zero_point, dtype));
+    auto zero_point =
+        toIValue(match_vmap.at(vmap.at("zero_point"))).value().toInt();
+    auto dtype =
+        toIValue(match_vmap.at(vmap.at("dtype"))).value().toScalarType();
+    module.register_buffer(
+        "_quantized_weight",
+        at::quantize_linear(float_weight, scale, zero_point, dtype));
   }
 
   std::string replacement = R"(
 graph(%self, %scale, %zero_point, %dtype):
     %weight_quant = prim::GetAttr[name="_quantized_weight"](%self)
     return (%weight_quant))";
-    SubgraphRewriter rewriter;
-    rewriter.RegisterRewritePattern(pattern, replacement);
-    rewriter.runOnGraph(graph);
-}
-
-=======
->>>>>>> 9deda823
+  SubgraphRewriter rewriter;
+  rewriter.RegisterRewritePattern(pattern, replacement);
+  rewriter.runOnGraph(graph);
+}
 } // namespace jit
 } // namespace torch