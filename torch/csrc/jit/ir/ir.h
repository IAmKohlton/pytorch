#pragma once

#include <torch/csrc/jit/ir/attributes.h>
#include <torch/csrc/jit/ir/graph_node_list.h>
#include <torch/csrc/jit/ir/named_value.h>
#include <torch/csrc/jit/ir/scope.h>
#include <torch/csrc/jit/runtime/operator.h>

#include <torch/csrc/WindowsTorchApiMacro.h>
#include <torch/csrc/utils/disallow_copy.h>
#include <torch/csrc/utils/python_stub.h>

#include <ATen/ATen.h>
#include <ATen/core/function_schema.h>
#include <ATen/core/functional.h>
#include <ATen/core/interned_strings.h>
#include <ATen/core/ivalue.h>
#include <ATen/core/jit_type.h>
#include <c10/util/ArrayRef.h>
#include <c10/util/Exception.h>

#include <functional>
#include <iostream>
#include <unordered_set>
#include <vector>

// Forward declare, the real meat is in python_ir.cpp
template <class T>
class THPPointer;
using THPObjectPtr = THPPointer<PyObject>;
using pyobj_list = std::vector<THPObjectPtr>;

namespace torch {
namespace jit {
class AliasDb;

using ::c10::Argument;
using ::c10::FunctionSchema;
using ::c10::Symbol;

using ::c10::ivalue::Shared;

using ::c10::IValue;
using ::c10::ivalue::Future;

using ::c10::ivalue::ConstantString;

#define C10_USING(T) using ::c10::T;
C10_FORALL_TYPES(C10_USING)
#undef C10_USING

#define C10_USING(T) using ::c10::T##Ptr;
C10_FORALL_TYPES(C10_USING)
#undef C10_USING

using ::c10::Type;
using ::c10::TypeEnv;
using ::c10::TypePtr;

using ::c10::getTypePtr;
using ::c10::MatchTypeReturn;
using ::c10::TypeKind;

using ::c10::fmap;

namespace prim {
using namespace ::c10::prim;
}
namespace attr {
using namespace ::c10::attr;
}
namespace aten {
using namespace ::c10::aten;
}
namespace cuda {
#ifndef __HIP_PLATFORM_HCC__
using namespace ::c10::cuda;
#endif
} // namespace cuda

struct Function;
struct MatchedSchema;

// Graph represents one "function" of computation.
// It uses a simple ownership model where the graph owns all the nodes inside
// it. All references inside the graph are raw pointers. Destroying the Graph
// will invalidate any pointers to nodes in the graph.
struct Graph;

// Node is the base class of the IR graph. It represents one computation
// and dependencies on a list of Values. The "prim-ops", so to speak.
struct Node;

// A Value represents an input or output to node that is either a
// Tensor or an opaque Handle object, as determined by type().
struct Value;

TORCH_API std::ostream& operator<<(std::ostream& out, const Graph& g);
TORCH_API std::ostream& operator<<(std::ostream& out, const Node& n);

// A list of nodes, with inputs and outputs
struct Block;

// Each use is represented by this type, see Node::uses()
// 'user' is the consumer of the value, offset is the index into
// 'user's input this where the produces will be found.
struct Use {
  Use(Node* user, size_t offset) : user(user), offset(offset) {}
  Node* user;
  size_t offset;

  bool operator==(const Use& b) {
    return user == b.user && offset == b.offset;
  }
};

// Note [User node does not uniquely identify use]
// ~~~~~~~~~~~~~~~~~~~~~~~~~~~~~~~~~~~~~~~~~~~~~~~
// A while back, we wrote some code manipulating uses that looked like this:
//
//    for (auto& use : used_val->uses_) {
//      if (use.user == this_node) {
//        use.offset += 1;
//        break;
//      }
//    }
//
// This code is trying to find a particular use (our node's use) to update it.
// However, it's wrong: there may be *multiple* uses of a value %x in a node,
// as might be the case in this IR:
//
//    %y = Add %x %x
//
// In this case, there are two uses of %x whose user is the node 'Add %x %x'.
// So, "use induced by this node" is not a well-formed concept.
//
// If you are looking for "use induced by an input", it's best to use
// findUseForInput() to get it.

// the list types are intentionally simple, but we type-def
// them here so if we need to change them, refactoring will be easier
using node_list = std::vector<Node*>;
using value_list = std::vector<Value*>;
using use_list = std::vector<Use>;
template <typename T>
using ArrayRef = at::ArrayRef<T>;
using NodeKind = Symbol;
using topo_position_t = int64_t;
using ValueSet = std::unordered_set<const Value*>;

struct OperatorSet;

// This is a wrapper to allow invalidating the Python object
// safely when the C++ object for a Node/Value/Block is deleted
// like much of graph, it isn't safe for different threads to
// access the same graph
template <typename T>
struct Wrap {
  explicit Wrap(T* p) : elem(p), clear_cb(nullptr) {}
  void clear() {
    if (clear_cb) {
      clear_cb(elem);
    }
    elem = nullptr;
  }
  T* elem;
  void (*clear_cb)(void*);
};

struct Value {
  TH_DISALLOW_COPY_AND_ASSIGN(Value);
  Value(Node* node_, size_t offset_);

 private:
  friend struct Node;
  friend struct Graph;
  Node* node_;
  size_t offset_;
  size_t unique_ = 0; // unique id
  use_list uses_;
  std::string unique_name_;
  TypePtr type_;
  // a managing wrapper for Python to allow invalidation
  std::shared_ptr<Wrap<Value>> wrap_;

 public:
  Value* setType(TypePtr type);
  TORCH_API void inferTypeFrom(const at::Tensor& output);
  TORCH_API void inferTypeFrom(
      const c10::intrusive_ptr<c10::ivalue::Object>& output);
  const TypePtr& type() const {
    AT_ASSERT(type_ != nullptr);
    return type_;
  }
  bool requires_grad() const {
    return type()->requires_grad();
  }
  bool isCompleteTensor() const {
    if (auto pt = type()->cast<TensorType>()) {
      return pt->isComplete();
    }
    return false;
  }
  TORCH_API bool mustBeNone() const;
  TORCH_API bool mustNotBeNone() const;
  size_t unique() const {
    return unique_;
  }
  bool hasDebugName() const {
    return !unique_name_.empty();
  }
  static bool isValidName(const std::string& name);
  TORCH_API Value* setDebugName(const std::string& name);
  std::string debugName() const {
    if (hasDebugName()) {
      return unique_name_;
    }
    return c10::to_string(unique());
  }
  TORCH_API std::string debugNameBase() const;
  Node* node() {
    return node_;
  }
  size_t offset() const {
    return offset_;
  }
  void setOffset(size_t offset) {
    offset_ = offset;
  }
  const Node* node() const {
    return node_;
  }
  Graph* owningGraph();
  const Graph* owningGraph() const;
  // TODO: make this more const correct
  const use_list& uses() const {
    return uses_;
  }

  bool hasUses() const {
    return !uses().empty();
  }

  TORCH_API void replaceFirstUseWith(Value* newValue);

  // Replaces all uses of this value with 'newValue'.
  //
  // Given:   %3 = f(%1, %2)
  //          %4 = g(%3)
  //          %5 = h(%3, %3)
  // Execute: %3.replaceAllUsesWith(%6)
  // Result:  %3 = f(%1, %2)
  //          %4 = g(%6)
  //          %5 = h(%6, %6)
  TORCH_API void replaceAllUsesWith(Value* newValue);

  // Replaces all uses of this value with 'newValue' after 'node'.
  // Given:   %3 = f(%1, %2)
  //          %4 = g(%3)
  //          %5 = inplace_(%3)
  //          %6 = h(%3, %3)
  // Execute: %3.replaceAllUsesAfterNodeWith(%5.node(), %5)
  // Result:  %3 = f(%1, %2)
  //          %4 = g(%3)
  //          %5 = inplace_(%3)
  //          %6 = h(%5, %5)
  TORCH_API void replaceAllUsesAfterNodeWith(const Node* node, Value* newValue);

  TORCH_API Value* copyMetadata(Value* from);

  TORCH_API std::shared_ptr<Wrap<Value>> wrap() {
    if (!wrap_) {
      wrap_ = std::make_shared<Wrap<Value>>(this);
    }
    return wrap_;
  }

  virtual ~Value() {
    if (wrap_) {
      wrap_->clear();
    }
  }
};

struct TORCH_API Node {
  TH_DISALLOW_COPY_AND_ASSIGN(Node);
  friend struct Graph;
  friend struct Block;
  friend struct Value;
  friend graph_node_list;
  friend const_graph_node_list;
  friend graph_node_list_iterator;
  friend const_graph_node_list_iterator;

 private:
  const NodeKind kind_;
  std::vector<Value*> inputs_;
  std::vector<Value*> outputs_;
  // subblocks
  std::vector<Block*> blocks_;
  Graph* graph_;
  Block* owning_block_;
  c10::optional<SourceRange> source_range_;
  ScopePtr scope_;
  c10::optional<InlinedCallStackPtr> callstack_;
  // Assumes FunctionSchemas are persistent, so we don't manage their lifetime.
  // This field is effective a cache that's populated on attribute lookups and
  // invalidated every time we perform an operation that could potentially
  // change the schema. note: mutable because schema_ is effectively a cache
  mutable const Operator* op_;
  topo_position_t topo_position_ = 0;
  // a managing wrapper for Python to allow invalidation
  std::shared_ptr<Wrap<Node>> wrap_;

 protected:
  Node(Graph* graph_, NodeKind kind_); // defined after graph
 public:
  // each node but Return/Param
  // is associated with exactly one place in the node list...
  // of the graph_
  // this circular is a doubly-linked list, the Return node is used as the
  // sentinel for the beginning and end of the list such that the list never has
  // null pointers next_in_graph[0] is next pointer next_in_graph[1] is prev
  // pointer using an array to allow the same iterator class for forward and
  // reverse node lists This list represents a topological sort
  // NOLINTNEXTLINE(cppcoreguidelines-avoid-c-arrays,cppcoreguidelines-non-private-member-variables-in-classes,modernize-avoid-c-arrays)
  Node* next_in_graph[2] = {nullptr, nullptr};

  std::shared_ptr<Wrap<Node>> wrap() {
    if (!wrap_) {
      wrap_ = std::make_shared<Wrap<Node>>(this);
    }
    return wrap_;
  }

  Node*& next() {
    return next_in_graph[kNextDirection];
  }
  Node*& prev() {
    return next_in_graph[kPrevDirection];
  }
  Node* const& next() const {
    return next_in_graph[kNextDirection];
  }
  Node* const& prev() const {
    return next_in_graph[kPrevDirection];
  }

  NodeKind kind() const {
    return kind_;
  }
  Node* setSourceRange(SourceRange r) {
    source_range_ = std::move(r);
    return this;
  }
  SourceRange sourceRange() const;

  Graph* owningGraph() {
    return graph_;
  }
  const Graph* owningGraph() const {
    return graph_;
  }
  Block* owningBlock() {
    return owning_block_;
  }
  const Block* owningBlock() const {
    return owning_block_;
  }
  ScopePtr scope() {
    return scope_;
  }
  void setScope(ScopePtr scope) {
    scope_ = std::move(scope);
  }
  std::string scopeName() const {
    if (!scope_) {
      return "";
    }
    return scope_->namesFromRoot();
  }

  Node* copyMetadata(Node* from) {
    this->setSourceRange(from->sourceRange());
    this->setScope(from->scope());
    if (auto cs = from->callstack()) {
      this->setCallStack(*cs);
    }
    return this;
  }

  c10::optional<InlinedCallStackPtr> callstack() const {
    return callstack_;
  }
  void setCallStack(InlinedCallStackPtr cs) {
    callstack_ = cs;
  }

  // NB: This returns an ArrayRef; that means that it will
  // get invalidated if you resize inputs (e.g., using addInput)
  // We can't return a std::vector<Node*>& because there's no
  // way to soundly cast to std::vector<const Node*> (an insane
  // implementation of std::vector could make this representationally
  // different.)
  at::ArrayRef<Value*> inputs() {
    return inputs_;
  }
  at::ArrayRef<const Value*> inputs() const {
    // Vectors are not convertible in const-ness of elements, but
    // raw pointers are.
    return {inputs_.data(), inputs_.size()};
  }
  // NB: This returns an ArrayRef; that means that it will
  // get invalidated if you resize inputs (e.g., using addInput)
  // We can't return a std::vector<Node*>& because there's no
  // way to soundly cast to std::vector<const Node*> (an insane
  // implementation of std::vector could make this representationally
  // different.)
  at::ArrayRef<Value*> outputs() {
    return outputs_;
  }
  at::ArrayRef<const Value*> outputs() const {
    // Vectors are not convertible in const-ness of elements, but
    // raw pointers are.
    return {outputs_.data(), outputs_.size()};
  }
  Value* output(size_t i) const {
    return outputs_.at(i);
  }
  bool hasUses() const {
    for (auto o : outputs()) {
      if (!o->uses().empty()) {
        return true;
      }
    }
    return false;
  }

  void replaceAllUsesWith(Node* n);

  // replaces `this` with a new node with the same inputs and outputs
  // but a new node symbol. does not destroy `this`
  Node* replaceWithNewSymbol(Symbol new_symbol);

  // lots of things like chunk have a single input or single output, so we have
  // a helper to make accessing it easier
  Value* input() {
    AT_ASSERT(inputs_.size() == 1);
    return inputs_.at(0);
  }
  Value* output() {
    AT_ASSERT(outputs_.size() == 1);
    return outputs_.at(0);
  }
  const Value* output() const {
    AT_ASSERT(outputs_.size() == 1);
    return outputs_.at(0);
  }
  const Value* input() const {
    AT_ASSERT(inputs_.size() == 1);
    return inputs_.at(0);
  }
  // Access a particular input.  This is a checked index.
  Value* input(size_t i) const {
    return inputs_.at(i);
  }

  bool hasNamedInput(const std::string& unqualName) const;
  Value* namedInput(const std::string& unqualName) const;
  Value* namedInput(Symbol name) const;

  c10::optional<IValue> get(Symbol name) const;

  template <typename T>
  c10::optional<T> get(Symbol name) const {
    if (auto v = get(name)) {
      return v->template to<T>();
    }
    return c10::nullopt;
  }

  // Returns true if the value of input name is statically known
  bool is_constant(Symbol name) const {
    return static_cast<bool>(get(name));
  }
  bool mustBeNone() const;

  bool isNondeterministic() const;
  bool hasSideEffects() const;

  // instructions lowered by the interpreter and not run in the optimized graph
  bool notExecutedOp() const {
    return kind_ == prim::Constant || kind_ == prim::profile ||
        kind_ == prim::profile_ivalue;
  }

  // Graphs

  // Note [Topological invariant]
  // ~~~~~~~~~~~~~~~~~~~~~~~~~~~~
  // We always maintain an up-to-date topological ordering of all nodes via
  // the next()/prev() links.  All transformations to graphs must preserve
  // this topological ordering: for example, it is only valid to 'addInput'
  // with an input which is topologically before the current node.
  //
  // Usually, it is obvious whether or not topological order is maintained;
  // for example, if you are adding nodes to the end of the topsort, it's
  // impossible for them to refer to inputs that are not in the topsort.
  // If it is not obvious, please comment accordingly.

  // Add 'node' as an input to 'this' at the end of existing
  // arguments.  Returns the added node for ease of chaining.
  //
  // Given:   %3 = f(%1, %2)
  // Execute: %3.addInput(%4)
  // Result:  %3 = f(%1, %2, %4)
  Value* addInput(Value* value);

  // Add 'value' as an input to 'this' at the specified position in the
  // arguments. Returns the added value for ease of chaining.
  Value* insertInput(size_t i, Value* value);

  // Replace the input of 'this' at position 'i' with
  // 'newValue', returning the old node.
  //
  // Given:   %3 = f(%1, %2)
  // Execute: %3.replaceInput(1, %4)
  // Result:  %3 = f(%1, %4)
  Value* replaceInput(size_t i, Value* newValue);

  // Replace all occurrences of 'from' in the inputs of this
  // node with 'to'. Corresponds to llvm's replaceUsesOfWith.
  //
  // Given:   %3 = f(%1, %2, %1)
  // Execute: %3.replaceInputWith(%1, %4)
  // Result:  %3 = f(%4, %2, %4)
  void replaceInputWith(Value* from, Value* to);

  Value* addOutput();

  Value* insertOutput(size_t i);

  void eraseOutput(size_t i);

  Block* addBlock();
  void eraseBlock(size_t i);

  // Each Node can have a list of subblocks. These are used to define structured
  // nested control flow operators such as If and Loop.
  // The meaning of a block is specific to the kind of node it is in, but
  // all blocks share these semantics:
  // * Nested lexical scoping: If a node 'Parent' has a subblock which contains
  //   a node 'Child', Child can use any value that was in scope for the Parent
  //   node in addition to any values defined before 'Child' in the subblock.
  // * The list of inputs to the block are in scope for the duration of the
  //   block
  // * the outputs of the Parent node are not in scope for the subblocks
  // Typically the inputs to a block that represents control flow act as
  // as the equivalents phi-nodes in standard SSA form,
  // defining a new Value to represent any term that has multiple
  // definitions depending on how control flowed. Outputs of the node containing
  // control flow serve a similiar purpose defining new values for variables
  // that would have different definitions depending on which way control
  // flowed.

  at::ArrayRef<Block*> blocks() {
    return blocks_;
  }
  at::ArrayRef<const Block*> blocks() const {
    // Vectors are not convertible in const-ness of elements, but
    // raw pointers are.
    return {blocks_.data(), blocks_.size()};
  }

  // Is 'this' before 'n' in the topological order?
  bool isBefore(const Node* n) const;

  // Is 'this' after 'n' in the topological order?
  bool isAfter(const Node* n) const;

  // Insert unattached 'this' node before 'n' in the topological order.
  // Returns this (for chaining).
  //
  // Given:   %3 = f(%1, %2)
  //          %4 = g(%3)
  // and unattached: %5 = h(%1)
  // Execute: %5.insertBefore(%4)
  // Result:  %3 = f(%1, %2)
  //          %5 = h(%1)
  //          %4 = g(%3)
  Node* insertBefore(Node* n);

  // Insert unattached 'this' node after 'n' in the topological order.
  // Returns this (for chaining).
  //
  // Given: %3 = f(%1, %2)
  //        %4 = g(%3)
  // and unattached: %5 = h(%1)
  // Execute: %5.insertAfter(%4)
  // Result:  %3 = f(%1, %2)
  //          %4 = g(%3)
  //          %5 = h(%1)
  Node* insertAfter(Node* n);

  // Move 'this' (already in the graph) after 'n' in the topological order.
  //
  // NOTE: Does not check that value dependencies are preserved, see
  //   AliasDb::moveAfterTopologicallyValid
  //
  // Given: %2 = f(%1)
  //        %3 = g(%1)
  // Execute: %2.moveAfter(%3)
  // Result: %3 = g(%1)
  //         %2 = f(%1)
  //
  void moveAfter(Node* n);

  // Move a node 'n' (already in the graph) before 'this' in the topological
  // order.
  //
  // NOTE: Does not check that value dependencies are preserved, see
  //   AliasDb::moveBeforeTopologicallyValid
  //
  // Given: %2 = f(%1)
  //        %3 = g(%1)
  // Execute: %3.moveBefore(%2)
  // Result: %3 = g(%1)
  //         %2 = f(%1)
  void moveBefore(Node* n);

  // Remove the input at 'i' from this node.
  //
  // WARNING: This is O(n) in the number of inputs, so avoid repeatedly calling
  // removeInput.
  //
  // Given: %3 = f(%1, %2)
  // Execute: %3.removeInput(1)
  // Result: %3 = f(%1)
  void removeInput(size_t i);

  // Remove all inputs from a node.
  //
  // Given: %3 = f(%1, %2)
  // Execute: %3.removeAllInputs()
  // Result: %3 = f()
  void removeAllInputs();

  // Rearrange the ordering of inputs or outputs of a node
  // Given: %3 = f(%1, %2)
  // Execute: %3.permuteInputs({1, 0})
  // Result: %3 = f(%2, %1)
  // Each index must appear exactly once
  void permuteInputs(const std::vector<size_t>& new_inputs);
  void permuteOutputs(const std::vector<size_t>& new_inputs);

  // iterators of the node list starting at this node
  // useful for resuming a search starting at this node
  inline graph_node_list_iterator iterator() {
    return {this, 0};
  }
  inline graph_node_list_iterator reverseIterator() {
    return iterator().reverse();
  }
  inline const_graph_node_list_iterator iterator() const {
    return {this, 0};
  }
  inline const_graph_node_list_iterator reverseIterator() const {
    return iterator().reverse();
  }

  // Remove 'this' from the instruction list and deallocate it.
  //
  // Invariant: no outputs of 'this' may have any uses.
  //
  // Given: %2 = f(%1)
  //        %3 = g(%1)
  // Execute: %2.destroy()
  // Result: %3 = g(%1)
  void destroy();

  // Dynamically cast this node to the subclass indicated by the
  // template variable, returning nullptr if the cast is invalid..
  //
  // Example usage: if(auto s = n.cast<Select>()) { ... }
  template <typename T>
  T* cast() {
    if (T::Kind == kind()) {
      return static_cast<T*>(this);
    }
    return nullptr;
  }
  template <typename T>
  const T* cast() const {
    if (T::Kind == kind()) {
      return static_cast<const T*>(this);
    }
    return nullptr;
  }

  template <typename T>
  T* expect() {
    TORCH_CHECK(
        T::Kind == kind(),
        "expected a ",
        T::Kind.toDisplayString(),
        " but found a ",
        kind().toDisplayString());
    return static_cast<T*>(this);
  }

  bool matches(const FunctionSchema& schema) const;

  // XXX: this function is meant to be used with string literals only!
  bool matches(
      const char* signature_literal,
      at::ArrayRef<Symbol> const_inputs = {}) const;

  bool isMemberOf(const OperatorSet& os) const;

  const FunctionSchema& schema() const;
  const FunctionSchema* maybeSchema() const;
  const Operator& getOperator() const;
  Operation getOperation() const;

  const Operator* maybeOperator() const;

  void dump() const;

  std::ostream& print(
      std::ostream& out,
      size_t level,
      std::vector<const Node*>* groups,
      bool print_source_locations = true,
      bool print_attributes = true,
      bool print_scopes = true,
      bool print_body = true) const;

  virtual ~Node() {
    if (wrap_) {
      wrap_->clear();
    }
  }

  // Methods for accessing attributes
  Node* copyAttributes(const Node& rhs) {
    values_.clear();
    for (const AVPtr& i : rhs.values_) {
      values_.push_back(i->clone());
    }
    return this;
  }
  bool hasAttribute(Symbol name) const {
    AT_ASSERT(name.is_attr());
    return findAttr(name, false) != values_.end();
  }
  bool hasAttributeS(const std::string& name) const {
    return hasAttribute(Symbol::attr(name));
  }
  AttributeKind kindOf(Symbol name) const {
    AT_ASSERT(name.is_attr());
    return (*findAttr(name, true))->kind();
  }
  AttributeKind kindOfS(const std::string& name) const {
    return kindOf(Symbol::attr(name));
  }
  Node* removeAttribute(Symbol name) {
    AT_ASSERT(name.is_attr());
    values_.erase(findAttr(name, true));
    return this;
  }
  Node* removeAttributeS(const std::string& name) {
    return removeAttribute(Symbol::attr(name));
  }
  bool hasAttributes() const {
    return values_.size() > 0;
  }
  size_t numAttributes() const {
    return values_.size();
  }
  // The names are returned in order, since name actually is the index.
  std::vector<Symbol> attributeNames() const {
    std::vector<Symbol> names;
    for (const AVPtr& a : values_) {
      names.push_back(a->name);
    }
    return names;
  }
  std::vector<const char*> attributeNamesS() const {
    std::vector<const char*> names;
    for (const AVPtr& a : values_) {
      names.push_back(a->name.toUnqualString());
    }
    return names;
  }

#define CREATE_ACCESSOR(Kind, method)                           \
  Node* method##_(Symbol name, Kind##Attr::ConstructorType v) { \
    return setAttr<Kind##Attr>(                                 \
        name, std::forward<Kind##Attr::ConstructorType>(v));    \
  }                                                             \
  const Kind##Attr::ValueType& method(Symbol name) const {      \
    return getAttr<Kind##Attr>(name);                           \
  }

  CREATE_ACCESSOR(Float, f)
  CREATE_ACCESSOR(Complex, c)
  CREATE_ACCESSOR(Floats, fs)
  CREATE_ACCESSOR(ComplexVals, cs)
  CREATE_ACCESSOR(String, s)
  CREATE_ACCESSOR(Strings, ss)
  CREATE_ACCESSOR(Int, i)
  CREATE_ACCESSOR(Ints, is)
  CREATE_ACCESSOR(Graph, g)
  CREATE_ACCESSOR(Graphs, gs)
  CREATE_ACCESSOR(Type, ty)
  CREATE_ACCESSOR(Types, tys)
  CREATE_ACCESSOR(IValue, ival)

#undef CREATE_ACCESSOR

  // Our Graphs are not very const-correct, so we need to allow returning
  // non-const references too
  GraphAttr::ValueType& g(Symbol name) {
    return getAttr<GraphAttr>(name);
  }

  // does not use CREATE_ACCESSOR because we need additional asserts
  Node* t_(Symbol name, TensorAttr::ConstructorType v) {
    return setAttr<TensorAttr>(
        name, std::forward<TensorAttr::ConstructorType>(v));
  }
  const TensorAttr::ValueType& t(Symbol name) const {
    return getAttr<TensorAttr>(name);
  }

  Node* ts_(Symbol name, TensorsAttr::ConstructorType v) {
    return setAttr<TensorsAttr>(
        name, std::forward<TensorsAttr::ConstructorType>(v));
  }
  const TensorsAttr::ValueType& ts(Symbol name) const {
    return getAttr<TensorsAttr>(name);
  }

  Block* findCommonAncestorBlockWith(Node* n);

  size_t blocksFromGraphBlock();

 private:
  void printAttrValue(std::ostream& out, const Symbol& name) const;
  void printAttributes(std::ostream& out, bool ignore_subgraph) const;

  template <typename T>
  Node* setAttr(Symbol name, typename T::ConstructorType v) {
    AT_ASSERT(name.is_attr());
    auto it = findAttr(name, false);
    auto nv = AVPtr(new T(name, std::forward<typename T::ConstructorType>(v)));
    if (it == values_.end()) {
      values_.push_back(std::move(nv));
    } else {
      *it = std::move(nv);
    }
    return this;
  }
  template <typename T>
  typename T::ValueType& getAttr(Symbol name) const {
    AT_ASSERT(name.is_attr());
    auto it = findAttr(name, true);
    auto* child = dynamic_cast<T*>(it->get());
    if (child == nullptr) {
      throw IRAttributeError(name, true);
    }
    return child->value();
  }
  using AVPtr = AttributeValue::Ptr;
  // NB: For determinism, we use a vector rather than a hash map.  This does
  // mean that lookups are O(n), so you shouldn't use Attributes to store
  // a big pile of messages.
  std::vector<AVPtr> values_;
  std::vector<AVPtr>::iterator findAttr(Symbol name, bool required) {
    AT_ASSERT(name.is_attr());
    auto it = std::find_if(values_.begin(), values_.end(), [&](const AVPtr& v) {
      return v->name == name;
    });
    if (required && it == values_.end()) {
      throw IRAttributeError(name, false);
    }
    AT_ASSERT(!required || it != values_.end());
    return it;
  }
  std::vector<AVPtr>::const_iterator findAttr(Symbol name, bool required)
      const {
    AT_ASSERT(name.is_attr());
    auto it = std::find_if(values_.begin(), values_.end(), [&](const AVPtr& v) {
      return v->name == name;
    });
    if (required && it == values_.end()) {
      throw IRAttributeError(name, false);
    }
    AT_ASSERT(!required || it != values_.end());
    return it;
  }

  enum class MoveSide { BEFORE, AFTER };
  bool isBeforeOrAfter(const Node* n, MoveSide moveSide) const;

  std::pair<Value*, const Argument&> findInput(Symbol name);
  // Lookup iterator in use list of _input i_ that corresponds to its use of
  // _this_
  use_list::iterator findUseForInput(size_t i);

  // remove the use of input i, this sets input i to nullptr, but
  // is only used internally to Node before setting it to a new value
  // or erasing the entry from the list.
  Value* dropInput(size_t i);

  bool inBlockList() const {
    if (next() == nullptr) {
      AT_ASSERT(prev() == nullptr);
    }
    return next() != nullptr;
  }

  void removeFromList();
  void lint() const;

  void assignTopoPosition();

 protected:
  // subclasses must override
  // this function is used by createClone to initialize a new version
  // of a node in another graph. It should allocate a new instance of the same
  // concrete type as 'this', but in graph 'g' which might be different
  // than graph_
  virtual Node* allocNewInstance(Graph* g) {
    return new Node(g, kind());
  }
  // create a copy of all properties of Node s into this.
  // subclasses should extend if they have additional information to copy.
  // 'this' will be allocated with s->allocNewInstance(g) so it should have
  // the same concrete type as 's'
  //
  virtual void cloneFrom(Node* s);
};

struct Block {
  friend struct Node;
  friend struct Graph;

  TH_DISALLOW_COPY_AND_ASSIGN(Block);
  TORCH_API Block(Graph* graph_, Node* node_);

  at::ArrayRef<Value*> inputs() {
    return input_->outputs();
  }
  at::ArrayRef<const Value*> inputs() const {
    const auto& inputs = input_->outputs();
    return {inputs.data(), inputs.size()};
  }
  at::ArrayRef<Value*> outputs() {
    return output_->inputs();
  }
  at::ArrayRef<const Value*> outputs() const {
    return static_cast<const Node*>(output_)->inputs();
  }
  graph_node_list nodes() {
    return {input_, kNextDirection};
  }
  const_graph_node_list nodes() const {
    return {input_, kNextDirection};
  }
  Node* return_node() {
    return output_;
  }
  const Node* return_node() const {
    return output_;
  }
  Node* param_node() {
    return input_;
  }
  const Node* param_node() const {
    return input_;
  }
  Graph* owningGraph() {
    return graph_;
  }
  const Graph* owningGraph() const {
    return graph_;
  }
  Node* owningNode() {
    return owning_node_;
  }
  const Node* owningNode() const {
    return owning_node_;
  }

  Value* addInput(const std::string& name = "") {
    Value* v = input_->addOutput();
    v->setDebugName(name);
    return v;
  }
  Value* insertInput(size_t i, const std::string& name = "") {
    Value* v = input_->insertOutput(i);
    v->setDebugName(name);
    return v;
  }
  void eraseInput(size_t i) {
    input_->eraseOutput(i);
  }
  size_t registerOutput(Value* v) {
    output_->addInput(v);
    return outputs().size() - 1;
  }
  size_t insertOutput(size_t i, Value* n) {
    output_->insertInput(i, n);
    return i;
  }
  void eraseOutput(size_t i) {
    output_->removeInput(i);
  }
  void replaceOutput(size_t i, Value* n) {
    output_->replaceInput(i, n);
  }
  void permuteOutputs(const std::vector<size_t>& new_inputs) {
    output_->permuteInputs(new_inputs);
  }
  void permuteInputs(const std::vector<size_t>& new_inputs) {
    input_->permuteOutputs(new_inputs);
  }

  Node* appendNode(Node* n) {
    AT_ASSERT(n->graph_ == graph_ && !n->inBlockList());
    n->insertBefore(output_);
    return n;
  }
  Node* prependNode(Node* n) {
    AT_ASSERT(n->graph_ == graph_ && !n->inBlockList());
    n->insertAfter(input_);
    return n;
  }
  // clone all inputs, nodes, and outputs from src and append them
  // to the inputs, nodes, and outputs of this block
  // value_map is used whenever a node in src references a free variable
  // in src to look up its corresponding value
  TORCH_API void cloneFrom(Block* src, std::function<Value*(Value*)> value_map);
  TORCH_API void remapTypes(const std::function<TypePtr(TypePtr)>& type_map);

  TORCH_API std::shared_ptr<Wrap<Block>> wrap() {
    if (!wrap_) {
      wrap_ = std::make_shared<Wrap<Block>>(this);
    }
    return wrap_;
  }

  virtual ~Block() {
    if (wrap_) {
      wrap_->clear();
    }
  }

 private:
  void reIndexTopology();

  // get rid of all nodes
  // destroys in reverse order so that uses internal to this block
  // do not have to be removed before you can destroy the block
  void destroy();

  Graph* const graph_;
  // holds outputs in a way that can be reflected
  // as a Use object
  // also used as the beginning/end of the circular node list to avoid
  // having corner cases where the list is empty.
  Node* const output_;
  Node* const input_;
  Node* const
      owning_node_; // either the node that has this block or nullptr for root
  // a managing wrapper for Python to allow invalidation
  std::shared_ptr<Wrap<Block>> wrap_;
};

struct Graph {
  TH_DISALLOW_COPY_AND_ASSIGN(Graph);
  friend struct Node;
  friend struct Value;
  friend struct Block;

 private:
  // only used to keep track of allocated nodes
  // actual representation of Graph is done with
  // inputs, outputs, nodes

  std::unordered_set<const Node*> all_nodes;
  std::unordered_set<const Value*> all_values;
  std::unordered_set<const Block*> all_blocks;
  size_t next_unique_;

  std::unordered_map<std::string, Value*> unique_names_;
  // name_base_suffix tracks largest suffix currently used by all names sharing
  // same name_base. Key of this map is name_base, value is largest suffix
  // numeric value.
  std::unordered_map<std::string, size_t> name_base_suffix_;

  ScopePtr current_scope_;

  Block* const block_;
  // when insertNode() is called, the node is inserted before this node
  // by default this is set to append to the top level block
  Node* insert_before_;

 public:
  Graph(ScopePtr scope_root)
      : next_unique_(0),
        current_scope_(std::move(scope_root)),
        block_(new Block(this, nullptr)),
        insert_before_(return_node()) {}

  Graph() : Graph(c10::make_intrusive<Scope>()) {}

  at::ArrayRef<Value*> inputs() {
    return block_->inputs();
  }
  at::ArrayRef<const Value*> inputs() const {
    const Block& block = *block_;
    return block.inputs();
  }
  at::ArrayRef<Value*> outputs() {
    return block_->outputs();
  }
  at::ArrayRef<const Value*> outputs() const {
    const Block& block = *block_;
    return block.outputs();
  }
  graph_node_list nodes() {
    return block_->nodes();
  }
  const_graph_node_list nodes() const {
    const Block& block = *block_;
    return block.nodes();
  }
  Node* param_node() {
    return block_->param_node();
  }
  const Node* param_node() const {
    return block_->param_node();
  }
  Node* return_node() {
    return block_->return_node();
  }
  const Node* return_node() const {
    return block_->return_node();
  }
  const std::unordered_map<std::string, Value*>& debugNames() const {
    return unique_names_;
  }

  TORCH_API void push_scope(const std::string& scope_name);
  TORCH_API void pop_scope();

  ScopePtr current_scope() {
    return current_scope_;
  }
  void set_current_scope(ScopePtr scope) {
    current_scope_ = std::move(scope);
  }

  Value* addInput(const std::string& name = "") {
    return block_->addInput(name);
  }
  Value* insertInput(size_t i, const std::string& name = "") {
    return block_->insertInput(i, name);
  }
  void eraseInput(size_t i) {
    block_->eraseInput(i);
  }
  size_t registerOutput(Value* n) {
    return block_->registerOutput(n);
  }
  void eraseOutput(size_t i) {
    block_->eraseOutput(i);
  }

  TORCH_API Node* create(NodeKind kind, size_t num_outputs = 1);
  TORCH_API Node* create(
      NodeKind kind,
      ArrayRef<Value*> inputs,
      size_t num_outputs = 1);

  TORCH_API Node* createNone();
  TORCH_API Node* createAutogradZero();
  TORCH_API Node* createUninitialized(TypePtr typ);
  TORCH_API Node* createWithSubgraph(Symbol kind);
  TORCH_API Node* createDifferentiableSubgraph();
  TORCH_API Node* createTuple(
      at::ArrayRef<Value*> values,
      TupleTypePtr optional_named_tuple = nullptr);
  TORCH_API Node* createTupleUnpack(Value* v);
  TORCH_API Node* createTupleIndex(
      Value* tup,
      Value* idx,
      const TypePtr& output_type);
  TORCH_API Node* createTupleSlice(
      Value* tup,
      int64_t beg,
      int64_t step_size,
      int64_t num_values);
  TORCH_API Node* createEnumName(Value* e);
  TORCH_API Node* createEnumValue(Value* e);
  TORCH_API Node* createList(
      const TypePtr& elem_type,
      at::ArrayRef<Value*> values);
  TORCH_API Node* createListUnpack(Value* v, size_t size);
  TORCH_API Node* createDict(
      const TypePtr& key_type,
      const TypePtr& value_type,
      at::ArrayRef<Value*> keys,
      at::ArrayRef<Value*> values);
  TORCH_API Node* createNumToTensor(Value* value);
  TORCH_API Node* createObject(const ClassTypePtr& type);
  TORCH_API Node* createSetAttr(
      Value* obj,
      const std::string& field,
      Value* newValue);
  TORCH_API Node* createGetAttr(Value* obj, const std::string& field);
  Value* insertGetAttr(Value* obj, const std::string& field) {
    return insertNode(createGetAttr(obj, field))->output();
  }
  TORCH_API Node* createStore(const std::string& name, Value* v);
  TORCH_API Node* createLoad(const std::string& name, const TypePtr& type);
  TORCH_API Node* createIsInstance(Value* v, at::ArrayRef<TypePtr> types);

  TORCH_API Value* insertUncheckedCast(Value* v, TypePtr type);

  // Insert a ToList operator with argument \p v and output type \p type.
  // \returns the output of the operation.
  TORCH_API Value* insertToList(Value* v, TypePtr type);

  TORCH_API Value* insertFunctionCall(
      Function* callee,
      const MatchedSchema& matched);
  TORCH_API Value* insertMethodCall(
      std::string method_name,
      const MatchedSchema& matched);

  // Note: defined in python_ir.cpp and can be used only in python extension
  Node* createPythonOp(
      THPObjectPtr&& pyobj,
      const std::string& cconv,
      pyobj_list&& scalar_args);
  // clone n, making a new node in _this_ graph.
  // use value_map to translate inputs of n to inputs of the cloned node
  // if copy_blocks is false, it will not recursively clone the nested blocks
  // this node contains.
  TORCH_API Node* createClone(
      Node* n,
      const std::function<Value*(Value*)>& value_map,
      bool copy_blocks = true);

  // Insert constant IValue into the graph.
  TORCH_API Value* insertConstant(
      const IValue& val,
      c10::optional<SourceRange> loc = c10::nullopt,
      c10::optional<ScopePtr> scope = c10::nullopt);

  // Schema-driven insert:
  // This inserts a node into the graph with inputs determined from args and
  // kwargs using Python argument matching rules, and checks that the op matches
  // a known schema.
  //
  // If this node successfully completes, it guarentees the node
  // is a correctly-formed invocation of opname
  TORCH_API Value* insert(
      Symbol opname,
      at::ArrayRef<NamedValue> args,
      at::ArrayRef<NamedValue> kwargs = {},
      const c10::optional<SourceRange>& range = {});

  Node* appendNode(Node* n) {
    return block_->appendNode(n);
  }

  Node* prependNode(Node* n) {
    return block_->prependNode(n);
  }

  // insert before insert_before_ node
  // initialized to insert at the end of the top level block
  // can be changed with setInsertPoint()
  Node* insertNode(Node* n) {
    AT_ASSERT(
        insert_before_->inBlockList() &&
        "insert point node is no longer in a block list");
    return n->insertBefore(insert_before_);
  }
  // set where nodes are inserted to append to the end of this block
  void setInsertPoint(Block* b) {
    AT_ASSERT(b->owningGraph() == this);
    insert_before_ = b->return_node();
  }
  // set where nodes are inserted to insert _before_ this node
  // for implementation simplicity we only support inserting before a node for
  // now
  void setInsertPoint(Node* n) {
    AT_ASSERT(n->owningGraph() == this && n->inBlockList());
    insert_before_ = n;
  }
  Node* insertPoint() {
    return insert_before_;
  }

  // the top level block
  Block* block() {
    return block_;
  }
  const Block* block() const {
    return block_;
  }

  // Checks well-formedness and invariants of graph
  TORCH_API void lint() const;
  // for use in debugger
  TORCH_API void dump() const;

  TORCH_API ~Graph();

  TORCH_API std::string toString(bool print_source_locations = true) const;

  TORCH_API std::ostream& print(
      std::ostream& out,
      bool print_source_locations = true) const;

  friend TORCH_API std::ostream& operator<<(std::ostream& out, const Graph& g);

  TORCH_API std::shared_ptr<Graph> copy();
  TORCH_API void remapTypes(const std::function<TypePtr(TypePtr)>& type_map);

 private:
  friend void Lint(const AliasDb* db);
  TORCH_API void freeNode(Node* n);
  TORCH_API void freeValue(Value* v);
  TORCH_API void freeBlock(Block* b);
};

/** \brief An utility class for setting temporary insertion points.
 *
 * When an object of this class is created, it stores the current insertion
 * point, sets the new one, and restores the original insertion point when the
 * object is destroyed.
 */
struct WithInsertPoint {
  WithInsertPoint(Node* n) : prev_(n->owningGraph()->insertPoint()) {
    n->owningGraph()->setInsertPoint(n);
  }
  WithInsertPoint(Block* b) : WithInsertPoint(b->return_node()) {}

  ~WithInsertPoint() {
    prev_->owningGraph()->setInsertPoint(prev_);
  }

 private:
  Node* prev_;
};

/** \brief An utility class for setting temporary scopes.
 *
 * When an object of this class is created, it stores the current scope, sets
 * the new one, and restores the original scope when the object is destroyed.
 */
struct WithCurrentScope {
  WithCurrentScope(Graph& g, ScopePtr scope)
      : graph_(&g), prev_scope_(g.current_scope()) {
    g.set_current_scope(std::move(scope));
  }
  ~WithCurrentScope() {
    graph_->set_current_scope(prev_scope_);
  }

 private:
  Graph* graph_;
  ScopePtr prev_scope_;
};

inline Value::Value(Node* node_, size_t offset_)
    : node_(node_),
      offset_(offset_),
      unique_(node_->graph_->next_unique_++),
      type_(TensorType::get()) {
  node_->graph_->all_values.emplace(this);
}

inline Value* Value::setType(TypePtr type) {
  AT_ASSERT(type);
  type_ = std::move(type);
  for (Use& use : uses_) {
    use.user->op_ = nullptr;
  }
  return this;
}

inline Graph* Value::owningGraph() {
  return node()->owningGraph();
}

inline const Graph* Value::owningGraph() const {
  return node()->owningGraph();
}

/************* All nodes not required to be defined before Graph **************/
struct ProfileOp : public Node {
  static const Symbol Kind;
  ProfileOp(Graph* graph, std::function<void(std::vector<IValue>&)> callback)
      : Node(graph, ::c10::prim::profile), callback_(std::move(callback)) {}

  void cloneFrom(Node* other_) override;
  Node* allocNewInstance(Graph* g) override;

  const std::function<void(std::vector<IValue>&)>& getCallback() const {
    return callback_;
  }

  void setCallback(std::function<void(std::vector<IValue>&)> callback) {
    callback_ = std::move(callback);
  }

 private:
  std::function<void(std::vector<IValue>&)> callback_;
};

struct TORCH_API ProfileIValueOp : public Node {
  static const Symbol Kind;
  ProfileIValueOp(
      Graph* graph,
      std::function<void(std::vector<IValue>&)> callback)
      : Node(graph, ::c10::prim::profile_ivalue),
        callback_(std::move(callback)) {}

  void cloneFrom(Node* other_) override;
  Node* allocNewInstance(Graph* g) override;

  const std::function<void(std::vector<IValue>&)>& getCallback() const {
    return callback_;
  }

  void setCallback(std::function<void(std::vector<IValue>&)> callback) {
    callback_ = callback;
  }

 private:
  std::function<void(std::vector<IValue>&)> callback_;
};

// execute a Python function, used for Ops we can't optimize but that we want to
// optimize around
//
// Note: actual implementation (ConcretePythonOp) is defined in python_ir.cpp
// which is not included in libtorch.so. We still include some bits and pieces
// of PythonOp here to enable writing simple passes generically. In general,
// python-aware bits need to be moved to the descendant classes.
struct TORCH_API PythonOp : public Node {
  using Node::Node;

  virtual std::string name() const = 0;
  virtual void writeScalars(std::ostream& out) const = 0;
  void cloneFrom(Node* other_) override = 0;
  Node* allocNewInstance(Graph* g) override = 0;
  // recover the autograd.Function instance, if this PythonOp's function
  // was originally SomeFunction.apply
  // used in ONNX for discovering symbolics
  virtual c10::optional<THPObjectPtr> autogradFunction() const = 0;

  virtual void lint_python() const = 0;
};

TORCH_API void LintGraph(const std::shared_ptr<Graph>& graph);

TORCH_API at::ArrayRef<Value*> createTupleUnpack(Value* v);

/** Insert graph \p CALLEE into graph \p G using \p INPUTS as input values.
 * The insertion happens at the current insertion point.
 * Optionally, one can also pass \p VALUE_MAP to get a map between \p CALLEE
 * values and their cloned copies in \p G.
 */
TORCH_API std::vector<Value*> insertGraph(
    Graph& g,
    Graph& callee,
    ArrayRef<Value*> inputs);
TORCH_API std::vector<Value*> insertGraph(
    Graph& g,
    Graph& callee,
    ArrayRef<Value*> inputs,
    std::unordered_map<Value*, Value*>& value_map);

/** Insert function \p CALLEE after node \p TO_REPLACE, remove the node and
 * replace all its uses with corresponding outputs of the inserted function.
 * This asserts that the number of outputs of the original node and the
 * graph are the same.
 */
TORCH_API std::vector<Value*> inlineCallTo(
    Node* to_replace,
    Function* callee,
    bool use_graph = true);

/** If there is only one value in \p OUTPUTS and its kind is Tuple, insert a
 * tuple unpack node and return the resulting values.
 */
TORCH_API std::vector<Value*> unpackOutputs(const std::vector<Value*>& outputs);

struct OperatorSet {
  OperatorSet(std::initializer_list<const char*> sig_literals);

 private:
  friend struct Node;
  std::unordered_map<Symbol, std::vector<std::shared_ptr<Operator>>> ops;
};

<<<<<<< HEAD
=======
template <typename T>
struct OperatorMap {
  // Type aliasing
  using OpMapType = typename std::pair<std::shared_ptr<Operator>, T>;
  using ValueType = std::vector<OpMapType>;
  using MapType = std::unordered_map<Symbol, ValueType>;

  OperatorMap() = default;
  explicit OperatorMap(
      std::initializer_list<std::pair<std::shared_ptr<Operator>, T>> init) {
    insert(init);
  }
  explicit OperatorMap(std::initializer_list<std::pair<const char*, T>> init) {
    insert(init);
  }

  void insert(const std::shared_ptr<Operator>& op, T val) {
    // Remove if exists before insert
    erase(op);
    map[Symbol::fromQualString(op->schema().name())].emplace_back(
        std::make_pair(op, val));
  }

  void insert(
      std::initializer_list<std::pair<std::shared_ptr<Operator>, T>> v) {
    for (auto& el : v) {
      insert(el.first, el.second);
    }
  }

  void insert(std::initializer_list<std::pair<const char*, T>> v) {
    for (auto& el : v) {
      insert(getOperatorForLiteral(el.first), el.second);
    }
  }

  void erase(const std::shared_ptr<Operator>& op) {
    auto it = map.find(Symbol::fromQualString(op->schema().name()));
    if (it == map.end()) {
      return;
    }
    for (auto vit = it->second.begin(); vit != it->second.end(); ++vit) {
      if (vit->first->schema() == op->schema()) {
        it->second.erase(vit);
        break;
      }
    }
    if (it->second.size() == 0) {
      map.erase(Symbol::fromQualString(op->schema().name()));
    }
  }

  bool contains(const Operator& op) const {
    const auto it = map.find(Symbol::fromQualString(op.schema().name()));
    if (it == map.end()) {
      return false;
    }
    for (auto vit = it->second.begin(); vit != it->second.end(); ++vit) {
      if (vit->first->schema() == op.schema()) {
        return true;
      }
    }
    return false;
  }

  c10::optional<T> find(const Operator& op) {
    const auto it = map.find(Symbol::fromQualString(op.schema().name()));
    if (it == map.end()) {
      return c10::nullopt;
    }
    for (auto vit = it->second.begin(); vit != it->second.end(); ++vit) {
      if (vit->first->schema() == op.schema()) {
        return vit->second;
      }
    }
    return c10::nullopt;
  }

  // TODO: return iterator
  std::vector<OpMapType> getAllKeysAndValues() const {
    std::vector<OpMapType> keys_values;
    for (auto& symbol_mapping : map) {
      auto& vec = symbol_mapping.second;
      for (auto& pair : vec) {
        keys_values.push_back(pair);
      }
    }
    return keys_values;
  }

 private:
  friend struct Node;
  MapType map;
};

>>>>>>> cab48494
} // namespace jit
} // namespace torch<|MERGE_RESOLUTION|>--- conflicted
+++ resolved
@@ -149,6 +149,8 @@
 using ValueSet = std::unordered_set<const Value*>;
 
 struct OperatorSet;
+template <typename T>
+struct OperatorMap;
 
 // This is a wrapper to allow invalidating the Python object
 // safely when the C++ object for a Node/Value/Block is deleted
@@ -264,7 +266,25 @@
   //          %4 = g(%3)
   //          %5 = inplace_(%3)
   //          %6 = h(%5, %5)
+  // XXX: does not check scoping legality, consider using
+  // replaceAllUsesDominatedByNodeWith
   TORCH_API void replaceAllUsesAfterNodeWith(const Node* node, Value* newValue);
+
+  // Replaces all uses of this value with 'newValue' that are dominated by
+  // 'node'. Given:
+  // x = op(...).
+  // if cond:
+  //    z = foo(..)
+  //    bar(x)
+  // else:
+  //    print(x)
+  // x.replaceAllUsesDominatedByNodeWith(foo, z) would replace bar(x)
+  // but not print(x) because print is not dominated by foo.
+  // replaceAllUsesAfterNode does not check domination, so in this example
+  // it would produce invalid IR.
+  TORCH_API void replaceAllUsesDominatedByNodeWith(
+      const Node* node,
+      Value* newValue);
 
   TORCH_API Value* copyMetadata(Value* from);
 
@@ -442,6 +462,11 @@
   // but a new node symbol. does not destroy `this`
   Node* replaceWithNewSymbol(Symbol new_symbol);
 
+  // Checks if this node is dominated by `dominator` which means that
+  // `dominator` will always be executed before `this` and `dominator`
+  // is in scope of `this.
+  bool isDominatedBy(const Node* dominator) const;
+
   // lots of things like chunk have a single input or single output, so we have
   // a helper to make accessing it easier
   Value* input() {
@@ -716,6 +741,19 @@
       at::ArrayRef<Symbol> const_inputs = {}) const;
 
   bool isMemberOf(const OperatorSet& os) const;
+  template <typename T>
+  bool isMemberOf(const OperatorMap<T>& om) const {
+    auto it = om.map.find(kind());
+    if (it == om.map.end()) {
+      return false;
+    }
+    for (auto& op : it->second) {
+      if (matches(op.first->schema())) {
+        return true;
+      }
+    }
+    return false;
+  }
 
   const FunctionSchema& schema() const;
   const FunctionSchema* maybeSchema() const;
@@ -1037,6 +1075,7 @@
     n->insertAfter(input_);
     return n;
   }
+
   // clone all inputs, nodes, and outputs from src and append them
   // to the inputs, nodes, and outputs of this block
   // value_map is used whenever a node in src references a free variable
@@ -1512,8 +1551,6 @@
   std::unordered_map<Symbol, std::vector<std::shared_ptr<Operator>>> ops;
 };
 
-<<<<<<< HEAD
-=======
 template <typename T>
 struct OperatorMap {
   // Type aliasing
@@ -1609,6 +1646,5 @@
   MapType map;
 };
 
->>>>>>> cab48494
 } // namespace jit
 } // namespace torch