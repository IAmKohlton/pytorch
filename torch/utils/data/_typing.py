--- conflicted
+++ resolved
@@ -4,13 +4,8 @@
 import collections
 import inspect
 import numbers
-<<<<<<< HEAD
+import sys
 import warnings
-from typing import (Any, Dict, Iterator, List, Set, Tuple,
-                    TypeVar, Union, get_type_hints)
-from typing import _tp_cache, _type_check, _type_repr  # type: ignore[attr-defined]
-=======
-import sys
 from typing import (Any, Dict, Iterator, List, Set, Tuple, TypeVar, Union,
                     get_type_hints)
 from typing import _eval_type, _tp_cache, _type_check, _type_repr  # type: ignore[attr-defined]
@@ -20,7 +15,6 @@
 except ImportError:  # Python 3.6
     from typing import _ForwardRef as ForwardRef  # type: ignore[attr-defined]
 
->>>>>>> edc89181
 # TODO: Use TypeAlias when Python 3.6 is deprecated
 # Please check [Note: TypeMeta and TypeAlias]
 try:
@@ -279,11 +273,8 @@
     def __getitem__(self, param):
         if param is None:
             raise TypeError('{}[t]: t can not be None'.format(self.__name__))
-<<<<<<< HEAD
-=======
         if isinstance(param, str):
             param = ForwardRef(param)
->>>>>>> edc89181
         if isinstance(param, tuple):
             param = Tuple[param]
         _type_check(param, msg="{}[t]: t must be a type".format(self.__name__))
