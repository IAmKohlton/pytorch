--- conflicted
+++ resolved
@@ -142,13 +142,8 @@
 
     auto iter = TensorIteratorConfig()
       .add_output(loss_squeezed)
-<<<<<<< HEAD
-      .add_input(at::squeeze(input))
-      .add_input(at::squeeze(target))
-=======
       .add_owned_input(at::squeeze(input))
       .add_owned_input(at::squeeze(target))
->>>>>>> cab48494
       .build();
 
     AT_DISPATCH_FLOATING_TYPES(loss.scalar_type(), "binary_cross_entropy", [&] {
@@ -197,15 +192,9 @@
 
     auto iter = TensorIteratorConfig()
       .add_output(grad_input_squeezed)
-<<<<<<< HEAD
-      .add_input(at::squeeze(grad))
-      .add_input(at::squeeze(input))
-      .add_input(at::squeeze(target))
-=======
       .add_owned_input(at::squeeze(grad))
       .add_owned_input(at::squeeze(input))
       .add_owned_input(at::squeeze(target))
->>>>>>> cab48494
       .build();
 
     AT_DISPATCH_FLOATING_TYPES(grad_input.scalar_type(), "binary_cross_entropy_backward", [&] {
@@ -343,7 +332,7 @@
       return at::native::l1_loss(input, target, reduction);
   }
   Tensor loss;
-  auto iter = TensorIterator::binary_op(loss, input, target);
+  auto iter = TensorIterator::borrowing_binary_op(loss, input, target);
   smooth_l1_stub(iter.device_type(), iter, beta);
   return apply_loss_reduction(iter.output(), reduction);
 }
@@ -355,7 +344,7 @@
   }
   if (reduction != Reduction::None) {
     Tensor loss;
-    auto iter = TensorIterator::binary_op(loss, input, target);
+    auto iter = TensorIterator::borrowing_binary_op(loss, input, target);
     smooth_l1_stub(iter.device_type(), iter, beta);
     if (reduction == Reduction::Mean) {
       at::mean_out(result, iter.output(), 0);
@@ -363,7 +352,7 @@
       at::sum_out(result, iter.output(), 0);
     }
   } else {
-    auto iter = TensorIterator::binary_op(result, input, target);
+    auto iter = TensorIterator::borrowing_binary_op(result, input, target);
     smooth_l1_stub(iter.device_type(), iter, beta);
   }
   return result;
@@ -394,14 +383,14 @@
 Tensor huber_loss(const Tensor& input, const Tensor& target, int64_t reduction, double delta) {
   TORCH_CHECK(delta > 0, "huber_loss does not support non-positive values for delta.")
   Tensor loss = at::empty_like(input);
-  auto iter = TensorIterator::binary_op(loss, input, target);
+  auto iter = TensorIterator::borrowing_binary_op(loss, input, target);
   huber_stub(iter.device_type(), iter, delta);
   return apply_loss_reduction(loss, reduction);
 }
 
 Tensor& huber_loss_out(const Tensor& input, const Tensor& target, int64_t reduction, double delta, Tensor& result) {
   TORCH_CHECK(delta > 0, "huber_loss does not support non-positive values for delta.")
-  auto iter = TensorIterator::binary_op(result, input, target);
+  auto iter = TensorIterator::borrowing_binary_op(result, input, target);
   huber_stub(iter.device_type(), iter, delta);
   if (reduction != Reduction::None) {
     auto reduced = apply_loss_reduction(result, reduction);
@@ -430,7 +419,7 @@
 
 Tensor mse_loss(const Tensor& input, const Tensor& target, int64_t reduction) {
   Tensor loss;
-  auto iter = TensorIterator::binary_op(loss, input, target);
+  auto iter = TensorIterator::borrowing_binary_op(loss, input, target);
   mse_stub(iter.device_type(), iter);
   return apply_loss_reduction(iter.output(), reduction);
 }
@@ -438,7 +427,7 @@
 Tensor& mse_loss_out(const Tensor& input, const Tensor& target, int64_t reduction, Tensor&result) {
   if (reduction != Reduction::None) {
     Tensor loss;
-    auto iter = TensorIterator::binary_op(loss, input, target);
+    auto iter = TensorIterator::borrowing_binary_op(loss, input, target);
     mse_stub(iter.device_type(), iter);
     if (reduction == Reduction::Mean) {
       at::mean_out(result, iter.output(), 0);
@@ -446,8 +435,8 @@
       at::sum_out(result, iter.output(), 0);
     }
   } else {
-    auto iter = TensorIterator::binary_op(result, input, target);
-    mse_stub(iter.device_type(), iter);;
+    auto iter = TensorIterator::borrowing_binary_op(result, input, target);
+    mse_stub(iter.device_type(), iter);
   }
   return result;
 }
