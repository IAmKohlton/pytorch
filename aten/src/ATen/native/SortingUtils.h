--- conflicted
+++ resolved
@@ -1,11 +1,7 @@
 #pragma once
 
-<<<<<<< HEAD
-#include <ATen/Parallel.h>
-=======
 #include <ATen/NumericUtils.h>
 #include <ATen/native/Resize.h>
->>>>>>> cab48494
 
 namespace at {
 namespace native {
@@ -31,7 +27,7 @@
       // unsqueeze to preserve passed in noncontiguous tensor in resize
       values.unsqueeze_(dim);
     }
-    values.resize_(result_sizes);
+    resize_output(values, result_sizes);
   } else {
     values = at::empty(result_sizes, self.options());
   }
@@ -45,7 +41,7 @@
       // unsqueeze to preserve passed in noncontiguous tensor in resize
       indices.unsqueeze_(dim);
     }
-    indices.resize_(result_sizes);
+    resize_output(indices, result_sizes);
   } else {
     indices = at::empty(result_sizes, self.options().dtype(kLong));
   }
