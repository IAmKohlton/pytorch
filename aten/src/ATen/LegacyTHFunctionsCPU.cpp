#include <ATen/LegacyTHFunctionsCPU.h>

#include <ATen/ATen.h>
#include <ATen/CPUGeneratorImpl.h>
#include <ATen/ExpandUtils.h>
#include <ATen/NamedTensorUtils.h>
#include <ATen/Utils.h>
#include <TH/TH.h>
#include <TH/THTensor.hpp>

namespace at {
namespace native {
namespace legacy {
namespace cpu {

namespace {
ScalarType infer_scalar_type(const Tensor& t) {
  return t.scalar_type();
}
// NOLINTNEXTLINE(clang-diagnostic-unused-function)
ScalarType infer_scalar_type(const TensorList& tl) {
  TORCH_CHECK(tl.size() > 0, "expected a non-empty list of Tensors");
  return tl[0].scalar_type();
}

TensorOptions options(ScalarType s) {
  return TensorOptions().dtype(s).device(DeviceType::CPU).layout(kStrided);
}

Allocator* allocator() {
  return getCPUAllocator();
}
} // namespace

Tensor& _th_nonzero_out(const Tensor& self, Tensor& result) {
  // DeviceGuard omitted
  auto dispatch_scalar_type = infer_scalar_type(self);

  switch (dispatch_scalar_type) {
    case ScalarType::Bool: {
      auto result_ = checked_dense_tensor_unwrap(
          result,
          "result",
          0,
          "_th_nonzero_out",
          false,
          DeviceType::CPU,
          ScalarType::Long);
      auto self_ = checked_dense_tensor_unwrap(
          self,
          "self",
          1,
          "_th_nonzero_out",
          false,
          DeviceType::CPU,
          dispatch_scalar_type);
      THBoolTensor_nonzero(result_, self_);
      break;
    }
    case ScalarType::Byte: {
      auto result_ = checked_dense_tensor_unwrap(
          result,
          "result",
          0,
          "_th_nonzero_out",
          false,
          DeviceType::CPU,
          ScalarType::Long);
      auto self_ = checked_dense_tensor_unwrap(
          self,
          "self",
          1,
          "_th_nonzero_out",
          false,
          DeviceType::CPU,
          dispatch_scalar_type);
      THByteTensor_nonzero(result_, self_);
      break;
    }
    case ScalarType::Char: {
      auto result_ = checked_dense_tensor_unwrap(
          result,
          "result",
          0,
          "_th_nonzero_out",
          false,
          DeviceType::CPU,
          ScalarType::Long);
      auto self_ = checked_dense_tensor_unwrap(
          self,
          "self",
          1,
          "_th_nonzero_out",
          false,
          DeviceType::CPU,
          dispatch_scalar_type);
      THCharTensor_nonzero(result_, self_);
      break;
    }
    case ScalarType::Double: {
      auto result_ = checked_dense_tensor_unwrap(
          result,
          "result",
          0,
          "_th_nonzero_out",
          false,
          DeviceType::CPU,
          ScalarType::Long);
      auto self_ = checked_dense_tensor_unwrap(
          self,
          "self",
          1,
          "_th_nonzero_out",
          false,
          DeviceType::CPU,
          dispatch_scalar_type);
      THDoubleTensor_nonzero(result_, self_);
      break;
    }
    case ScalarType::Float: {
      auto result_ = checked_dense_tensor_unwrap(
          result,
          "result",
          0,
          "_th_nonzero_out",
          false,
          DeviceType::CPU,
          ScalarType::Long);
      auto self_ = checked_dense_tensor_unwrap(
          self,
          "self",
          1,
          "_th_nonzero_out",
          false,
          DeviceType::CPU,
          dispatch_scalar_type);
      THFloatTensor_nonzero(result_, self_);
      break;
    }
    case ScalarType::Int: {
      auto result_ = checked_dense_tensor_unwrap(
          result,
          "result",
          0,
          "_th_nonzero_out",
          false,
          DeviceType::CPU,
          ScalarType::Long);
      auto self_ = checked_dense_tensor_unwrap(
          self,
          "self",
          1,
          "_th_nonzero_out",
          false,
          DeviceType::CPU,
          dispatch_scalar_type);
      THIntTensor_nonzero(result_, self_);
      break;
    }
    case ScalarType::Long: {
      auto result_ = checked_dense_tensor_unwrap(
          result,
          "result",
          0,
          "_th_nonzero_out",
          false,
          DeviceType::CPU,
          ScalarType::Long);
      auto self_ = checked_dense_tensor_unwrap(
          self,
          "self",
          1,
          "_th_nonzero_out",
          false,
          DeviceType::CPU,
          dispatch_scalar_type);
      THLongTensor_nonzero(result_, self_);
      break;
    }
    case ScalarType::Short: {
      auto result_ = checked_dense_tensor_unwrap(
          result,
          "result",
          0,
          "_th_nonzero_out",
          false,
          DeviceType::CPU,
          ScalarType::Long);
      auto self_ = checked_dense_tensor_unwrap(
          self,
          "self",
          1,
          "_th_nonzero_out",
          false,
          DeviceType::CPU,
          dispatch_scalar_type);
      THShortTensor_nonzero(result_, self_);
      break;
    }
    case ScalarType::Half: {
      auto result_ = checked_dense_tensor_unwrap(
          result,
          "result",
          0,
          "_th_nonzero_out",
          false,
          DeviceType::CPU,
          ScalarType::Long);
      auto self_ = checked_dense_tensor_unwrap(
          self,
          "self",
          1,
          "_th_nonzero_out",
          false,
          DeviceType::CPU,
          dispatch_scalar_type);
      THHalfTensor_nonzero(result_, self_);
      break;
    }
    case ScalarType::BFloat16: {
      auto result_ = checked_dense_tensor_unwrap(
          result,
          "result",
          0,
          "_th_nonzero_out",
          false,
          DeviceType::CPU,
          ScalarType::Long);
      auto self_ = checked_dense_tensor_unwrap(
          self,
          "self",
          1,
          "_th_nonzero_out",
          false,
          DeviceType::CPU,
          dispatch_scalar_type);
      THBFloat16Tensor_nonzero(result_, self_);
      break;
    }
    case ScalarType::ComplexDouble: {
      auto result_ = checked_dense_tensor_unwrap(
          result,
          "result",
          0,
          "_th_nonzero_out",
          false,
          DeviceType::CPU,
          ScalarType::Long);
      auto self_ = checked_dense_tensor_unwrap(
          self,
          "self",
          1,
          "_th_nonzero_out",
          false,
          DeviceType::CPU,
          dispatch_scalar_type);
      THComplexDoubleTensor_nonzero(result_, self_);
      break;
    }
    case ScalarType::ComplexFloat: {
      auto result_ = checked_dense_tensor_unwrap(
          result,
          "result",
          0,
          "_th_nonzero_out",
          false,
          DeviceType::CPU,
          ScalarType::Long);
      auto self_ = checked_dense_tensor_unwrap(
          self,
          "self",
          1,
          "_th_nonzero_out",
          false,
          DeviceType::CPU,
          dispatch_scalar_type);
      THComplexFloatTensor_nonzero(result_, self_);
      break;
    }
    default:
      AT_ERROR(
          "_th_nonzero_out not supported on CPUType for ",
          dispatch_scalar_type);
  }
  return result;
}
Tensor _th_nonzero(const Tensor& self) {
  // DeviceGuard omitted
  auto dispatch_scalar_type = infer_scalar_type(self);
  auto result_ =
      c10::make_intrusive<TensorImpl, UndefinedTensorImpl>(
          c10::Storage(c10::Storage::use_byte_size_t(), 0, allocator(), true),
          DispatchKey::CPU,
          scalarTypeToTypeMeta(ScalarType::Long))
          .release();
  auto result = Tensor(
      c10::intrusive_ptr<TensorImpl, UndefinedTensorImpl>::reclaim(result_));
  switch (dispatch_scalar_type) {
    case ScalarType::Bool: {
      auto self_ = checked_dense_tensor_unwrap(
          self,
          "self",
          1,
          "_th_nonzero",
          false,
          DeviceType::CPU,
          dispatch_scalar_type);
      THBoolTensor_nonzero(result_, self_);
      break;
    }
    case ScalarType::Byte: {
      auto self_ = checked_dense_tensor_unwrap(
          self,
          "self",
          1,
          "_th_nonzero",
          false,
          DeviceType::CPU,
          dispatch_scalar_type);
      THByteTensor_nonzero(result_, self_);
      break;
    }
    case ScalarType::Char: {
      auto self_ = checked_dense_tensor_unwrap(
          self,
          "self",
          1,
          "_th_nonzero",
          false,
          DeviceType::CPU,
          dispatch_scalar_type);
      THCharTensor_nonzero(result_, self_);
      break;
    }
    case ScalarType::Double: {
      auto self_ = checked_dense_tensor_unwrap(
          self,
          "self",
          1,
          "_th_nonzero",
          false,
          DeviceType::CPU,
          dispatch_scalar_type);
      THDoubleTensor_nonzero(result_, self_);
      break;
    }
    case ScalarType::Float: {
      auto self_ = checked_dense_tensor_unwrap(
          self,
          "self",
          1,
          "_th_nonzero",
          false,
          DeviceType::CPU,
          dispatch_scalar_type);
      THFloatTensor_nonzero(result_, self_);
      break;
    }
    case ScalarType::Int: {
      auto self_ = checked_dense_tensor_unwrap(
          self,
          "self",
          1,
          "_th_nonzero",
          false,
          DeviceType::CPU,
          dispatch_scalar_type);
      THIntTensor_nonzero(result_, self_);
      break;
    }
    case ScalarType::Long: {
      auto self_ = checked_dense_tensor_unwrap(
          self,
          "self",
          1,
          "_th_nonzero",
          false,
          DeviceType::CPU,
          dispatch_scalar_type);
      THLongTensor_nonzero(result_, self_);
      break;
    }
    case ScalarType::Short: {
      auto self_ = checked_dense_tensor_unwrap(
          self,
          "self",
          1,
          "_th_nonzero",
          false,
          DeviceType::CPU,
          dispatch_scalar_type);
      THShortTensor_nonzero(result_, self_);
      break;
    }
    case ScalarType::Half: {
      auto self_ = checked_dense_tensor_unwrap(
          self,
          "self",
          1,
          "_th_nonzero",
          false,
          DeviceType::CPU,
          dispatch_scalar_type);
      THHalfTensor_nonzero(result_, self_);
      break;
    }
    case ScalarType::BFloat16: {
      auto self_ = checked_dense_tensor_unwrap(
          self,
          "self",
          1,
          "_th_nonzero",
          false,
          DeviceType::CPU,
          dispatch_scalar_type);
      THBFloat16Tensor_nonzero(result_, self_);
      break;
    }
    case ScalarType::ComplexDouble: {
      auto self_ = checked_dense_tensor_unwrap(
          self,
          "self",
          1,
          "_th_nonzero",
          false,
          DeviceType::CPU,
          dispatch_scalar_type);
      THComplexDoubleTensor_nonzero(result_, self_);
      break;
    }
    case ScalarType::ComplexFloat: {
      auto self_ = checked_dense_tensor_unwrap(
          self,
          "self",
          1,
          "_th_nonzero",
          false,
          DeviceType::CPU,
          dispatch_scalar_type);
      THComplexFloatTensor_nonzero(result_, self_);
      break;
    }
    default:
      AT_ERROR(
          "_th_nonzero not supported on CPUType for ", dispatch_scalar_type);
  }
  return result;
}
Scalar _th_std_var(const Tensor& self, int64_t correction, bool take_sqrt) {
  // DeviceGuard omitted
  auto dispatch_scalar_type = infer_scalar_type(self);

  switch (dispatch_scalar_type) {
    case ScalarType::Double: {
      auto self_ = checked_dense_tensor_unwrap(
          self,
          "self",
          1,
          "_th_var",
          false,
          DeviceType::CPU,
          dispatch_scalar_type);
      return convert<double>(
          THDoubleTensor_std_var_all(self_, correction, take_sqrt));
      break;
    }
    case ScalarType::Float: {
      auto self_ = checked_dense_tensor_unwrap(
          self,
          "self",
          1,
          "_th_var",
          false,
          DeviceType::CPU,
          dispatch_scalar_type);
      return convert<float>(
          THFloatTensor_std_var_all(self_, correction, take_sqrt));
      break;
    }
    default:
      AT_ERROR("_th_var not supported on CPUType for ", dispatch_scalar_type);
  }
}
Tensor& _th_renorm_out(
    const Tensor& self,
    const Scalar& p,
    int64_t dim,
    const Scalar& maxnorm,
    Tensor& result) {
  // DeviceGuard omitted
  auto dispatch_scalar_type = infer_scalar_type(self);

  switch (dispatch_scalar_type) {
    case ScalarType::Double: {
      auto result_ = checked_dense_tensor_unwrap(
          result,
          "result",
          0,
          "_th_renorm_out",
          false,
          DeviceType::CPU,
          dispatch_scalar_type);
      auto self_ = checked_dense_tensor_unwrap(
          self,
          "self",
          1,
          "_th_renorm_out",
          false,
          DeviceType::CPU,
          dispatch_scalar_type);
      auto p_ = p.toDouble();
      auto maxnorm_ = maxnorm.toDouble();
      THDoubleTensor_renorm(result_, self_, p_, dim, maxnorm_);
      break;
    }
    case ScalarType::Float: {
      auto result_ = checked_dense_tensor_unwrap(
          result,
          "result",
          0,
          "_th_renorm_out",
          false,
          DeviceType::CPU,
          dispatch_scalar_type);
      auto self_ = checked_dense_tensor_unwrap(
          self,
          "self",
          1,
          "_th_renorm_out",
          false,
          DeviceType::CPU,
          dispatch_scalar_type);
      auto p_ = p.toFloat();
      auto maxnorm_ = maxnorm.toFloat();
      THFloatTensor_renorm(result_, self_, p_, dim, maxnorm_);
      break;
    }
    default:
      AT_ERROR(
          "_th_renorm_out not supported on CPUType for ", dispatch_scalar_type);
  }
  return result;
}
Tensor _th_renorm(
    const Tensor& self,
    const Scalar& p,
    int64_t dim,
    const Scalar& maxnorm) {
  // DeviceGuard omitted
  auto dispatch_scalar_type = infer_scalar_type(self);
  auto result_ =
      c10::make_intrusive<TensorImpl, UndefinedTensorImpl>(
          c10::Storage(c10::Storage::use_byte_size_t(), 0, allocator(), true),
          DispatchKey::CPU,
          scalarTypeToTypeMeta(dispatch_scalar_type))
          .release();
  auto result = Tensor(
      c10::intrusive_ptr<TensorImpl, UndefinedTensorImpl>::reclaim(result_));
  switch (dispatch_scalar_type) {
    case ScalarType::Double: {
      auto self_ = checked_dense_tensor_unwrap(
          self,
          "self",
          1,
          "_th_renorm",
          false,
          DeviceType::CPU,
          dispatch_scalar_type);
      auto p_ = p.toDouble();
      auto maxnorm_ = maxnorm.toDouble();
      THDoubleTensor_renorm(result_, self_, p_, dim, maxnorm_);
      break;
    }
    case ScalarType::Float: {
      auto self_ = checked_dense_tensor_unwrap(
          self,
          "self",
          1,
          "_th_renorm",
          false,
          DeviceType::CPU,
          dispatch_scalar_type);
      auto p_ = p.toFloat();
      auto maxnorm_ = maxnorm.toFloat();
      THFloatTensor_renorm(result_, self_, p_, dim, maxnorm_);
      break;
    }
    default:
      AT_ERROR(
          "_th_renorm not supported on CPUType for ", dispatch_scalar_type);
  }
  return result;
}
Tensor& _th_renorm_(
    Tensor& self,
    const Scalar& p,
    int64_t dim,
    const Scalar& maxnorm) {
  // DeviceGuard omitted
  auto dispatch_scalar_type = infer_scalar_type(self);

  switch (dispatch_scalar_type) {
    case ScalarType::Double: {
      auto self_ = checked_dense_tensor_unwrap(
          self,
          "self",
          1,
          "_th_renorm_",
          false,
          DeviceType::CPU,
          dispatch_scalar_type);
      auto p_ = p.toDouble();
      auto maxnorm_ = maxnorm.toDouble();
      THDoubleTensor_renorm(self_, self_, p_, dim, maxnorm_);
      break;
    }
    case ScalarType::Float: {
      auto self_ = checked_dense_tensor_unwrap(
          self,
          "self",
          1,
          "_th_renorm_",
          false,
          DeviceType::CPU,
          dispatch_scalar_type);
      auto p_ = p.toFloat();
      auto maxnorm_ = maxnorm.toFloat();
      THFloatTensor_renorm(self_, self_, p_, dim, maxnorm_);
      break;
    }
    default:
      AT_ERROR(
          "_th_renorm_ not supported on CPUType for ", dispatch_scalar_type);
  }
  return self;
}
Tensor& _th_histc_out(
    const Tensor& self,
    int64_t bins,
    const Scalar& min,
    const Scalar& max,
    Tensor& result) {
  // DeviceGuard omitted
  auto dispatch_scalar_type = infer_scalar_type(self);

  switch (dispatch_scalar_type) {
    case ScalarType::Double: {
      auto result_ = checked_dense_tensor_unwrap(
          result,
          "result",
          0,
          "_th_histc_out",
          false,
          DeviceType::CPU,
          dispatch_scalar_type);
      auto self_ = checked_dense_tensor_unwrap(
          self,
          "self",
          1,
          "_th_histc_out",
          false,
          DeviceType::CPU,
          dispatch_scalar_type);
      auto min_ = min.toDouble();
      auto max_ = max.toDouble();
      THDoubleTensor_histc(result_, self_, bins, min_, max_);
      break;
    }
    case ScalarType::Float: {
      auto result_ = checked_dense_tensor_unwrap(
          result,
          "result",
          0,
          "_th_histc_out",
          false,
          DeviceType::CPU,
          dispatch_scalar_type);
      auto self_ = checked_dense_tensor_unwrap(
          self,
          "self",
          1,
          "_th_histc_out",
          false,
          DeviceType::CPU,
          dispatch_scalar_type);
      auto min_ = min.toFloat();
      auto max_ = max.toFloat();
      THFloatTensor_histc(result_, self_, bins, min_, max_);
      break;
    }
    default:
      AT_ERROR(
          "_th_histc_out not supported on CPUType for ", dispatch_scalar_type);
  }
  return result;
}
Tensor _th_histc(
    const Tensor& self,
    int64_t bins,
    const Scalar& min,
    const Scalar& max) {
  // DeviceGuard omitted
  auto dispatch_scalar_type = infer_scalar_type(self);
  auto result_ =
      c10::make_intrusive<TensorImpl, UndefinedTensorImpl>(
          c10::Storage(c10::Storage::use_byte_size_t(), 0, allocator(), true),
          DispatchKey::CPU,
          scalarTypeToTypeMeta(dispatch_scalar_type))
          .release();
  auto result = Tensor(
      c10::intrusive_ptr<TensorImpl, UndefinedTensorImpl>::reclaim(result_));
  switch (dispatch_scalar_type) {
    case ScalarType::Double: {
      auto self_ = checked_dense_tensor_unwrap(
          self,
          "self",
          1,
          "_th_histc",
          false,
          DeviceType::CPU,
          dispatch_scalar_type);
      auto min_ = min.toDouble();
      auto max_ = max.toDouble();
      THDoubleTensor_histc(result_, self_, bins, min_, max_);
      break;
    }
    case ScalarType::Float: {
      auto self_ = checked_dense_tensor_unwrap(
          self,
          "self",
          1,
          "_th_histc",
          false,
          DeviceType::CPU,
          dispatch_scalar_type);
      auto min_ = min.toFloat();
      auto max_ = max.toFloat();
      THFloatTensor_histc(result_, self_, bins, min_, max_);
      break;
    }
    default:
      AT_ERROR("_th_histc not supported on CPUType for ", dispatch_scalar_type);
  }
  return result;
}

<<<<<<< HEAD
std::tuple<Tensor&, Tensor&> _th_gels_out(
    const Tensor& self,
    const Tensor& A,
    Tensor& res1,
    Tensor& res2) {
  // DeviceGuard omitted
  auto dispatch_scalar_type = infer_scalar_type(self);
=======
std::tuple<Tensor &,Tensor &> _th_gels_out(const Tensor & self, const Tensor & A, Tensor & res1, Tensor & res2) {
    TORCH_WARN_ONCE(
      "torch.lstsq is deprecated in favor of torch.linalg.lstsq and will be removed in a future PyTorch release.\n",
      "torch.linalg.lstsq has reversed arguments and does not return the QR decomposition in "
      "the returned tuple (although it returns other information about the problem).\n",
      "To get the qr decomposition consider using torch.linalg.qr.\n",
      "The returned solution in torch.lstsq stored the residuals of the solution in the ",
      "last m - n columns of the returned value whenever m > n. In torch.linalg.lstsq, the ",
      "residuals in the field 'residuals' of the returned named tuple.\n",
      "The unpacking of the solution, as in\n",
      "X, _ = torch.lstsq(B, A).solution[:A.size(1)]\n",
      "should be replaced with\n",
      "X = torch.linalg.lstsq(A, B).solution"
    );
    // DeviceGuard omitted
    auto dispatch_scalar_type = infer_scalar_type(self);
>>>>>>> b8c57f0b

  switch (dispatch_scalar_type) {
    case ScalarType::Double: {
      auto res1_ = checked_dense_tensor_unwrap(
          res1,
          "res1",
          0,
          "_th_gels_out",
          false,
          DeviceType::CPU,
          dispatch_scalar_type);
      auto res2_ = checked_dense_tensor_unwrap(
          res2,
          "res2",
          0,
          "_th_gels_out",
          false,
          DeviceType::CPU,
          dispatch_scalar_type);
      auto self_ = checked_dense_tensor_unwrap(
          self,
          "self",
          1,
          "_th_gels_out",
          false,
          DeviceType::CPU,
          dispatch_scalar_type);
      auto A_ = checked_dense_tensor_unwrap(
          A,
          "A",
          2,
          "_th_gels_out",
          false,
          DeviceType::CPU,
          dispatch_scalar_type);
      THDoubleTensor_gels(res1_, res2_, self_, A_);
      break;
    }
    case ScalarType::Float: {
      auto res1_ = checked_dense_tensor_unwrap(
          res1,
          "res1",
          0,
          "_th_gels_out",
          false,
          DeviceType::CPU,
          dispatch_scalar_type);
      auto res2_ = checked_dense_tensor_unwrap(
          res2,
          "res2",
          0,
          "_th_gels_out",
          false,
          DeviceType::CPU,
          dispatch_scalar_type);
      auto self_ = checked_dense_tensor_unwrap(
          self,
          "self",
          1,
          "_th_gels_out",
          false,
          DeviceType::CPU,
          dispatch_scalar_type);
      auto A_ = checked_dense_tensor_unwrap(
          A,
          "A",
          2,
          "_th_gels_out",
          false,
          DeviceType::CPU,
          dispatch_scalar_type);
      THFloatTensor_gels(res1_, res2_, self_, A_);
      break;
    }
    default:
      AT_ERROR(
          "_th_gels_out not supported on CPUType for ", dispatch_scalar_type);
  }
  return std::tuple<Tensor&, Tensor&>(res1, res2);
}
<<<<<<< HEAD
std::tuple<Tensor, Tensor> _th_gels(const Tensor& self, const Tensor& A) {
  // DeviceGuard omitted
  auto dispatch_scalar_type = infer_scalar_type(self);
  auto res1_ =
      c10::make_intrusive<TensorImpl, UndefinedTensorImpl>(
          c10::Storage(c10::Storage::use_byte_size_t(), 0, allocator(), true),
          DispatchKey::CPU,
          scalarTypeToTypeMeta(dispatch_scalar_type))
          .release();
  auto res1 = Tensor(
      c10::intrusive_ptr<TensorImpl, UndefinedTensorImpl>::reclaim(res1_));
  auto res2_ =
      c10::make_intrusive<TensorImpl, UndefinedTensorImpl>(
          c10::Storage(c10::Storage::use_byte_size_t(), 0, allocator(), true),
          DispatchKey::CPU,
          scalarTypeToTypeMeta(dispatch_scalar_type))
          .release();
  auto res2 = Tensor(
      c10::intrusive_ptr<TensorImpl, UndefinedTensorImpl>::reclaim(res2_));
  switch (dispatch_scalar_type) {
    case ScalarType::Double: {
      auto self_ = checked_dense_tensor_unwrap(
          self,
          "self",
          1,
          "_th_gels",
          false,
          DeviceType::CPU,
          dispatch_scalar_type);
      auto A_ = checked_dense_tensor_unwrap(
          A, "A", 2, "_th_gels", false, DeviceType::CPU, dispatch_scalar_type);
      THDoubleTensor_gels(res1_, res2_, self_, A_);
      break;
    }
    case ScalarType::Float: {
      auto self_ = checked_dense_tensor_unwrap(
          self,
          "self",
          1,
          "_th_gels",
          false,
          DeviceType::CPU,
          dispatch_scalar_type);
      auto A_ = checked_dense_tensor_unwrap(
          A, "A", 2, "_th_gels", false, DeviceType::CPU, dispatch_scalar_type);
      THFloatTensor_gels(res1_, res2_, self_, A_);
      break;
    }
    default:
      AT_ERROR("_th_gels not supported on CPUType for ", dispatch_scalar_type);
  }
  return std::tuple<Tensor, Tensor>(res1, res2);
=======
std::tuple<Tensor,Tensor> _th_gels(const Tensor & self, const Tensor & A) {
    TORCH_WARN_ONCE(
      "torch.lstsq is deprecated in favor of torch.linalg.lstsq and will be removed in a future PyTorch release.\n",
      "torch.linalg.lstsq has reversed arguments and does not return the QR decomposition in "
      "the returned tuple (although it returns other information about the problem).\n",
      "To get the qr decomposition consider using torch.linalg.qr.\n",
      "The returned solution in torch.lstsq stored the residuals of the solution in the ",
      "last m - n columns of the returned value whenever m > n. In torch.linalg.lstsq, the ",
      "residuals in the field 'residuals' of the returned named tuple.\n",
      "The unpacking of the solution, as in\n",
      "X, _ = torch.lstsq(B, A).solution[:A.size(1)]\n",
      "should be replaced with\n",
      "X = torch.linalg.lstsq(A, B).solution"
    );
    // DeviceGuard omitted
    auto dispatch_scalar_type = infer_scalar_type(self);
    auto res1_ = c10::make_intrusive<TensorImpl, UndefinedTensorImpl>(c10::Storage(c10::Storage::use_byte_size_t(), 0, allocator(), true),DispatchKey::CPU, scalarTypeToTypeMeta(dispatch_scalar_type)).release();
    auto res1 = Tensor(c10::intrusive_ptr<TensorImpl, UndefinedTensorImpl>::reclaim(res1_));
    auto res2_ = c10::make_intrusive<TensorImpl, UndefinedTensorImpl>(c10::Storage(c10::Storage::use_byte_size_t(), 0, allocator(), true),DispatchKey::CPU, scalarTypeToTypeMeta(dispatch_scalar_type)).release();
    auto res2 = Tensor(c10::intrusive_ptr<TensorImpl, UndefinedTensorImpl>::reclaim(res2_));
    switch (dispatch_scalar_type) {
        case ScalarType::Double: {
            auto self_ = checked_dense_tensor_unwrap(self, "self", 1, "_th_gels", false, DeviceType::CPU, dispatch_scalar_type);
            auto A_ = checked_dense_tensor_unwrap(A, "A", 2, "_th_gels", false, DeviceType::CPU, dispatch_scalar_type);
            THDoubleTensor_gels(res1_, res2_, self_, A_);
            break;
        }
        case ScalarType::Float: {
            auto self_ = checked_dense_tensor_unwrap(self, "self", 1, "_th_gels", false, DeviceType::CPU, dispatch_scalar_type);
            auto A_ = checked_dense_tensor_unwrap(A, "A", 2, "_th_gels", false, DeviceType::CPU, dispatch_scalar_type);
            THFloatTensor_gels(res1_, res2_, self_, A_);
            break;
        }
        default:
            AT_ERROR("_th_gels not supported on CPUType for ", dispatch_scalar_type);
    }
    return std::tuple<Tensor, Tensor>(res1, res2);
>>>>>>> b8c57f0b
}

} // namespace cpu
} // namespace legacy
} // namespace native
} // namespace at<|MERGE_RESOLUTION|>--- conflicted
+++ resolved
@@ -744,17 +744,12 @@
   return result;
 }
 
-<<<<<<< HEAD
 std::tuple<Tensor&, Tensor&> _th_gels_out(
     const Tensor& self,
     const Tensor& A,
     Tensor& res1,
     Tensor& res2) {
-  // DeviceGuard omitted
-  auto dispatch_scalar_type = infer_scalar_type(self);
-=======
-std::tuple<Tensor &,Tensor &> _th_gels_out(const Tensor & self, const Tensor & A, Tensor & res1, Tensor & res2) {
-    TORCH_WARN_ONCE(
+  TORCH_WARN_ONCE(
       "torch.lstsq is deprecated in favor of torch.linalg.lstsq and will be removed in a future PyTorch release.\n",
       "torch.linalg.lstsq has reversed arguments and does not return the QR decomposition in "
       "the returned tuple (although it returns other information about the problem).\n",
@@ -765,11 +760,9 @@
       "The unpacking of the solution, as in\n",
       "X, _ = torch.lstsq(B, A).solution[:A.size(1)]\n",
       "should be replaced with\n",
-      "X = torch.linalg.lstsq(A, B).solution"
-    );
-    // DeviceGuard omitted
-    auto dispatch_scalar_type = infer_scalar_type(self);
->>>>>>> b8c57f0b
+      "X = torch.linalg.lstsq(A, B).solution");
+  // DeviceGuard omitted
+  auto dispatch_scalar_type = infer_scalar_type(self);
 
   switch (dispatch_scalar_type) {
     case ScalarType::Double: {
@@ -850,8 +843,19 @@
   }
   return std::tuple<Tensor&, Tensor&>(res1, res2);
 }
-<<<<<<< HEAD
 std::tuple<Tensor, Tensor> _th_gels(const Tensor& self, const Tensor& A) {
+  TORCH_WARN_ONCE(
+      "torch.lstsq is deprecated in favor of torch.linalg.lstsq and will be removed in a future PyTorch release.\n",
+      "torch.linalg.lstsq has reversed arguments and does not return the QR decomposition in "
+      "the returned tuple (although it returns other information about the problem).\n",
+      "To get the qr decomposition consider using torch.linalg.qr.\n",
+      "The returned solution in torch.lstsq stored the residuals of the solution in the ",
+      "last m - n columns of the returned value whenever m > n. In torch.linalg.lstsq, the ",
+      "residuals in the field 'residuals' of the returned named tuple.\n",
+      "The unpacking of the solution, as in\n",
+      "X, _ = torch.lstsq(B, A).solution[:A.size(1)]\n",
+      "should be replaced with\n",
+      "X = torch.linalg.lstsq(A, B).solution");
   // DeviceGuard omitted
   auto dispatch_scalar_type = infer_scalar_type(self);
   auto res1_ =
@@ -903,45 +907,6 @@
       AT_ERROR("_th_gels not supported on CPUType for ", dispatch_scalar_type);
   }
   return std::tuple<Tensor, Tensor>(res1, res2);
-=======
-std::tuple<Tensor,Tensor> _th_gels(const Tensor & self, const Tensor & A) {
-    TORCH_WARN_ONCE(
-      "torch.lstsq is deprecated in favor of torch.linalg.lstsq and will be removed in a future PyTorch release.\n",
-      "torch.linalg.lstsq has reversed arguments and does not return the QR decomposition in "
-      "the returned tuple (although it returns other information about the problem).\n",
-      "To get the qr decomposition consider using torch.linalg.qr.\n",
-      "The returned solution in torch.lstsq stored the residuals of the solution in the ",
-      "last m - n columns of the returned value whenever m > n. In torch.linalg.lstsq, the ",
-      "residuals in the field 'residuals' of the returned named tuple.\n",
-      "The unpacking of the solution, as in\n",
-      "X, _ = torch.lstsq(B, A).solution[:A.size(1)]\n",
-      "should be replaced with\n",
-      "X = torch.linalg.lstsq(A, B).solution"
-    );
-    // DeviceGuard omitted
-    auto dispatch_scalar_type = infer_scalar_type(self);
-    auto res1_ = c10::make_intrusive<TensorImpl, UndefinedTensorImpl>(c10::Storage(c10::Storage::use_byte_size_t(), 0, allocator(), true),DispatchKey::CPU, scalarTypeToTypeMeta(dispatch_scalar_type)).release();
-    auto res1 = Tensor(c10::intrusive_ptr<TensorImpl, UndefinedTensorImpl>::reclaim(res1_));
-    auto res2_ = c10::make_intrusive<TensorImpl, UndefinedTensorImpl>(c10::Storage(c10::Storage::use_byte_size_t(), 0, allocator(), true),DispatchKey::CPU, scalarTypeToTypeMeta(dispatch_scalar_type)).release();
-    auto res2 = Tensor(c10::intrusive_ptr<TensorImpl, UndefinedTensorImpl>::reclaim(res2_));
-    switch (dispatch_scalar_type) {
-        case ScalarType::Double: {
-            auto self_ = checked_dense_tensor_unwrap(self, "self", 1, "_th_gels", false, DeviceType::CPU, dispatch_scalar_type);
-            auto A_ = checked_dense_tensor_unwrap(A, "A", 2, "_th_gels", false, DeviceType::CPU, dispatch_scalar_type);
-            THDoubleTensor_gels(res1_, res2_, self_, A_);
-            break;
-        }
-        case ScalarType::Float: {
-            auto self_ = checked_dense_tensor_unwrap(self, "self", 1, "_th_gels", false, DeviceType::CPU, dispatch_scalar_type);
-            auto A_ = checked_dense_tensor_unwrap(A, "A", 2, "_th_gels", false, DeviceType::CPU, dispatch_scalar_type);
-            THFloatTensor_gels(res1_, res2_, self_, A_);
-            break;
-        }
-        default:
-            AT_ERROR("_th_gels not supported on CPUType for ", dispatch_scalar_type);
-    }
-    return std::tuple<Tensor, Tensor>(res1, res2);
->>>>>>> b8c57f0b
 }
 
 } // namespace cpu
