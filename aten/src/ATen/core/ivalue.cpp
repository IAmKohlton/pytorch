--- conflicted
+++ resolved
@@ -1029,13 +1029,6 @@
     if (srcs.get(i)->completed()) {
       return srcs.get(i);
     }
-<<<<<<< HEAD
-    TORCH_CHECK(i == 0 || (*typePtr == *srcs.get(i)->elementType()));
-    TORCH_CHECK(i == 0 || (devices == srcs.get(i)->devices()));
-  }
-  struct Ctx {
-    explicit Ctx(List<intrusive_ptr<ivalue::Future>> srcs, TypePtr typePtr, std::vector<c10::Device> devices)
-=======
     TORCH_CHECK_TYPE(
         i == 0 || (*typePtr == *srcs.get(i)->elementType()),
         "Expected all futures to have the same type, but found ", *typePtr,
@@ -1051,7 +1044,6 @@
         List<intrusive_ptr<ivalue::Future>> srcs,
         TypePtr typePtr,
         std::vector<c10::Device> devices)
->>>>>>> 4942fe02
         : srcFutures(std::move(srcs)),
           dstFuture(make_intrusive<ivalue::Future>(typePtr, std::move(devices))) {}
     std::atomic<bool> done{false};
@@ -1059,11 +1051,7 @@
     intrusive_ptr<ivalue::Future> dstFuture;
   };
   auto ctx = std::make_shared<Ctx>(std::move(srcs), typePtr, devices);
-<<<<<<< HEAD
-  std::function<void(size_t)> func = [ctx](size_t index) {
-=======
   std::function<void(ivalue::Future&)> func = [ctx](ivalue::Future& src) {
->>>>>>> 4942fe02
     if (!ctx->done.exchange(true)) {
       intrusive_ptr<ivalue::Future> dst = ctx->dstFuture;
       ctx->dstFuture.reset(); // Once future is satisfied, remove refs.
@@ -1072,11 +1060,7 @@
       if (src.hasError()) {
         dst->setError(src.exception_ptr());
       } else {
-<<<<<<< HEAD
-        dst->markCompleted(src->constValue(), src->dataPtrs());
-=======
         dst->markCompleted(src.constValue(), src.dataPtrs());
->>>>>>> 4942fe02
       }
     }
   };
